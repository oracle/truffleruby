--- conflicted
+++ resolved
@@ -20,10 +20,6 @@
 // $RUBY_VERSION must be the same as TruffleRuby.LANGUAGE_VERSION.
 // $ABI_NUMBER starts at 1 and is incremented for every ABI-incompatible change.
 
-<<<<<<< HEAD
-#define TRUFFLERUBY_ABI_VERSION "3.2.2.24.1.0.1"
-=======
-#define TRUFFLERUBY_ABI_VERSION "3.2.4.1"
->>>>>>> 954bfcf3
+#define TRUFFLERUBY_ABI_VERSION "3.2.4.24.1.0.1"
 
 #endif