--- conflicted
+++ resolved
@@ -85,12 +85,9 @@
 * `Fiber.current` and `Fiber#transfer` are available without `require 'fiber'` like in CRuby 3.1 (#2733, @eregon).
 * Add `freeze` keyword argument to `Marshal.load` (#2733, @andrykonchin).
 * Add `Integer.try_convert` (#2733, @moste00, @eregon).
-<<<<<<< HEAD
 * Support optional `:in` keyword argument for `Time.now` and `Time.new` (#2733, @andrykonchin).
 * Add optional `Hash` argument to `Enumerable#tally` (#2733, @andrykonchin).
-=======
 * Update `$LOAD_PATH.resolve_feature_path` to return `nil` instead of raising `LoadError` when feature isn't found (#2733, @andrykonchin).
->>>>>>> 6101dfb3
 
 Performance:
 
