--- conflicted
+++ resolved
@@ -19,12 +19,9 @@
 * Implement `Enumerable#tally` and `Enumerable#filter_map` (#2144 and #2152, @LillianZ).
 * Implement `Range#minmax`.
 * Pass more `Enumerator::Lazy#uniq` and `Enumerator::Lazy#chunk` specs (#2146, @LillianZ).
-<<<<<<< HEAD
 * Implement `Enumerator#produce` (#2160, @zverok)
 * Implement `Complex#<=>` (#2004, @ssnickolay).
-=======
 * Add warning for `proc` without block (#2004, @ssnickolay).
->>>>>>> 696372ac
 
 Performance:
 
