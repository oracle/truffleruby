# 24.0.0

New features:

* C/C++ extensions are now compiled using the system toolchain and executed natively instead of using GraalVM LLVM (Sulong). This leads to faster startup, no warmup, better compatibility, smaller distribution and faster installation for C/C++ extensions (#3118, @eregon).

Bug fixes:

* Fix `rb_enc_left_char_head()` so it is not always `ArgumentError` (#3267, @eregon).
* Fix `IO.copy_stream` with a `Tempfile` destination (#3280, @eregon).
* Fix `Regexp.union` negotiating the wrong result encoding (#3287, @nirvdrum, @simonlevasseur).
* Fix `Proc#parameters` and return all the numbered parameters lower than the used explicitly ones (@andrykonchin).
<<<<<<< HEAD
* Fix some C API functions which were failing when called with Ruby values represented as Java primitives (#3352, @eregon).
=======
* Fix `IO.select([io], nil, [io])` on macOS, it was hanging due to a bug in macOS `poll(2)` (#3346, @eregon, @andrykonchin).
>>>>>>> 4745d673

Compatibility:

* Add `Exception#detailed_message` method (#3257, @andrykonchin).
* Fix `rb_enc_vsprintf` and force String encoding instead of converting it (@andrykonchin).
* Add `rb_gc_mark_movable` function (@andrykonchin).
* Promote `File#path` and `File#to_path` to `IO#path` and `IO#to_path` and make IO#new accept an optional `path:` keyword argument (#3039, @moste00)
* Display "unhandled exception" as the message for `RuntimeError` instances with an empty message (#3255, @nirvdrum).
* Set `RbConfig::CONFIG['configure_args']` for openssl and libyaml (#3170, #3303, @eregon).

Performance:

* Optimize calls with `ruby2_keywords` forwarding by deciding it per call site instead of per callee thanks to [my fix in CRuby 3.2](https://bugs.ruby-lang.org/issues/18625) (@eregon).
* Optimize feature loading when require is called with an absolute path to a .rb file (@rwstauner).

Changes:


Memory Footprint:


# 23.1.0

New features:

* Updated to Ruby 3.2.2 (#3039, @eregon, @andrykonchin).
* TruffleRuby Native on Oracle GraalVM on Linux now uses the G1 garbage collector which is much faster (@eregon).

Bug fixes:

* Fix `Dir.glob` returning blank string entry with leading `**/` in glob and `base:` argument (@rwstauner).
* Fix class lookup after an object's class has been replaced by `IO#reopen` (@itarato, @nirvdrum, @eregon).
* Fix `Marshal.load` and raise `ArgumentError` when dump is broken and is too short (#3108, @andrykonchin).
* Fix `super` method lookup for unbounded attached methods (#3131, @itarato).
* Fix `Module#define_method(name, Method)` to respect `module_function` visibility (#3181, @andrykonchin).
* Fix stack overflow with `Kernel.require` and `zeitwerk` (#3224, @eregon).
* Reimplement `IO.select` with `poll(2)` to support file descriptors >= 1024 (#3201, @eregon).

Compatibility:

* Fix `Hash#shift` when Hash is empty but has initial default value or initial default proc (#3039, @itarato).
* Make `Array#shuffle` produce the same results as CRuby (@rwstauner).
* Add `Process.argv0` method (@andrykonchin).
* Add support for array pattern matching. This is opt-in via `--pattern-matching` since pattern matching is not fully supported yet (#2683, @razetime).
* Fix `Array#[]` with `ArithmeticSequence` argument when step is negative (#3039, @itarato).
* Fix `Range#size` and return `nil` for beginningless Range when end isn't Numeric (#3039, @rwstauner).
* Alias `String#-@` to `String#dedup` (#3039, @itarato).
* Fix `Pathname#relative_path_from` to convert string arguments to Pathname objects (@rwstauner).
* Add `String#bytesplice` (#3039, @itarato).
* Add `String#byteindex` and `String#byterindex` (#3039, @itarato).
* Add implementations of `rb_proc_call_with_block`, `rb_proc_call_kw`, `rb_proc_call_with_block_kw` and `rb_funcall_with_block_kw` (#3068, @andrykonchin).
* Add optional `timeout` argument to `Thread::Queue#pop` (#3039, @itarato).
* Add optional `timeout` argument to `Thread::SizedsQueue#pop` (#3039, @itarato).
* Handle `long long` and aliases in `Fiddle` (#3128, @eregon).
* Add `Module#refinements` (#3039, @itarato).
* Add `Refinement#refined_class` (#3039, @itarato).
* Add `rb_hash_new_capa` function (#3039, @itarato).
* Fix `Encoding::Converter#primitive_convert` and raise `FrozenError` when a destination buffer argument is frozen (@andrykonchin).
* Add `Module#undefined_instance_methods` (#3039, @itarato).
* Add `Thread.each_caller_location` (#3039, @itarato).
* Add `timeout` argument to `Thread::SizedQueue#push` (#3039, @itarato).
* Add `rb_syserr_new` function (@rwstauner).
* Add `Enumerator#product` (#3039, @itarato).
* Add `Module#const_added` (#3039, @itarato).
* Show the pointer size information (if available) in `FFI::Pointer#inspect` (@nirvdrum).
* Implement performance warnings (`Warning[:performance]`) like in CRuby 3.3 (@eregon).
* The output of `Marshal.dump` is now compatible with CRuby for `Rational` and `Complex` instances (#3228, @eregon).

Performance:

* Improve `Truffle::FeatureLoader.loaded_feature_path` by removing expensive string ops from a loop. Speeds up feature lookup time (#3010, @itarato).
* Improve `String#-@` performance by reducing unnecessary data copying and supporting substring lookups (@nirvdrum)
* Specialize `Array#<<` and related methods appending elements per call site to have a single array storage strategy in the inline cache for most cases (@eregon).

Changes:

* `gu install $LANGUAGE` is replaced by `truffleruby-polyglot-get $LANGUAGE`, available in the TruffleRuby JVM standalone (@eregon).
* The TruffleRuby `ScriptEngine` implementation is removed in favor of the generic [ScriptEngine](https://github.com/oracle/graal/blob/master/docs/reference-manual/embedding/embed-languages.md#compatibility-with-jsr-223-scriptengine) in GraalVM docs (@eregon).

Memory Footprint:

* Replaced `RubyLibrary` with `FreezeNode` and `IsFrozenNode` (@horakivo).
* Address many truffle-sharing warnings (@horakivo).
* Address many truffle-inlining warnings (@horakivo).


# 23.0.0

New features:

* Updated to Ruby 3.1.3 (#2733, @andrykonchin, @eregon).
* `foreign_object.is_a?(foreign_meta_object)` is now supported (@eregon).
* Foreign big integers are now supported and work with all `Numeric` operators (@eregon).

Bug fixes:

* Ensure every parse node has a source section and fix the source section for `ensure` (#2758, @eregon).
* Fix `spawn(..., fd => fd)` on macOS, it did not work due to a macOS bug (@eregon).
* Fix `rb_gc_register_address()`/`rb_global_variable()` to read the latest value (#2721, #2734, #2720, @eregon).
* Synchronize concurrent writes to the same StringIO (@eregon).
* Fix `StringIO#write(str)` when `str` is of an incompatible encoding and position < buffer size (#2770, @eregon).
* Fix `rb_thread_fd_select()` to correctly initialize fdset copies and handle the timeout (@eregon).
* Fix `TracePoint#inspect` when it's called outside of a callback (@andrykonchin).
* Fix `Signal.trap` when signal argument is not supported (#2774, @andrykonchin).
* Fix `Dir.mkdir` and convert permissions argument to `Integer` (#2781, @andrykonchin).
* Fix `String#dump` and use `\u{xxxx}` notation (with curly brackets) for characters that don't fit in `\uxxxx` (#2794, @andrykonchin).
* Fix `Marshal.dump` when big Integer (that cannot be expressed with 4 bytes) is serialized (#2790, @andrykonchin).
* Fix `Array#pack` and accept `Numeric` values when `Float` is expected (#2815, @andrykonchin).
* Fix `\P{}` matching in regular expressions (#2798, @andrykonchin).
* Fix constants lookup when `BasicObject#instance_eval` method is called with a String (#2810, @andrykonchin).
* Don't trigger the `method_added` event when changing a method's visibility or calling `module_function` (@paracycle, @nirvdrum).
* Fix `rb_time_timespec_new` function to not call `Time.at` method directly (@andrykonchin).
* Fix `StringIO#write` to transcode strings with encodings that don't match the `StringIO`'s `external_encoding` (#2839, @flavorjones).
* Fix processing of proc rest arguments located at the beginning if there are no actual arguments (#2921, @andrykonchin).
* Fix `Monitor#exit` to raise `ThreadError` when monitor not owned by the current thread (#2922, @andrykonchin).
* Fix `MatchData#[]` to support negative `length` argument (#2929, @andrykonchin).
* Fix `IO` line reading calls when using a multi-byte delimiter (`IO#{each,gets,readline,readlines,etc.}`) (#2961, @vinistock, @nirvdrum).
* Fix the exception type raised when type coercion raises a `NoMethodError` (#2903, @paracycle, @nirvdrum).
* Fix `Method` and `Proc` `#parameters` method to return `_` parameter name without synthetic suffix when there are multiple `_` parameters (@paracycle).
* Fixed errors in IRB when attempting to navigate beyond bounds in singleline mode (@rwstauner).

Compatibility:

* Fix `MatchData#[]` when passed unbounded Range (#2755, @andrykonchin).
* Updated `rb_define_class`, `rb_define_class_under`, and `rb_define_class_id_under` to allow class names that aren't valid in Ruby (#2739, @nirvdrum).
* Fixed `rb_gv_get` so that it no longer implicitly creates global variables (#2748, @nirvdrum).
* Added implementations of `rb_gvar_val_getter` and `rb_define_virtual_variable` (#2750, @nirvdrum).
* Implement `rb_warning_category_enabled_p` to support the `syntax_tree` gem (#2764, @andrykonchin).
* Fix desctructuring of a single block argument that implements `#to_ary` dynamically (#2719, @andrykonchin).
* Fix `Kernel#Complex` and raise exception when an argument is formatted incorrectly (#2765, @andrykonchin).
* Add `#public?`, `#private?` and `#protected?` methods for `Method` and `UnboundMethod` classes (@andrykonchin).
* Add optional argument to `Thread::Queue.new` (@andrykonchin).
* Support a module as the second argument of `Kernel#load` (@andrykonchin).
* Improve argument validation in `Struct#valies_at` - raise `IndexError` or `RangeError` when arguments are out of range (#2773, @andrykonchin).
* Fix `MatchData#values_at` and handling indices that are out of range (#2783, @andrykonchin).
* Add support for `%-z` (UTC for unknown local time offset, RFC 3339) to `Time#strftime` (@andrykonchin).
* Add support for `UTC` and `A`-`Z` utc offset values, as well as `+/-HH`, `+/-HHMM`, `+/-HHMMSS` (without `:`) (@andrykonchin).
* Treat time with `UTC`, `Z` and `-00:00` utc offset as UTC time (@andrykonchin).
* Raise `FrozenError` when `Time#localtime`, `Time#utc` and `Time#gmtime` is called on a frozen time object (@andrykonchin).
* Validate a microseconds argument used to create a time object (@andrykonchin).
* Support accessing `dmark` and `dfree` fields for `RData` (#2771, @eregon).
* Implement `rb_enc_nth()` (#2771, @eregon).
* Support `offset` keyword argument for `String#unpack` and `String#unpack1` (@andrykonchin).
* Fix `Process.detach` and cast `pid` argument to `Integer` (#2782, @andrykonchin).
* `rb_to_id()` should create a static `ID`, used by RMagick (@eregon).
* Resolve the current user home even when `$HOME` is not set (#2784, @eregon).
* Fix `IO#lineno=` and convert argument to `Integer` more strictly (#2786, @andrykonchin).
* Fix argument implicit convertion in `IO#pos=` and `IO#seek` methods (#2787, @andrykonchin).
* Warn about unknown directive passed to `Array#pack` in verbose mode (#2791, @andrykonchin).
* Added constants `IO::SEEK_DATE` and `IO::SEEK_HOLE` (#2792, @andrykonchin).
* Fix `StringIO.new` to accept keyword arguments (#2793, @andrykonchin).
* `Process#spawn` should call `#to_io` on non-IO file descriptor objects (#2809, @jcouball).
* Add constants `IO::SEEK_DATE` and `IO::SEEK_HOLE` (#2792, @andrykonchin).
* Add `Class#subclasses` method (#2733, @andrykonchin).
* Implement `Coverage.running?` method (@andrykonchin).
* Fix arguments implicit type conversion for `Enumerable#zip` and `Array#zip` (#2788, @andrykonchin).
* Fix `Array#unshift` to not depend on `Array#[]=` and allow overriding `#[]=` in a subclass (#2772, @andrykonchin).
* Fix syntactic check for `void value expression` (#2821, @eregon).
* Fix `Range#step` with no block and non-`Numeric` values (#2824, @eregon).
* Fix execution order of `END` blocks and `at_exit` callbacks (#2818, @andrykonchin).
* Fix `String#casecmp?` for empty strings of different encodings (#2826, @eregon).
* Implement `Enumerable#compact` and `Enumerator::Lazy#compact` (#2733, @andrykonchin).
* Implement `Array#intersect?` (#2831, @nirvdrum).
* Record the source location in the constant for the `module`/`class` keywords (#2833, @eregon).
* Fix `File.open` and support `flags` option (#2820, @andrykonchin).
* Support writing to `RData.dfree` for native extensions (#2830, #2732, #2165, @eregon).
* Fix `IO#write` and support multiple arguments with different encodings (#2829, @andrykonchin).
* Fix `Array` methods `reject`, `reject!`, `inject`, `map`, `select`, `each_index` and handle a case when array is modified by a passed block like CRuby does (#2822, andrykonchin, @eregon).
* Fix `EncodingError` exception message when Symbol has invalid encoding (#2850, @andrykonchin).
* Raise `EncodingError` at parse time when Hash literal contains a Symbol key with invalid encoding (#2848, @andrykonchin).
* Fix `Array` methods `reject`, `reject!`, `inject`, `map`, `select`, `each_index` and handle a case when array is modified by a passed block like CRuby does (#2822, @andrykonchin, @eregon).
* Fix `Array` methods `select!` and `keep_if` and handle a case when exception is raised in a passed block properly (@andrykonchin).
* Fix `Enumerable` methods `each_cons` and `each_slice` to return receiver (#2733, @horakivo).
* `Module` methods `#private`, `#public`, `#protected`, `#module_function` now returns their arguments like in CRuby 3.1 (#2733, @horakivo).
* `Kernel#exit!`, killing Fibers and internal errors do not run code in `ensure` clauses anymore, the same as CRuby (@eregon).
* Implement `UnboundMethod#original_name` (@paracycle, @nirvdrum).
* Implement `Thread#native_thread_id` method (#2733, @horakivo).
* Modify `Struct#{inspect,to_s}` to match MRI when the struct is nested inside of an anonymous class or module (@st0012, @nirvdrum).
* `Fiber.current` and `Fiber#transfer` are available without `require 'fiber'` like in CRuby 3.1 (#2733, @eregon).
* Add `freeze` keyword argument to `Marshal.load` (#2733, @andrykonchin).
* Add `Integer.try_convert` (#2733, @moste00, @eregon).
* Support optional `:in` keyword argument for `Time.now` and `Time.new` (#2733, @andrykonchin).
* Add optional `Hash` argument to `Enumerable#tally` (#2733, @andrykonchin).
* Update `$LOAD_PATH.resolve_feature_path` to return `nil` instead of raising `LoadError` when feature isn't found (#2733, @andrykonchin).
* Add `objspace/trace` file (#2733, @andrykonchin).
* Add `Process._fork` (#2733, @horakivo).
* Update to JCodings 1.0.58 and Joni 2.1.44 (@eregon).
* Add `MatchData#match` and `MatchData#match_length` (#2733, @horakivo).
* Add `StructClass#keyword_init?` method (#2377, @moste00).
* Support optional `level` argument for `File.dirname` method (#2733, @moste00).
* Add `Thread::Backtrace.limit` method (#2733, @andrykonchin).
* Deprecate `rb_gc_force_recycle` and make it a no-op function (#2733, @moste00).
* Add `Refinement#import_methods` method and add deprecation warning for `Refinement#include` and `Refinement#prepend` (#2733, @horakivo).
* Upgrading `UNICODE` version to 13.0.0 and `EMOJI` version to 13.1 (#2733, @horakivo).
* Add `rb_io_maybe_wait_readable`, `rb_io_maybe_wait_writable` and `rb_io_maybe_wait` functions (#2733, @andrykonchin).
* `StringIO#set_encoding` should coerce the argument to an Encoding (#2954, @eregon).
* Implement changes of Ruby 3.0 to `IO#wait` (#2953, @larskanis).
* Implement `rb_io_descriptor()` (@eregon).

Performance:

* Marking of native structures wrapped in objects is now done on C call exit to reduce memory overhead (@aardvark179).
* Splitting (copying) of call targets has been optimized by implementing `cloneUninitialized()` (@andrykonchin, @eregon).
* `Process.pid` is now cached per process like `$$` (#2882, @horakivo).
* Use the system `libyaml` for `psych` to improve warmup when parsing YAML (#2089, @eregon).
* Fixed repeated deoptimizations for methods building an `Array` which is growing over multiple calls at a given call site (@eregon).

Changes:

* Remove `Truffle::Interop.deproxy` as it is unsafe and not useful (@eregon).
* Removed `Truffle::Interop.unbox_without_conversion` (should not be needed by user code) (@eregon).

# 22.3.0

New features:

* Foreign strings now have all methods of Ruby `String`. They are treated as `#frozen?` UTF-8 Ruby Strings (@eregon).
* Add `Java.add_to_classpath` method to add jar paths at runtime (#2693, @bjfish).
* Add support for Ruby 3.1's Hash shorthand/punning syntax (@nirvdrum).
* Add support for Ruby 3.1's anonymous block forwarding syntax (@nirvdrum).
* Added the following keyword arguments to `Polyglot::InnerContext.new`: `languages, language_options, inherit_all_access, code_sharing` (@eregon).

Bug fixes:

* Fix `StringIO` to set position correctly after reading multi-byte characters (#2207, @aardvark179).
* Update `Process` methods to use `module_function` (@bjfish).
* Fix `File::Stat`'s `#executable?` and `#executable_real?` predicates that unconditionally returned `true` for a superuser (#2690, @andrykonchin).
* The `strip` option `--keep-section=.llvmbc` is not supported on macOS (#2697, @eregon).
* Disallow the marshaling of polyglot exceptions since we can't properly reconstruct them (@nirvdrum).
* Fix `String#split` missing a value in its return array when called with a pattern of `" "` and a _limit_ value > 0 on a string with trailing whitespace where the limit hasn't been met (@nirvdrum).
* Fix `Kernel#sleep` and `Mutex#sleep` for durations smaller than 1 millisecond (#2716, @eregon).
* Fix `IO#{wait,wait_readable,wait_writable}` with a timeout > INT_MAX seconds (@eregon).
* Use the compatible encoding for `String#{sub,gsub,index,rindex}` (#2749, @eregon).
* Fix `Warning#warn` called with category specified is no longer throwing exception (#20446, @horakivo).

Compatibility:

* Fix `Array#fill` to raise `TypeError` instead of `ArgumentError` when the length argument is not numeric (#2652, @andrykonchin).
* Warn when a global variable is not initialized (#2595, @andrykonchin).
* Fix escaping of `/` by `Regexp#source` (#2569, @andrykonchin).
* Range literals of integers are now created at parse time like in CRuby (#2622, @aardvark179).
* Fix `IO.pipe` - allow overriding `IO.new` that is used to create new pipes (#2692, @andykonchin).
* Fix exception message when there are missing or extra keyword arguments - it contains all the missing/extra keywords now (#1522, @andrykonchin).
* Always terminate native strings with enough `\0` bytes (#2704, @eregon).
* Support `#dup` and `#clone` on foreign strings (@eregon).
* Fix `Regexp.new` to coerce non-String arguments (#2705, @andrykonchin).
* Fix `Kernel#sprintf` formatting for `%c` when used non-ASCII encoding (#2369, @andrykonchin).
* Fix `Kernel#sprintf` argument casting for `%c` (@andrykonchin).
* Implement the `rb_enc_strlen` function for use by native extensions (@nirvdrum).
* Match tag values used by `rb_protect` and `rb_jump_tag` for the `tk` gem (#2556, @aardvark179).
* Implement `rb_eval_cmd_kw` to support the `tk` gem (#2556, @aardvark179).
* Fix `rb_class2name` to call `inspect` on anonymous classes like in CRuby (#2701, @aardvark179).
* Implement `rb_ivar_foreach` to iterate over instance and class variables like in CRuby (#2701, @aardvark179).
* Fix the absolute path of the main script after chdir (#2709, @eregon).
* Fix exception for `Fiddle::Handle.new` with a missing library (#2714, @eregon).
* Fix arguments implicit type conversion for `BasicObject#instance_eval`, `Module#class_eval`, `Module#module_eval`, `Module#define_method` (@andrykonchin).
* Raise `ArgumentError` unconditionally when `Proc.new` is called without a block argument (@andrykonchin).
* Fix `UnboundMethod#hash` to not depend on a module it was retrieved from (#2728, @andrykonchin).

Performance:

* Replace a call of `-"string"` with frozen string literal at parse time (@andrykonchin).
* Report polymorphism inside `Hash#[]` to recover performance (@aardvark179).
* Improved interpreter performance by optimizing for better host inlining (@eregon).
* Use `poll` instead of `select` for simple IO waiting to reduce overheads (#1584, @aardvark179).

Changes:

* No more conversion between Java Strings and Ruby Strings at the interop boundary (@eregon).
* Removed `Truffle::Interop.{import_without_conversion,export_without_conversion}` (use `Polyglot.{import,export}` instead).
* Removed `Truffle::Interop.members_without_conversion` (use `Truffle::Interop.members` instead).
* Refactored internals of `rb_sprintf` to simplify handling of `VALUE`s in common cases (@aardvark179).
* Refactored sharing of array objects between threads using new `SharedArrayStorage` (@aardvark179).

Security:

* The native access permission is now properly checked before any native pointer (e.g. `Truffle::FFI::Pointer`) is created (@eregon).

# 22.2.0

New features:

* Add support for `darwin-aarch64` (macOS M1) (#2181, @lewurm, @chrisseaton, @eregon).
* Add support for OpenSSL 3.0.0 by updating the openssl gem (@aardvark179, @eregon).

Bug fixes:

* Fix `rb_id2name` to ensure the native string will have the same lifetime as the id (#2630, @aardvark179).
* Fix `MatchData#[]` exception when passing a length argument larger than the number of match values (#2636, @nirvdrum).
* Fix `MatchData#[]` exception when supplying a large negative index along with a length argument (@nirvdrum).
* Fix capacity computation for huge `Hash` (#2635, @eregon).
* Fix aliased methods to return the correct owner when method is from a superclass (@bjfish).
* Fix `String#[Regexp, Integer]` when the capture group exists but is not matched (@eregon).
* Fix `File.open` mode string parsing when binary option is the third character (@bjfish).
* Fix `rb_scan_args_kw` macro to avoid shadowing variables (#2649, @aardvark179).
* Fix `String#unpack("Z")` to not advance after the null byte, like CRuby (#2659, @aardvark179).
* Fix `Float#round` to avoid losing precision during the rounding process (@aardvark179).
* Fix `String#insert` to not call a subclassed string method (@bjfish).
* Fix `rb_obj_call_init` to pass any block argument to the `initialize` method (#2675, @aardvark179).
* Fix issue with feature loading not detecting a previously loaded feature (#2677, @bjfish).
* Fix `/#{...}/o` to evaluate only once per context when splitting happens (@eregon).
* Fix `Kernel#sprintf` formatting of floats to be like CRuby (@aardvark179).
* Fix `Process.egid=` to accept `String`s (#2615, @ngtban).
* Fix optional assignment to only evaluate index arguments once (#2658, @aardvark179).

Compatibility:

* Updated to Ruby 3.0.3. The 3 CVEs did not affect TruffleRuby, this is to bring the stdlib and gem updates (@eregon).
* Fix `Marshal.dump` to raise an error when an object has singleton methods (@bjfish).
* `Exception#full_message` now defaults the order to `:top` like CRuby 3+ (@eregon).
* Fix `Process.wait2` to return `nil` when the `WNOHANG` flag is given and the child process is still running (@bjfish).
* Disable most `nokogiri` C extension patches when system libraries are not being used (#2693, @aardvark179).
* Implement `rb_gc_mark_maybe` and `rb_global_variable` to ensure `VALUE` stay live in C extensions (@aardvark179).
* Implement `rb_imemo_tmpbuf` allocation for `ripper` (@aardvark179).
* Implement `inherit` argument for `Module#class_variables` (#2653, @bjfish).
* Fix `Float#/` when dividing by `Rational` (@bjfish).
* `Process.euid=` should accept String (#2615, @ngtban).
* Fix `instance_variable_get` and `instance_variable_set` for immutable objects (@bjfish).
* `Thread#raise(exc, message)` now calls `exc.exception` in the target thread like CRuby (@eregon).
* Define `Process::{CLOCK_BOOTTIME,CLOCK_BOOTTIME_ALARM,CLOCK_REALTIME_ALARM}` (#1480, @eregon).
* Improve support of `:chomp` keyword argument in `IO` and `StringIO` methods (#2650, @andrykonchin). 
* Implement specializations for immutable ruby objects for ObjectSpace methods (@bjfish).
* Use `$PAGER` for `--help` and `--help*`, similar to CRuby (#2542, @Strech).
* Ensure all headers are warnings-free (#2662, @eregon).
* All `IO` instances should have `T_FILE` as their `rb_type()`, not only `File` instances (#2662, @eregon).
* Make `rb_fd_select` retry on `EINTR` (#1584, @aardvark179).

Performance:

* Reimplement `Float#to_s` for better performance (#1584, @aardvark179).
* Improve reference processing by making C object free functions and other finalizers more lightweight (@aardvark179).
* Improve performance of `RSTRING_PTR` for interned strings (@aardvark179).
* Cache constant argument formats used with `rb_scan_args_kw` (@aardvark179).

Changes:

* `-Werror=implicit-function-declaration` is now used for compiling C extensions to fail more clearly and earlier if a function is missing, like CRuby 3.2 (#2618, @eregon).
* Disable thread pool for Fibers as it causes correctness issues (#2551, @eregon).

# 22.1.0

New features:

* Foreign exceptions are now fully integrated and have most methods of `Exception` (@eregon).
* Foreign exceptions can now be rescued with `rescue Polyglot::ForeignException` or `rescue foreign_meta_object` (#2544, @eregon).

Bug fixes:

* Guard against unterminated ranges in file matching patterns (#2556, @aardvark179).
* Fixed `rb_proc_new` to return a proc that will pass all required arguments to C (#2556, @aardvark179).
* Fixed `String#split` to return empty array when splitting all whitespace on whitespace (#2565, @bjfish).
* Raise `RangeError` for `Time.at(bignum)` (#2580, @eregon).
* Fix `Integer#{<<,>>}` with RHS bignum and long (@eregon).
* Fix a resource leak from allocators defined in C extensions (@aardvark179).
* `SIGINT`/`Interrupt`/`Ctrl+C` now shows the backtrace and exits as signaled, like CRuby (@eregon).
* Update patch feature finding to prefer the longest matching load path (#2605, @bjfish).
* Fix `Hash#{to_s,inspect}` for keys whose `#inspect` return a frozen String (#2613, @eregon).
* Fix `Array#pack` with `x*` to not output null characters (#2614, @bjfish).
* Fix `Random#rand` not returning random floats when given float ranges (#2612, @bjfish).
* Fix `Array#sample` for `[]` when called without `n` and a `Random` is given (#2612, @bjfish).
* Fix `Module#const_get` to raise a `NameError` when nested modules do not exist (#2610, @bjfish).
* Ensure native `VALUE`s returned from C are unwrapped before the objects can be collected (@aardvark179).
* Fix `Enumerator::Lazy#with_index` to start with new index for multiple enumerations (@bjfish).
* Fix `rb_id2name` to ensure the native string will have the same lifetime as the id (#2630, @aardvark179).
* Fix `Integer#fdiv` and `Rational#to_f` for large `Integer` values (#2631, @bjfish).
* Remove the `RB_NEWOBJ/NEWOBJ` and `OBJSETUP` macros since we cannot support them in TruffleRuby and native extensions may use `#ifdef` to detect features (#2869, @nirvdrum).
* Fix memory leak in `--native` mode for native extension handles and native pointers (@eregon).

Compatibility:

* Implement full Ruby 3 keyword arguments semantics (#2453, @eregon, @chrisseaton).
* Implement `ruby_native_thread_p` for compatibility (#2556, @aardvark179).
* Add `rb_argv0` for the `tk` gem (#2556, @aardvark179).
* Implement more correct conversion of array elements by `Array#pack`(#2503, #2504, @aardvark179).
* Implement `Pathname#{empty?, glob}` (#2559, @bjfish).
* Fixed `Rational('')` to raise error like MRI (#2566, @aardvark179).
* Freeze instances of `Range` but not subclasses, like CRuby (#2570, @MattAlp).
* When writing to STDOUT redirected to a closed pipe, no broken pipe error message will be shown now (#2532, @gogainda).
* Use `#to_a` for converting `list` in `rescue *list` (#2572, @eregon).
* Implement 'rb_str_buf_append' (@bjfish).
* Add patch for `digest` so that TruffleRuby implementation is not overridden (@bjfish).
* Handle encoding conversion errors when reading directory entries (@aardvark179).
* Follow symlinks when processing `*/` directory glob patterns (#2589, @aardvark179).
* Set `@gem_prelude_index` variable on the default load paths (#2586 , @bjfish).
* Do not call `IO#flush` dynamically from `IO#close` (#2594, @gogainda).
* Implement `rb_str_new_static` for C extensions that use it (@aardvark179).
* Rewrote `ArrayEachIteratorNode` and re-introduced `each` specs for MRI parity when mutating arrays whilst iterating, rather than crashing (#2587, @MattAlp).
* Update `String#rindex` to only accept `Regexp` or objects convertable to `String` as the first parameter (#2608, @bjfish).
* Update `String#<<` to require one argument (#2609, @bjfish).
* Update `String#split` to raise `TypeError` when false is given (#2606, @bjfish).
* Update `String#lstrip!` to remove leading null characters (#2607, @bjfish).
* Update `File.utime` to return the number of file names in the arguments (#2616, @bjfish).
* Update `Dir.foreach` to accept an `encoding` parameter (#2627, @bjfish).
* Update `IO.readlines` to ignore negative limit parameters (#2625 , @bjfish).
* Update `Math.sqrt` to raise a `Math::DomainError` for negative numbers (#2621, @bjfish).
* Update `Enumerable#inject` to raise an `ArgumentError` if no block or symbol are given (#2626, @bjfish).

Performance:

* Increase dispatch limit for string library to handle mutable, immutable and non-strings (@aardvark179).
* Switch to `Arrays.mismatch()` in string comparison for better performance (@aardvark179).
* Removed extra array allocations for method calls in the interpreter to improve warmup performance (@aardvark179).
* Optimize `Dir[]` by sorting entries as they are found and grouping syscalls (#2092, @aardvark179).
* Reduce memory footprint by tracking `VALUE`s created during C extension init separately (@aardvark179).
* Rewrote `ArrayEachIteratorNode` to optimize performance for a constant-sized array and reduce specializations to 1 general case (#2587, @MattAlp).
* Reduce conversion of `VALUE`s to native handle during common operations in C extensions (@aardvark179).
* Improved performance of regex boolean matches (e.g., `Regexp#match?`) by avoiding match data allocation in TRegex (#2588, @nirvdrum).
* Remove overhead when getting using `RDATA_PTR` (@aardvark179).
* Additional copy operations have been reduced when performing IO (#2536, @aardvark179).

Changes:

* Foreign exceptions are no longer translated to `RuntimeError` but instead remain as foreign exceptions, see the [documentation](doc/user/polyglot.md) for how to rescue them (@eregon).

# 22.0.0

New features:

* Updated to Ruby 3.0.2 (#2453, @eregon).

Bug fixes:

* Fix `File.utime` to use nanoseconds (#2448, @bjfish).
* Capture the intercepted feature path during patching to reuse during patch require (#2441, @bjfish).
* Update `Module#constants` to filter invalid constant identifiers (#2452, @bjfish).
* Fixed `-0.0 <=> 0.0` and `-0.0 <=> 0` to return `0` like on CRuby (#1391, @eregon).
* Fixed `Range#step` to return correct class with begin-less range (@ccocchi, #2516).
* Fixed exception creation when an `Errno` is sub-classed (@bjfish, #2521).
* Fixed `String#[]=` to use the negotiated encoding (@bjfish, #2545).

Compatibility:

* Implement `rb_sprintf` in our format compiler to provide consistent formatting across C standard libraries (@eregon).
* Update `defined?` to return frozen strings (#2450, @bjfish).
* Use compensated summation for `{Array,Enumerable}#sum` when floating point values are included (@eregon).
* `Module#attr_*` methods now return an array of method names (#2498, @gogainda).
* Fixed `Socket#(local|remote)_address` to retrieve family and type from the file descriptor (#2444, @larskanis).
* Add `Thread.ignore_deadlock` accessor (#2453, @bjfish).
* Allow `Hash#transform_keys` to take a hash argument (@ccocchi, #2464).
* Add `Enumerable#grep{_v}` optimization for `Regexp` (#2453, @bjfish).
* Update `IO#write` to accept multiple arguments (#2501, @bjfish).
* Do not warn when uninitialized instance variable is accessed (#2502, @andrykonchin).
* Remove `TRUE`, `FALSE`, and `NIL` constants like CRuby 3.0 (#2505, @andrykonchin).
* `Symbol#to_proc` now returns a lambda like in Ruby 3 (#2508, @andrykonchin).
* `Kernel#lambda` now warns if called without a literal block (#2500, @andrykonchin).
* Implement Hash#except (#2463, @wildmaples).
* Remove special `$SAFE` global and related C API methods (#2453, @bjfish).
* Assigning to a numbered parameter raises `SyntaxError` (#2506, @andrykonchin).
* Implement `--backtrace-limit` option (#2453, @bjfish).
* Update `String` methods to return `String` instances when called on a subclass (#2453, @bjfish).
* Update `String#encode` to support the `:fallback` option (#1391, @aardvark179).
* `Module#alias_method` now returns the defined alias as a symbol(#2499, @gogainda).
* Implement `Symbol#name` (#2453, @bjfish).
* Update `Module#{public, protected, private, public_class_method, private_class_method}` and top-level `private` and `public` methods to accept single array argument with a list of method names (#2453, @bjfish).
* Constants deprecated by `Module#deprecate_constant` only warn if `Warning[:deprecated]` is `true` (@eregon).
* All Array methods now return Array instances and not subclasses (#2510, @Strech).
* Integer#zero? overrides Numeric#zero? for optimization (#2453, @bjfish).
* Default `Kernel#eval` source file and line to `(eval):1` like CRuby 3 (#2453, @aardvark179).
* Add `GC.auto_compact` accessors for compatibility (#2453, @bjfish).
* Update accessing a class variable from the top-level scope to be a `RuntimeError` (#2453, @bjfish).
* Update interpolated strings to not be frozen (#2453, @bjfish).
* Add `WERRORFLAG` to `RbConfig` (#2519, @bjfish).
* Update `MatchData` methods to return `String` instances when called on a subclass (#2453, @bjfish).
* Implement `Proc#{==,eql?}` (#2453, @bjfish).
* Implement all `StringScanner` methods (#2520, @eregon).
* Handle `Kernel#clone(freeze: true)` (#2512, @andrykonchin).
* Relax `Fiber#transfer` limitations (#2453, @bjfish).
* Implement `Fiber#blocking?` like CRuby 3 (#2453, @aardvark179).
* Sort by default for `Dir.{glob,[]}` and add `sort:` keyword argument (#2523, @Strech).
* Implement `rb_str_locktmp` and `rb_str_unlocktmp` (#2524, @bjfish).
* Update `Kernel#instance_variables` to return insertion order (@bjfish).
* Fixed `rb_path2class()` to not error for a module (#2511, @eregon).
* Update `Kernel#print` to print `$_` when no arguments are given (#2531, @bjfish).
* Add category kwarg to Kernel.warn and Warning.warn (#2533, @Strech).
* Implement `GC.{measure_total_time, total_time}` and update `GC.stat` to update provided hash (#2535, @bjfish).
* Implement `Array#slice` with `ArithmeticSequence` (#2526, @ccocchi).
* Update `Hash#each` to consistently yield a 2-element array (#2453, @bjfish).
* Remove `Hash#{__store__, index}` methods for compatibility (#2546, @bjfish).
* Implement more correct conversion of array elements by `Array#pack` (#2503, #2504, @aardvark179).
* Update `String#split` to raise a `RangeError` when `limit` is larger than `int` (@bjfish).

Performance:

* Regexp objects are now interned in a similar way to symbols (@aardvark179).
* Improve performance of regexps using POSIX bracket expressions (e.g., `[[:lower:]]`) matching against ASCII-only strings (#2447, @nirvdrum).
* `String#sub`, `sub!`, `gsub`, and `gsub!` have been refactored for better performance (@aardvark179).
* Don't allocate a `MatchData` object when `Regexp#match?` or `String#match?` is used (#2509, @nirvdrum).
* Add `ENV.except` (#2507, @Strech).
* Fully inline the `Integer#+` and `Integer#-` logic for interpreter speed (#2518, @smarr).
* Remove unnecessary work in negotiating the encoding to use in a Regexp match (#2522, @nirvdrum).
* Add new fast paths for encoding negotiation between strings with different encodings, but which match common default cases (#2522, @nirvdrum).
* Reduce footprint by removing unnecessary nodes for accessing the `FrameOnStackMarker` (#2530, @smarr).

Changes:

* TruffleRuby now requires Java 11+ and no longer supports Java 8 (@eregon).

# 21.3.0

New features:

* [TRegex](https://github.com/oracle/graal/tree/master/regex) is now used by default, which provides large speedups for matching regular expressions.
* Add `Polyglot.languages` to expose the list of available languages.
* Add `Polyglot::InnerContext` to eval code in any available language in an inner isolated context (#2169).
* Foreign objects now have a dynamically-generated class based on their interop traits like `ForeignArray` and are better integrated with Ruby objects (#2149).
* Foreign arrays now have all methods of Ruby `Enumerable` and many methods of `Array` (#2149).
* Foreign hashes now have all methods of Ruby `Enumerable` and many methods of `Hash` (#2149).
* Foreign iterables (`InteropLibrary#hasIterator`) now have all methods of Ruby `Enumerable` (#2149).
* Foreign objects now implement `#instance_variables` (readable non-invocable members) and `#methods` (invocable members + Ruby methods).

Bug fixes:

* Fix `Marshal.load` of multiple `Symbols` with an explicit encoding (#1624).
* Fix `rb_str_modify_expand` to preserve existing bytes (#2392).
* Fix `String#scrub` when replacement is frozen (#2398, @LillianZ).
* Fix `Dir.mkdir` error handling for `Pathname` paths (#2397).
* `BasicSocket#*_nonblock(exception: false)` now only return `:wait_readable/:wait_writable` for `EAGAIN`/`EWOULDBLOCK` like MRI (#2400).
* Fix issue with `strspn` used in the `date` C extension compiled as a macro on older glibc and then missing the `__strspn_c1` symbol on newer glibc (#2406).
* Fix constant lookup when loading the same file multiple times (#2408).
* Fix handling of `break`, `next` and `redo` in `define_method(name, &block)` methods (#2418).
* Fix handling of incompatible types in `Float#<=>` (#2432, @chrisseaton).
* Fix issue with escaping curly braces for `Dir.glob` (#2425).
* Fix `base64` decoding issue with missing output (#2435).
* Fix `StringIO#ungetbyte` to treat a byte as a byte, not a code point (#2436). 
* Fix `defined?(yield)` when used inside a block (#2446).
* Fix a couple issues related to native memory allocation and release.

Compatibility:

* Implement `Process::Status.wait` (#2378).
* Update `rb_str_modify` and `rb_str_modify_expand` to raise a `FrozenError` when given a frozen string (#2392).
* Implement `rb_fiber_*` functions (#2402).
* Implement `rb_str_vcatf`.
* Add support for tracing allocations from C functions (#2403, @chrisseaton).
* Implement `rb_str_catf`.
* Search the executable in the passed env `PATH` for subprocesses (#2419).
* Accept a string as the pattern argument to `StringScanner#scan` and `StringScanner#check` (#2423).

Performance:

* Moved most of `MonitorMixin` to primitives to deal with interrupts more efficiently (#2375).
* Improved the performance of `rb_enc_from_index` by adding cached lookups (#2379, @nirvdrum).
* Improved the performance of many `MatchData` operations (#2384, @nirvdrum).
* Significantly improved performance of TRegex calls by allowing Truffle splitting (#2389, @nirvdrum).
* Improved `String#gsub` performance by adding a fast path for the `string_byte_index` primitive (#2380, @nirvdrum).
* Improved `String#index` performance by adding a fast path for the `string_character_index` primitive (#2383, @LillianZ).
* Optimized conversion of strings to integers if the string contained a numeric value (#2401, @nirvdrum).
* Use Truffle's `ContextThreadLocal` to speedup access to thread-local data.
* Provide a new fast path for `rb_backref*` and `rb_lastline*`functions from C extensions.

Changes:

* `foreign_object.class` on foreign objects is no longer special and uses `Kernel#class` (it used to return the `java.lang.Class` object for a Java type or `getMetaObject()`, but that is too incompatible with Ruby code).
* `Java.import name` imports a Java class in the enclosing module instead of always as a top-level constant.
* `foreign_object.keys` no longer returns members, use `foreign_object.instance_variables` or `foreign_object.methods` instead.
* `foreign_object.respond_to?(:class)` is now always true (before it was only for Java classes), since the method is always defined.

Security:

* Updated to Ruby 2.7.4 to fix CVE-2021-31810, CVE-2021-32066 and CVE-2021-31799.

# 21.2.0

New features:

* New `TruffleRuby::ConcurrentMap` data structure for use in [`concurrent-ruby`](https://github.com/ruby-concurrency/concurrent-ruby) (#2339, @wildmaples).

Bug fixes:

* Fix of different values of self in different scopes.
* `Truffle::POSIX.select` was being redefined repeatedly (#2332).
* Fix the `--backtraces-raise` and `--backtraces-rescue` options in JVM mode (#2335).
* Fix `File.{atime, mtime, ctime}` to include nanoseconds (#2337).
* Fix `Array#[a, b] = "frozen string literal".freeze` (#2355).
* `rb_funcall()` now releases the C-extension lock (similar to MRI).

Compatibility:

* Updated to Ruby 2.7.3. The `resolv` stdlib was not updated (`resolv` in 2.7.3 has [bugs](https://bugs.ruby-lang.org/issues/17748)).
* Make interpolated strings frozen for compatibility with Ruby 2.7 (#2304, @kirs).
* `require 'socket'` now also requires `'io/wait'` like CRuby (#2326).
* Support precision when formatting strings (#2281, @kirs).
* Make rpartition compatible with Ruby 2.7 (#2320, @gogainda).
* Include the type name in exception messages from `rb_check_type` (#2307).
* Fix `Hash#rehash` to remove duplicate keys after modifications (#2266, @MattAlp).
* Only fail `rb_check_type` for typed data, not wrapped untyped structs (#2331).
* Decide the visibility in `Module#define_method` based on `self` and the default definee (#2334).
* Configure `mandir` value in `RbConfig::CONFIG` and `RbConfig::MAKEFILE_CONFIG` (#2315).
* TruffleRuby now supports the Truffle polyglot Hash interop API.
* Implement `Fiber#raise` (#2338).
* Update `File.basename` to return new `String` instances (#2343).
* Allow `Fiber#raise` after `Fiber#transfer` like Ruby 3.0 (#2342).
* Fix `ObjectSpace._id2ref` for Symbols and frozen String literals (#2358).
* Implemented `Enumerator::Lazy#filter_map` (#2356).
* Fix LLVM toolchain issue on macOS 11.3 (#2352, [oracle/graal#3383](https://github.com/oracle/graal/issues/3383)).
* Implement `IO#set_encoding_by_bom` (#2372, pawandubey).
* Implemented `Enumerator::Lazy#with_index` (#2356).
* Implement `rb_backref_set`.
* Fix `Float#<=>` when comparing `Infinity` to other `#infinite?` values.
* Implement `date` library as a C extension to improve compatibility (#2344).

Performance:

* Make `#dig` iterative to make it faster and compile better for calls with 3+ arguments (#2301, @chrisseaton, @jantnovi).
* Make `Struct#dig` faster in interpreter by avoiding exceptions (#2306, @kirs).
* Reduce the number of AST nodes created for methods and blocks (#2261).
* Fiber-local variables are much faster now by using less synchronization.
* Improved the performance of the exceptional case of `String#chr` (#2318, @chrisseaton).
* Improved the performance of `IO#read_nonblock` when no data is available to be read.
* `TruffleSafepoint` is now used instead of custom logic, which no longer invalidates JITed code for guest safepoints (e.g., `Thread#{backtrace,raise,kill}`, `ObjectSpace`, etc).
* Significantly improved performance of `Time#strftime` for common formats (#2361, @wildmaples, @chrisseaton).
* Faster solution for lazy integer length (#2365, @lemire, @chrisseaton).
* Speedup `rb_funcallv*()` by directly unwrapping the C arguments array instead of going through a Ruby `Array` (#2089).
* Improved the performance of several `Truffle::RegexOperations` methods (#2374, @wildmapes, @nirvdrum).

Changes:

* `rb_iterate()` (deprecated since 1.9) no longer magically passes the block to `rb_funcall()`, use `rb_block_call()` instead.

Security:

* Updated to Ruby 2.7.3 to fix CVE-2021-28965 and CVE-2021-28966.

# 21.1.0

New features:

* Access to local variables of the interactive Binding via language bindings is now supported: `context.getBindings("ruby").putMember("my_var", 42);` (#2030).
* `VALUE`s in C extensions now expose the Ruby object when viewed in the debugger, as long as they have not been converted to native values.
* Signal handlers can now be run without triggering multi-threading.
* Fibers no longer trigger Truffle multi-threading.

Bug fixes:

* `Range#to_a` wasn't working for `long` ranges (#2198, @tomstuart and @LillianZ).
* Show the interleaved host and guest stacktrace for host exceptions (#2226).
* Fix the label of the first location reported by `Thread#backtrace_locations` (#2229).
* Fix `Thread.handle_interrupt` to defer non-pure interrupts until the end of the `handle_interrupt` block (#2219).
* Clear and restore errinfo on entry and normal return from methods in C extensions (#2227).
* Fix extra whitespace in squiggly heredoc with escaped newline (#2238, @wildmaples and @norswap).
* Fix handling of signals with `--single-threaded` (#2265).
* Fix `Enumerator::Lazy#{chunk_while, slice_before, slice_after, slice_when}` to return instances of `Enumerator::Lazy` (#2273).
* Fix `Truffle::Interop.source_location` to return unavailable source sections for modules instead of null (#2257).
* Fix usage of `Thread.handle_interrupt` in `MonitorMixin#mon_synchronize`.
* Fixed `TruffleRuby.synchronized` to handle guest safepoints (#2277).
* Fix control flow bug when assigning constants using ||= (#1489).
* Fix `Kernel#raise` argument handling for hashes (#2298).
* Set errinfo when `rb_protect` captures a Ruby exception (#2245).
* Fixed handling of multiple optional arguments and keywords when passed a positional `Hash` (#2302).

Compatibility:

* Prepend the GraalVM LLVM Toolchain to `PATH` when installing gems (#1974, #1088, #1343, #1400, #1947, #1931, #1588).
* Installing the `nokogiri` gem now defaults to use the vendored `libxml2` and `libxslt`, similar to CRuby, which means the corresponding system packages are no longer needed (#62).
* Implemented `$LOAD_PATH.resolve_feature_path`.
* Add `Pathname#/` alias to `Pathname#+` (#2178).
* Fixed issue with large `Integer`s in `Math.log` (#2184).
* Updated `Regexp.last_match` to support `Symbol` and `String` parameter (#2179).
* Added support for numbered block parameters (`_1` etc).
* Fixed `String#upto` issue with non-ascii strings (#2183).
* Implemented partial support for pattern matching (#2186).
* Make `File.extname` return `'.'` if the path ends with one (#2192, @tomstuart).
* Include fractional seconds in `Time#inspect` output (#2194, @tomstuart).
* Add support for `Integer#[Range]` and `Integer#[start, length]` (#2182, @gogainda).
* Allow private calls with `self` as an explicit receiver (#2196, @wildmaples).
* Fixed `:perm` parameter for `File.write`.
* Implemented `Time#floor` and `#ceil` (#2201, @wildmaples).
* Allow `Range#include?` and `#member?` with `Time` (#2202, @wildmaples).
* Implemented `Comparable#clamp(Range)` (#2200, @wildmaples).
* Added a `Array#minmax` to override `Enumerable#minmax` (#2199, @wildmaples).
* Implemented `chomp` parameter for `IO.{readlines, foreach}` (#2205).
* Implemented the Debug Inspector C API.
* Added beginless range support for `Range#{new, bsearch, count, each, equal_value, first, inspect, max, min, size, cover?, include?, ===}`.
* Added beginless range support for `Array#{[], []=, slice, slice!, to_a, fill, values_at}` (#2155, @LillianZ).
* Added beginless range support for `String#{byteslice, slice, slice!}` and `Symbol#slice` (#2211, @LillianZ).
* Added beginless range support for `Kernel#{caller, caller_locations}` and `Thread#backtrace_locations` (#2211, @LillianZ).
* Make rand work with exclusive range with Float (#1506, @gogainda).
* Fixed `String#dump`'s formatting of escaped unicode characters (#2217, @meganniu).
* Switched to the io-console C extension from C ruby for better performance and compatibility in `irb`.
* Coerce the message to a `String` for `BasicSocket#send` (#2209, @HoneyryderChuck).
* Support buffer argument for `UDPSocket#recvfrom_nonblock` (#2209, @HoneyryderChuck).
* Fixed `Integer#digits` implementation to handle more bases (#2224, #2225).
* Support the `inherit` parameter for `Module#{private, protected, public}_method_defined?`.
* Implement `Thread.pending_interrupt?` and `Thread#pending_interrupt?` (#2219).
* Implement `rb_lastline_set` (#2170).
* Implemented `Module#const_source_location` (#2212, @tomstuart and @wildmaples).
* Do not call `File.exist?` in `Dir.glob` as `File.exist?` is often mocked (#2236, @gogainda).
* Coerce the inherit argument to a boolean in `Module#const_defined?` and `Module#const_get` (#2240).
* Refinements take place at `Object#method` and `Module#instance_method` (#2004, @ssnickolay).
* Add support for `rb_scan_args_kw` in C API (#2244, @LillianZ).
* Update random implementation layout to be more compatible (#2234).
* Set `RbConfig::CONFIG['LIBPATHFLAG'/'RPATHFLAG']` like MRI to let `$LIBPATH` changes in `extconf.rb` work.
* Access to path and mode via `rb_io_t` from C has been changed to improve compatibility for io-console.
* Implemented the `Time.at` `in:` parameter.
* Implemented `Kernel#raise` `cause` parameter.
* Improved compatibility of `Signal.trap` and `Kernel#trap` (#2287, @chrisseaton).
* Implemented `GC.stat(:total_allocated_objects)` as `0` (#2292, @chrisseaton).
* `ObjectSpace::WeakMap` now supports immediate and frozen values as both keys and values (#2267).
* Call `divmod` when coercion to `Float` fails for `#sleep` (#2289, @LillianZ).

Performance:

* Multi-Tier compilation is now enabled by default, which improves warmup significantly.
* Improve the performance of checks for recursion (#2189, @LillianZ).
* Improve random number generation performance by avoiding synchronization (#2190, @ivoanjo).
* We now create a single call target per block by default instead of two.
* Some uses of class variables are now much better optimized (#2259, @chrisseaton).
* Several methods that need the caller frame are now always inlined in their caller, which speeds up the interpreter and reduces footprint.
* Pasting code in IRB should be reasonably fast, by updating to `irb` 1.3.3 and `reline` 0.2.3 (#2233).

Changes:

* Standalone builds of TruffleRuby are now based on JDK11 (they used JDK8 previously). There should be no user-visible changes. Similarly, JDK11 is now used by default in development instead of JDK8.
* The deprecated `Truffle::System.synchronized` has been removed.
* `Java.synchronized` has been removed, it did not work on host objects.

# 21.0.0

Release notes:

* The new IRB is quite slow when copy/pasting code into it. This is due to an inefficient `io/console` implementation which will be addressed in the next release. A workaround is to use `irb --readline`, which disables some IRB features but is much faster for copy/pasting code.

New features:

* Updated to Ruby 2.7.2 (#2004).

Bug fixes:

* Fix error message when the method name is not a Symbol or String for `Kernel#respond_to?` (#2132, @ssnickolay).
* Fixed setting of special variables in enumerators and enumerables (#1484).
* Fixed return value of `Enumerable#count` and `Enumerable#uniq` with multiple yielded arguments (#2145, @LillianZ).
* Fixed `String#unpack` for `w*` format (#2143).
* Fixed issue with ``Kernel#` `` when invalid UTF-8 given (#2118).
* Fixed issue with `Method#to_proc` and special variable storage (#2156).
* Add missing `offset` parameter for `FFI::Pointer#put_array_of_*` (#1525).
* Fixed issue with different `Struct`s having the same hash values (#2214).

Compatibility:

* Implement `String#undump` (#2131, @kustosz).
* `Errno` constants with the same `errno` number are now the same class.
* Implement `Enumerable#tally` and `Enumerable#filter_map` (#2144 and #2152, @LillianZ).
* Implement `Range#minmax`.
* Pass more `Enumerator::Lazy#uniq` and `Enumerator::Lazy#chunk` specs (#2146, @LillianZ).
* Implement `Enumerator#produce` (#2160, @zverok).
* Implement `Complex#<=>` (#2004, @ssnickolay).
* Add warning for `proc` without block (#2004, @ssnickolay).
* Implemented `FrozenError#receiver`.
* `Proc#<<` and `Proc#>>` raises TypeError if passed not callable object (#2004, @ssnickolay).
* Support time and date related messages for `Time` (#2166).
* Updated `Dir.{glob,[]}` to raise `ArgumentError` for nul-separated strings.
* `Kernel#lambda` with no block in a method called with a block raises an exception (#2004, @ssnickolay).
* Implemented `BigDecimal` as C extension to improve compatibility.
* Comment lines can be placed between fluent dot now (#2004, @ssnickolay).
* Implemented `rb_make_exception`.
* `**kwargs` now accept non-Symbol keys like Ruby 2.7.
* Updated the Unicode Emoji version (#2173, @wildmaples).
* Added `Enumerator::Yielder#to_proc`.
* Implemented `Enumerator::Lazy#eager`.
* Updated `Method#inspect` to include paremeter information.
* Update `Module#name` to return the same frozen string.
* Implemented `inherit` argument for `Module#autoload?`.

Performance:

* Refactor and implement more performant `MatchData#length` (#2147, @LillianZ).
* Refactor and implement more performant `Array#sample` (#2148, @LillianZ).
* `String#inspect` is now more efficient.

Changes:

* All `InteropLibrary` messages are now exposed consistently as methods on `Truffle::Interop` (#2139). Some methods were renamed to match the scheme described in the documentation.

# 20.3.0

Bug fixes:

* Handle foreign null object as falsy value (#1902, @ssnickolay).
* Fixed return value of `Enumerable#first` with multiple yielded arguments (#2056, @LillianZ).
* Improve reliability of the post install hook by disabling RubyGems (#2075).
* Fixed top level exception handler to print exception cause (#2013).
* Fixed issue when extending FFI from File (#2094).
* Fixed issue with `Kernel#freeze` not freezing singleton class (#2093).
* Fixed `String#encode` with options issue (#2091, #2095, @LillianZ).
* Fixed issue with `spawn` when `:close` redirect is used (#2097).
* Fixed `coverage` issue when `*eval` is used (#2078).
* Use expanded load paths for feature matching (#1501).
* Fixed handling of post arguments for `super()` (#2111).
* Fixed `SystemStackError` sometimes replaced by an internal Java `NoClassDefFoundError` on JVM (#1743).
* Fixed constant/identifier detection in lexer for non-ASCII encodings (#2079, #2102, @ivoanjo).
* Fixed parsing of `--jvm` as an application argument (#2108).
* Fix `rb_rescue2` to ignore the end marker `(VALUE)0` (#2127, #2130).
* Fix status and output when SystemExit is subclassed and raised (#2128).
* Fix `String#{chomp, chomp!}` issue with invalid encoded strings (#2133).

Compatibility:

* Run `at_exit` handlers even if parsing the main script fails (#2047).
* Load required libraries (`-r`) before parsing the main script (#2047).
* `String#split` supports block (#2052, @ssnickolay).
* Implemented `String#{grapheme_clusters, each_grapheme_cluster}`.
* Fix the caller location for `#method_added` (#2059).
* Fix issue with `Float#round` when `self` is `-0.0`.
* Fix `String#unpack` issue with `m0` format (#2065).
* Fix issue with `File.absolute_path` returning a path to current directory (#2062).
* Update `Range#cover?` to handle `Range` parameter.
* Fix `String#{casecmp, casecmp?}` parameter conversion.
* Fix `Regexp` issue which raised syntax error instead of `RegexpError` (#2066).
* Handle `Object#autoload` when autoload itself (#1616, @ssnickolay).
* Skip upgraded default gems while loading RubyGems (#2075).
* Verify that gem paths are correct before loading RubyGems (#2075).
* Implement `rb_ivar_count`.
* Implemented `rb_yield_values2`.
* Implemented `Digest::Base#{update, <<}` (#2100).
* Pass the final `super` specs (#2104, @chrisseaton).
* Fix arity for arguments with optional kwargs (#1669, @ssnickolay).
* Fix arity for `Proc` (#2098, @ssnickolay).
* Check bounds for `FFI::Pointer` accesses when the size of the memory behind is known.
* Implement negative line numbers for eval (#1482).
* Support refinements for `#to_s` called by string interpolation (#2110, @ssnickolay).
* Module#using raises error in method scope (#2112, @ssnickolay).
* `File#path` now returns a new mutable String on every call like MRI (#2115).
* Avoid infinite recursion when redefining `Warning#warn` and calling `Kernel#warn` (#2109).
* Convert objects with `#to_path` in `$LOAD_PATH` (#2119).
* Handle the functions being native for `rb_thread_call_without_gvl()` (#2090).
* Support refinements for Kernel#respond_to? (#2120, @ssnickolay).
* JCodings has been updated from 1.0.45 to 1.0.55.
* Joni has been updated from 2.1.30 to 2.1.40.

Performance:

* Calls with a literal block are no longer always split but instead the decision is made by the Truffle splitting heuristic.
* `Symbol#to_proc` is now AST-inlined in order to not rely on splitting and to avoid needing the caller frame to find refinements which apply.
* `Symbol#to_proc` is now globally cached per Symbol and refinements, to avoid creating many redundant `CallTargets`.
* Setting and access to the special variables `$~` and `$_` has been refactored to require less splitting.

Changes:

* Migrated from JLine 2 to JLine 3 for the `readline` standard library.

# 20.2.0

New features:

* Updated to Ruby 2.6.6.
* Use `InteropLibrary#toDisplayString()` to better display objects from other languages.
* Implement writing to the top scope for global variables (#2024).
* `foreign_object.to_s` now uses `InteropLibrary#toDisplayString()` (and still `asString()` if `isString()`).
* `foreign_object.inspect` has been improved to be more useful (include the language and meta object).
* `foreign_object.class` now calls `getMetaObject()` (except for Java classes, same as before).
* Add basic support for Linux AArch64.
* `foreign_object.name = value` will now call `Interoplibrary#writeMember("name", value)` instead of `invokeMember("name=", value)`.
* Always show the Ruby core library files in backtraces (#1414).
* The Java stacktrace is now shown when sending SIGQUIT to the process, also on TruffleRuby Native, see [Debugging](doc/user/debugging.md) for details (#2041).
* Calls to foreign objects with a block argument will now pass the block as the last argument.
* `foreign.name` will now use `invokeMember` if invocable and if not use `readMember`, see `doc/contrib/interop_implicit_api.md` for details.
* `foreign.to_f` and `foreign.to_i` will now attempt to convert to Ruby `Float` and `Integer` (#2038).
* `foreign.equal?(other)` now uses `InteropLibrary#isIdentical(other)` and `foreign.object_id/__id__` now uses `InteropLibrary#identityHashCode()`.

Bug fixes:

* Fix `#class_exec`, `#module_exec`, `#instance_eval`, and `instance_exec` to use activated refinements (#1988, @ssnickolay).
* Fixed missing method error for FFI calls with `blocking: true` when interrupted.
* Use upgraded default gems when installed (#1956).
* Fixed `NameError` when requiring an autoload path that does not define the autoload constant (#1905).
* Thread local IO buffers are now allocated using a stack to ensure safe operating if a signal handler uses one during an IO operation.
* Fixed `TracePoint` thread-safety by storing the state on the Ruby `Thread` (like MRI) instead of inside the `TracePoint` instance.
* Make `require 'rubygems/package'` succeed and define `Gem::Deprecate` correctly (#2014).
* Fix `MBCLEN_CHARFOUND_P` error.
* Fix `rb_enc_str_new` when `NULL` encoding is given with a constant string.
* Fixed `rb_enc_precise_mbclen` to handle more inputs.
* The output for `--engine.TraceCompilation` is now significantly easier to read, by having shorter method names and source names (oracle/graal#2052).
* Fix indentation for squiggly heredoc with single quotes (#1564).
* Only print members which are readable for foreign `#inspect` (#2027).
* Fixed the return value of the first call to `Kernel#srand` in a Thread (#2028).
* Fix missing flushing when printing an exception at top-level with a custom backtrace, which caused no output being shown (#1750, #1895).
* Use the mode of the given `IO` for `IO#reopen(IO)` which is important for the 3 standard IOs (#2034).
* Fix potential deadlock when running finalizers (#2041).
* Let `require 'rubygems/specification'` work before `require 'rubygems'`.

Compatibility:

* Implement `UnboundMethod#bind_call`.
* Implemented `ObjectSpace::WeakMap` (#1385, #1958).
* Implemented `strtod` and `ruby_strtod` (#2007).
* Fix detection of `#find_type` in FFI to ignore `MakeMakefile#find_type` from `mkmf` (#1896, #2010).
* Implemented `rb_uv_to_utf8` (#1998, @skateman).
* Implemented `rb_str_cat_cstr`.
* Implemented `rb_fstring`.
* Support `#refine` for Module (#2021, @ssnickolay).
* Implemented `rb_ident_hash_new`.
* Improved the compatibility of `Symbol.all_symbols` (#2022, @chrisseaton).
* Implemented `rb_enc_str_buf_cat`.
* Implemented `rb_int_positive_pow`.
* Implemented `rb_usascii_str_new_lit`.
* Define `#getch` and `#getpass` on `StringIO` when `io/console` is required.
* Implemented `rb_uv_to_utf8` (#1998).
* Single character IDs now behave more like those in MRI to improve C extension compatibility, so `rb_funcall(a, '+', b)` will now do the same thing as in MRI.
* Removed extra public methods on `String`.
* Implemented `rb_array_sort` and `rb_array_sort_bang`.
* Do not create a finalizers `Thread` if there are other public languages, which is helpful for polyglot cases (#2035).
* Implemented `rb_enc_isalnum` and `rb_enc_isspace`.
* `RUBY_REVISION` is now the full commit hash used to build TruffleRuby, similar to MRI 2.7+.
* Implemented `rb_enc_mbc_to_codepoint`.
* Changed the lookup methods to achieve Refinements specification (#2033, @ssnickolay).
* Implemented `Digest::Instance#new` (#2040).
* Implemented `ONIGENC_MBC_CASE_FOLD`.
* Fixed `Thread#raise` to call the exception class' constructor with no arguments when given no message (#2045).
* Fixed `refine + super` compatibility (#2039, #2048, @ssnickolay).
* Make the top-level exception handler more compatible with MRI (#2047).
* Implemented `rb_enc_codelen`.
* Implemented `Ripper` by using the C extension (#1585).

Changes:

* RubyGems gem commands updated to use the `--no-document` option by default.

Performance:

* Enable lazy translation from the parser AST to the Truffle AST for user code by default. This should improve application startup time (#1992).
* `instance variable ... not initialized` and similar warnings are now optimized to have no peak performance impact if they are not printed (depends on `$VERBOSE`).
* Implement integer modular exponentiation using `BigInteger#mod_pow` (#1999, @skateman).
* Fixed a performance issue when computing many substrings of a given non-leaf `String` with non-US-ASCII characters.
* Speedup native handle to Ruby object lookup for C extensions.

# 20.1.0

New features:

* Nightly builds of TruffleRuby are now available, see the README for details (#1483).
* `||=` will not compile the right-hand-side if it's only executed once, to match the idiomatic lazy-initialisation use-case ([blog post](https://engineering.shopify.com/blogs/engineering/optimizing-ruby-lazy-initialization-in-truffleruby-with-deoptimization), #1887, @kipply).
* Added `--metrics-profile-require` option to profile searching, parsing, translating and loading files.
* Added support for captured variables for the Truffle instruments (e.g. Chrome debugger).

Bug fixes:

* Fixed `Exception#dup` to copy the `Exception#backtrace` string array.
* Fixed `rb_warn` and `rb_warning` when used as statements (#1886, @chrisseaton).
* Fixed `NameError.new` and `NoMethodError.new` `:receiver` argument.
* Correctly handle large numbers of arguments to `rb_funcall` (#1882).
* Added arity check to `Module#{include, prepend}`.
* Fix `OpenSSL::Digest.{digest,hexdigest,base64digest}` to handle `algorithm, data` arguments (#1889, @bdewater).
* Fixed `SystemCallError.new` parameter conversion.
* Fixed `File#{chmod, umask}` argument conversion check.
* Added warning in `Hash.[]` for non-array elements.
* Fixed `File.lchmod` to raise `NotImplementedError` when not available.
* `RSTRING_PTR()` now always returns a native pointer, resolving two bugs `memcpy`ing to (#1822) and from (#1772) Ruby Strings.
* Fixed issue with duping during splat (#1883).
* Fixed `Dir#children` implementation.
* Fixed `SignalException.new` error when bad parameter given.
* Added deprecation warning to `Kernel#=~`.
* Fixed `puts` for a foreign objects, e.g. `puts Polyglot.eval('js', '[]')` (#1881).
* Fixed `Exception#full_message` implementation.
* Updated `Kernel.Complex()` to handle the `exception: false` parameter.
* Fixed `Kernel#dup` to return self for `Complex` and `Rational` objects.
* Updated `Kernel.Float()` to handle the `exception: false` parameter.
* Fixed `String#unpack` `M` format (#1901).
* Fixed error when `SystemCallError` message contained non-ASCII characters.
* Fixed `rb_rescue` to allow null rescue methods (#1909, @kipply).
* Fixed incorrect comparisons between bignums and doubles.
* Prevented some internal uses of `Kernel#caller_locations` to be overridden by user code (#1934).
* Fixed an issue caused by recursing inlining within `Regexp#quote` (#1927).
* Updated `Kernel.Float()` to return given string in error message (#1945).
* Parameters and arity of methods derived from `method_missing` should now match MRI (#1921).
* Fixed compile error in `RB_FLOAT_TYPE_P` macro (#1928).
* Fixed `Symbol#match` to call the block with the `MatchData` (#1933).
* Fixed `Digest::SHA2.hexdigest` error with long messages (#1922).
* Fixed `Date.parse` to dup the coerced string to not modify original (#1946).
* Update `Comparable` error messages for special constant values (#1941).
* Fixed `File.ftype` parameter conversion (#1961).
* Fixed `Digest::Instance#file` to not modify string literals (#1964).
* Make sure that string interpolation returns a `String`, and not a subclass (#1950).
* `alias_method` and `instance_methods` should now work correctly inside a refinement (#1942).
* Fixed `Regexp.union` parameter conversion (#1963).
* `IO#read(n)` no longer buffers more than needed, which could cause hanging if detecting readability via a native call such as `select(2)` (#1951).
* Fixed `Random::DEFAULT.seed` to be different on boot (#1965, @kipply).
* `rb_encoding->name` can now be read even if the `rb_encoding` is stored in native memory.
* Detect and cut off recursion when inspecting a foreign object, substituting an ellipsis instead.
* Fixed feature lookup order to check every `$LOAD_PATH` path entry for `.rb`, then every entry for native extension when `require` is called with no extension.
* Define the `_DARWIN_C_SOURCE` macro in extension makefiles (#1592).
* Change handling of var args in `rb_rescue2` to handle usage in C extensions (#1823).
* Fixed incorrect `Encoding::CompatibilityError` raised for some interpolated Regexps (#1967).
* Actually unset environment variables with a `nil` value for `Process.spawn` instead of setting them to an empty String.
* Core library methods part of the Native Image heap are no longer added in the compilation queue on the first call, but after they reach the thresholds like other methods.
* Fix `RbConfig::CONFIG['LIBRUBY_SO']` file extension.
* Fix `char`, `short`, `unsigned char`, `unsigned int`, and `unsigned short` types in `Fiddle` (#1971).
* Fix `IO#select` to reallocate its buffer if it is interrupted by a signal.
* Fix issue where interpolated string matched `#` within string as being a variable (#1495).
* Fix `File.join` to raise error on strings with null bytes.
* Fix initialization of Ruby Thread for foreign thread created in Java.
* Fix registration of default specs in RubyGems (#1987).

Compatibility:

* The C API type `VALUE` is now defined as `unsigned long` as on MRI. This enables `switch (VALUE)` and other expressions which rely on `VALUE` being an integer type (#1409, #1541, #1675, #1917, #1954).
* Implemented `Float#{floor, ceil}` with `ndigits` argument.
* Implemented `Thread#fetch`.
* Implemented `Float#truncate` with `ndigits` argument.
* Made `String#{byteslice, slice, slice!}` and `Symbol#slice` compatible with endless ranges.
* Implemented "instance variable not initialized" warning.
* Make `Kernel#{caller, caller_locations}` and `Thread#backtrace_locations` compatible with endless ranges.
* Implemented `Dir#each_child`.
* Implemented `Kernel.{chomp, chop}` and `Kernel#{chomp, chop}`.
* Implemented `-p` and `-a`, and `-l` CLI options.
* Convert the argument to `File.realpath` with `#to_path` (#1894).
* `StringIO#binmode` now sets the external encoding to BINARY like MRI (#1898).
* `StringIO#inspect` should not include the contents of the `StringIO` (#1898).
* Implemented `rb_fd_*` functions (#1623).
* Fixed uninitialized variable warnings in core and lib (#1897).
* Make `Thread#backtrace` support omit, length and range arguments.
* Implemented `Range#%`.
* Fixed the type of the `flags` field of `rb_data_type_t` (#1911).
* Implemented `rb_obj_is_proc` (#1908, @kipply, @XrXr).
* Implemented C API macro `RARRAY_ASET()`.
* Implemented `num2short` (#1910, @kipply).
* `RSTRING_END()` now always returns a native pointer.
* Removed `register` specifier for `rb_mem_clear()` (#1924).
* Implemented `Thread::Backtrace::Locations#base_label` (#1920).
* Implemented `rb_mProcess` (#1936).
* Implemented `rb_gc_latest_gc_info` (#1937).
* Implemented `RBASIC_CLASS` (#1935).
* Yield 2 arguments for `Hash#map` if the arity of the block is > 1 (#1944).
* Add all `Errno` constants to match MRI, needed by recent RubyGems.
* Silence `ruby_dep` warnings since that gem is unmaintained.
* Clarify error message for not implemented `Process.daemon` (#1962).
* Allow multiple assignments in conditionals (#1513).
* Update `NoMethodError#message` to match MRI (#1957).
* Make `StringIO` work with `--enable-frozen-string-literal` (#1969).
* Support `NULL` for the status of `rb_protect()`.
* Ensure `BigDecimal#inspect` does not call `BigDecimal#to_s` to avoid behaviour change on `to_s` override (#1960).
* Define all C-API `rb_{c,m,e}*` constants as C global variables (#1541).
* Raise `ArgumentError` for `Socket.unpack_sockaddr_un` if the socket family is incorrect.
* Implemented `RTYPEDDATA_*()` macros and `rb_str_tmp_new()` (#1975).
* Implemented `rb_set_end_proc` (#1959).
* Implemented `rb_to_symbol`.
* Implemented `rb_class_instance_methods`, `rb_class_public_instance_methods`, `rb_class_protected_instance_methods`, and `rb_class_private_instance_methods`.
* Implemented `rb_tracepoint_new`, `rb_tracepoint_disable`, `rb_tracepoint_enable`, and `rb_tracepoint_enabled_p` (#1450).
* Implemented `RbConfig::CONFIG['AR']` and `RbConfig::CONFIG['STRIP']` (#1973).
* Not yet implemented C API functions are now correctly detected as missing via `mkmf`'s `have_func` (#1980).
* Accept `RUBY_INTERNAL_EVENT_{NEWOBJ,FREEOBJ}` events but warn they are not triggered (#1978, #1983).
* `IO.copy_stream(in, STDOUT)` now writes to `STDOUT` without buffering like MRI.
* Implemented `RbConfig['vendordir']`.
* Implemented `Enumerator::ArithmeticSequence`.
* Support `(struct RBasic *)->flags` and `->klass` from `ruby.h` (#1891, #1884, #1978).

Changes:

* `TRUFFLERUBY_RESILIENT_GEM_HOME` has been removed. Unset `GEM_HOME` and `GEM_PATH` instead if you need to.
* The deprecated `Truffle::System.full_memory_barrier`, `Truffle::Primitive.logical_processors`, and `Truffle::AtomicReference` have been removed.
* The implicit interface for allowing Ruby objects to behave as polyglot arrays with `#size`, `#[]` methods has been removed and replaced with an explicit interface where each method starts with `polyglot_*`.
* Hash keys are no longer reported as polyglot members.
* All remaining implicit polyglot behaviour for `#[]` method was replaced with `polyglot_*` methods.
* Rename dynamic API to match InteropLibrary. All the methods keep the name as it is in InteropLibrary with the following changes: use snake_case, add `polyglot_` prefix, drop `get` and `is` prefix, append `?` on all predicates.
* Split `Truffle::Interop.write` into `.write_array_element` and `.write_member` methods.
* Rename `Truffle::Interop.size` to `.array_size`.
* Rename `Truffle::Interop.is_boolean?` to `.boolean?`.
* Split `Truffle::Interop.read` into `.read_member` and `.read_array_element`.
* Drop `is_` prefix in `Truffle::Interop.is_array_element_*` predicates.
* `Truffle::Interop.hash_keys_as_members` has been added to treat a Ruby Hash as a polyglot object with the Hash keys as members.

Performance:

* Optimized `RSTRING_PTR()` accesses by going to native directly, optimized various core methods, use Mode=latency and tune GC heap size for Bundler. This speeds up `bundle install` from 84s to 19s for a small Gemfile with 6 gems (#1398).
* Fixed memory footprint issue due to large compilation on Native Image, notably during `bundle install` (#1893).
* `ArrayBuilderNode` now uses a new Truffle library for manipulating array stores.
* Ruby objects passed to C extensions are now converted less often to native handles.
* Calling blocking system calls and running C code with unblocking actions has been refactored to remove some optimisation boundaries.
* `return` expressions are now rewritten as implicit return expressions where control flow allows this to be safely done as a tail optimisation. This can improve interpreter performance by up to 50% in some benchmarks, and can be applied to approximately 80% of return nodes seen in Rails and its dependencies (#1977).
* The old array strategy code has been removed and all remaining nodes converted to the new `ArrayStoreLibrary`.
* Updated `nil` to be a global immutable singleton (#1835).

# 20.0.0

New features:

* Enable and document `--coverage` option (#1840, @chrisseaton).
* Update the internal LLVM toolchain to LLVM 9 and reduce its download size.
* Updated to Ruby 2.6.5 (#1749).
* Automatically set `PKG_CONFIG_PATH` as needed for compiling OpenSSL on macOS (#1830).

Bug fixes:

* Fix `Tempfile#{size,length}` when the IO is not flushed (#1765, @rafaelfranca).
* Dump and load instance variables in subclasses of `Exception` (#1766, @rafaelfranca).
* Fix `Date._iso8601` and `Date._rfc3339` when the string is an invalid date (#1773, @rafaelfranca).
* Fail earlier for bad handle unwrapping (#1777, @chrisseaton).
* Match out of range `ArgumentError` message with MRI (#1774, @rafaelfranca).
* Raise `Encoding::CompatibilityError` with incompatible encodings on `Regexp` (#1775, @rafaelfranca).
* Fixed interactions between attributes and instance variables in `Struct` (#1776, @chrisseaton).
* Coercion fixes for `TCPServer.new` (#1780, @XrXr).
* Fix `Float#<=>` not calling `coerce` when `other` argument responds to it (#1783, @XrXr).
* Do not warn / crash when requiring a file that sets and trigger autoload on itself (#1779, @XrXr).
* Strip trailing whitespaces when creating a `BigDecimal` with a `String` (#1796, @XrXr).
* Default `close_others` in `Process.exec` to `false` like Ruby 2.6 (#1798, @XrXr).
* Don't clone methods when setting method to the same visibility (#1794, @XrXr).
* `BigDecimal()` deal with large rationals precisely (#1797, @XrXr).
* Make it possible to call `instance_exec` with `rb_block_call` (#1802, @XrXr).
* Check for duplicate members in `Struct.new` (#1803, @XrXr).
* `Process::Status#to_i` return raw `waitpid(2)` status (#1800, @XrXr).
* `Process#exec`: set close-on-exec to false for fd redirection (#1805, @XrXr, @rafaelfranca).
* Building C extensions should now work with frozen string literals (#1786).
* Keep the Truffle working directory in sync with the native working directory.
* Rename `to_native` to `polyglot_to_native` to match `polyglot_pointer?` and `polyglot_address` methods.
* Fixed missing partial evaluation boundary in `Array#{sort,sort!}` (#1727).
* Fixed the class of `self` and the wrapping `Module` for `Kernel#load(path, wrap=true)` (#1739).
* Fixed missing polyglot type declaration for `RSTRING_PTR` to help with native/managed interop.
* Fixed `Module#to_s` and `Module#inspect` to not return an extra `#<Class:` for singleton classes.
* Arrays backed by native storage now allocate the correct amount of memory (#1828).
* Fixed issue in `ConditionVariable#wait` that could lose a `ConditionVariable#signal`.
* Do not expose TruffleRuby-specific method `Array#swap` (#1816).
* Fixed `#inspect` on broken UTF-8 sequences (#1842, @chrisseaton).
* `Truffle::Interop.keys` should report methods of `String` and `Symbol` (#1817).
* `Kernel#sprintf` encoding validity has been fixed (#1852, @XrXr).
* Fixed `ArrayIndexOutOfBoundsException` in `File.fnmatch` (#1845).
* Make `String#concat` work with no or multiple arguments (#1519).
* Make `Array#concat` work with no or multiple arguments (#1519).
* Coerce `BigDecimal(arg)` using `to_str` (#1826).
* Fixed `NameError#dup`, `NoMethodError#dup`, and `SystemCallError#dup` to copy internal fields.
* Make `Enumerable#chunk` work without a block (#1518).
* Fixed issue with `SystemCallError.new` setting a backtrace too early.
* Fixed `BigDecimal#to_s` formatting issue (#1711).
* Run `END` keyword block only once at exit.
* Implement `Numeric#clone` to return `self`.
* Fixed `Symbol#to_proc` to create a `Proc` with `nil` `source_location` (#1663).
* Make `GC.start` work with keyword arguments.
* Fixed `Kernel#clone` for `nil`, `true`, `false`, `Integer`, and `Symbol`.
* Make top-level methods available in `Context#getBindings()` (#1838).
* Made `Kernel#caller_locations` accept a range argument, and return `nil` when appropriate.
* Made `rb_respond_to` work with primitives (#1869, @chrisseaton).
* Fixed issue with missing backtrace for `rescue $ERROR_INFO` (#1660).
* Fixed `Struct#hash` for `keyword_init: true` `Struct`.
* Fixed `String#{upcase!,downcase!,swapcase!}(:ascii)` for non-ASCII-compatible encodings like UTF-16.
* Fixed `String#capitalize!` for strings that weren't full ASCII.
* Fixed enumeration issue in `ENV.{select, filter}`.
* Fixed `Complex` and `Rational` should be frozen after initializing.
* Fixed `printf` should raise error when not enough arguments for positional argument.
* Removed "shadowing outer local variable" warning.
* Fixed parameter conversion to `String` in ENV methods.
* Fixed deprecation warning when `ENV.index` is called.
* Fixed issue with `ENV.each_key`.
* Fixed `ENV.replace` implementation.
* Fixed `ENV.udpate` implementation.
* Fixed argument handling in `Kernel.printf`.
* Fixed character length after conversion to binary from a non-US-ASCII String.
* Fixed issue with installing latest bundler (#1880).
* Fixed type conversion for `Numeric#step` `step` parameter.
* Fixed `Kernel#Integer` conversion.
* Fixed `IO.try_convert` parameter conversion.
* Fixed linking of always-inline C API functions with `-std=gnu90` (#1837, #1879).
* Avoid race conditions during `gem install` by using a single download thread.
* Do not use gems precompiled for MRI on TruffleRuby (#1837).
* Fixed printing foreign arrays that were also pointers (#1679).
* Fixed `nil#=~` to not warn.
* Fixed `Enumerable#collect` to give user block arity in the block passed to `Enumerable#each`.

Compatibility:

* Implemented `String#start_with?(Regexp)` (#1771, @zhublik).
* Various improvements to `SignalException` and signal handling (#1790, @XrXr).
* Implemented `rb_utf8_str_new`, `rb_utf8_str_new_cstr`, `rb_utf8_str_new_static` (#1788, @chrisseaton).
* Implemented the `unit` argument of `Time.at` (#1791, @XrXr).
* Implemented `keyword_init: true` for `Struct.new` (#1789, @XrXr).
* Implemented `MatchData#dup` (#1792, @XrXr).
* Implemented a native storage strategy for `Array` to allow better C extension compatibility.
* Implemented `rb_check_symbol_cstr` (#1814).
* Implemented `rb_hash_start` (#1841, @XrXr).
* JCodings has been updated from 1.0.42 to 1.0.45.
* Joni has been updated from 2.1.25 to 2.1.30.
* Implemented `Method#<<` and `Method#>>` (#1821).
* The `.bundle` file extension is now used for C extensions on macOS (#1819, #1837).
* Implemented `Comparable#clamp` (#1517).
* Implemented `rb_gc_register_mark_object` and `rb_enc_str_asciionly_p` (#1856, @chrisseaton).
* Implemented `rb_io_set_nonblock` (#1741).
* Include the major kernel version in `RUBY_PLATFORM` on macOS like MRI (#1860, @eightbitraptor).
* Implemented `Enumerator::Chain`, `Enumerator#+`, and `Enumerable#chain` (#1859, #1858).
* Implemented `Thread#backtrace_locations` and `Exception#backtrace_locations` (#1556).
* Implemented `rb_module_new`, `rb_define_class_id`, `rb_define_module_id`, (#1876, @XrXr, @chrisseaton).
* Implemented `-n` CLI option (#1532).
* Cache the `Symbol` of method names in call nodes only when needed (#1872).
* Implemented `rb_get_alloc_func` and related functions (#1874, @XrXr).
* Implemented `rb_module_new`, `rb_define_class_id`, `rb_define_module_id`, (#1876, @chrisseaton).
* Implemented `ENV.slice`.
* Support for the Darkfish theme for RDoc generation has been added back.
* Implemented `Kernel#system` `exception: true` option.
* Implemented `Random.bytes`.
* Implemented `Random.random_number`.
* Added the ability to parse endless ranges.
* Made `Range#{to_a, step, each, bsearch, step, last, max, min, to_s, ==}` compatible with endless ranges.
* Made `Array#{[], []=, values_at, fill, slice!}` compatible with endless ranges.
* Defined `Array#{min, max}` methods.

Performance:

* Use a smaller limit for identity-based inline caches to improve warmup by avoiding too many deoptimizations.
* `long[]` array storage now correctly declare that they accept `int` values, reducing deoptimisations and promotions to `Object[]` storage.
* Enable inline caching of `Symbol` conversion for `rb_iv_get` and `rb_iv_set`.
* `rb_type` information is now cached on classes as a hidden variable to improve performance.
* Change to using thread local buffers for socket calls to reduce allocations.
* Refactor `IO.select` to reduce copying and optimisation boundaries.
* Refactor various `String` and `Rope` nodes to avoid Truffle performance warnings.
* Reading caller frames should now work in more cases without deoptimisation.

# 19.3.0

New features:

* Compilation of C extensions is now done with an internal LLVM toolchain producing both native code and bitcode. This means more C extensions should compile out of the box and this should resolve most linker-related issues.
* It is no longer necessary to install LLVM for installing C extensions on TruffleRuby.
* It is no longer necessary to install libc++ and libc++abi for installing C++ extensions on TruffleRuby.
* On macOS, it is no longer necessary to install the system headers package (#1417).
* License updated to EPL 2.0/GPL 2.0/LGPL 2.1 like recent JRuby.

Bug fixes:

* `rb_undef_method` now works for private methods (#1731, @cky).
* Fixed several issues when requiring C extensions concurrently (#1565).
* `self.method ||= value` with a private method now works correctly (#1673).
* Fixed `RegexpError: invalid multibyte escape` for binary regexps with a non-binary String (#1433).
* Arrays now report their methods to other languages for interopability (#1768).
* Installing `sassc` now works due to using the LLVM toolchain (#1753).
* Renamed `Truffle::Interop.respond_to?` to avoid conflict with Ruby's `respond_to?` (#1491).
* Warn only if `$VERBOSE` is `true` when a magic comment is ignored (#1757, @nirvdrum).
* Make C extensions use the same libssl as the one used for the openssl C extension (#1770).

Compatibility:

* `GC.stat` can now take an optional argument (#1716, @kirs).
* `Kernel#load` with `wrap` has been implemented (#1739).
* Implemented `Kernel#spawn` with `:chdir` (#1492).
* Implemented `rb_str_drop_bytes`, notably used by OpenSSL (#1740, @cky).
* Include executables of default gems, needed for `rails new` in Rails 6.
* Use compilation flags similar to MRI for C extension compilation.
* Warn for `gem update --system` as it is not fully supported yet and is often not needed.
* Pass `-undefined dynamic_lookup` to the linker on macOS like MRI.

Performance:

* Core methods are no longer always cloned, which reduces memory footprint and should improve warmup.
* Inline cache calls to `rb_intern()` with a constant name in C extensions.
* Improve allocation speed of native handles for C extensions.
* Improve the performance of `NIL_P` and `INT2FIX` in C extensions.
* Various fixes to improve Rack performance.
* Optimize `String#gsub(String)` by not creating a `Regexp` and using `String#index` instead.
* Fixed "FrameWithoutBoxing should not be materialized" compilation issue in `TryNode`.

# 19.2.0, August 2019

New features:

* `Fiddle` has been implemented.

Bug fixes:

* Set `RbConfig::CONFIG['ruby_version']` to the same value as the TruffleRuby version. This fixes reusing C extensions between different versions of TruffleRuby with Bundler (#1715).
* Fixed `Symbol#match` returning `MatchData` (#1706, @zhublik).
* Allow `Time#strftime` to be called with binary format strings.
* Do not modify the argument passed to `IO#write` when the encoding does not match (#1714).
* Use the class where the method was defined to check if an `UnboundMethod` can be used for `#define_method` (#1710).
* Fixed setting `$~` for `Enumerable` and `Enumerator::Lazy`'s `#grep` and `#grep_v`.
* Improved errors when interacting with single-threaded languages (#1709).

Compatibility:

* Added `Kernel#then` (#1703, @zhublik).
* `FFI::Struct#[]=` is now supported for inline character arrays.
* `blocking: true` is now supported for `FFI::Library#attach_function`.
* Implemented `Proc#>>` and `#<<` (#1688).
* `Thread.report_on_exception` is now `true` by default like MRI 2.5+.
* `BigDecimal` compatibility has been generally improved in several ways.

Changes:

* An interop read message sent to a `Proc` will no longer call the `Proc`.

Performance:

* Several `String` methods have been made faster by the usage of vector instructions
  when searching for a single-byte character in a String.
* Methods needing the caller frame are now better optimized.

# 19.1.0, June 2019

*Ruby is an experimental language in the GraalVM 19.1.0 release*

Bug fixes:

* Sharing for thread-safety of objects is now triggered later as intended, e.g., when a second `Thread` is started.
* Fixed `Array#to_h` so it doesn't set a default value (#1698).
* Removed extra `public` methods on `IO` (#1702).
* Fixed `Process.kill(signal, Process.pid)` when the signal is trapped as `:IGNORE` (#1702).
* Fixed `Addrinfo.new(String)` to reliably find the address family (#1702).
* Fixed argument checks in `BasicSocket#setsockopt` (#1460).
* Fixed `ObjectSpace.trace_object_allocations` (#1456).
* Fixed `BigDecimal#{clone,dup}` so it now just returns the receiver, per Ruby 2.5+ semantics (#1680).
* Fixed creating `BigDecimal` instances from non-finite `Float` values (#1685).
* Fixed `BigDecimal#inspect` output for non-finite values (e.g, NaN or -Infinity) (#1683).
* Fixed `BigDecimal#hash` to return the same value for two `BigDecimal` objects that are equal (#1656).
* Added missing `BigDecimal` constant definitions (#1684).
* Implemented `rb_eval_string_protect`.
* Fixed `rb_get_kwargs` to correctly handle optional and rest arguments.
* Calling `Kernel#raise` with a raised exception will no longer set the cause of the exception to itself (#1682).
* Return a `FFI::Function` correctly for functions returning a callback.
* Convert to intuitive Ruby exceptions when INVOKE fails (#1690).
* Implemented `FFI::Pointer#clear` (#1687).
* Procs will now yield to the block in their declaration context even when called with a block argument (#1657).
* Fixed problems with calling POSIX methods if `Symbol#[]` is redefined (#1665).
* Fixed sharing of `Array` and `Hash` elements for thread-safety of objects (#1601).
* Fixed concurrent modifications of `Gem::Specification::LOAD_CACHE` (#1601).
* Fix `TCPServer#accept` to set `#do_not_reverse_lookup` correctly on the created `TCPSocket`.

Compatibility:

* Exceptions from `coerce` are no longer rescued, like MRI.
* Implemented `Integer#{allbits?,anybits?,nobits?}`.
* `Integer#{ceil,floor,truncate}` now accept a precision and `Integer#round` accepts a rounding mode.
* Added missing `Enumerable#filter` and `Enumerator::Lazy#filter` aliases to the respective `select` method (#1610).
* Implemented more `Ripper` methods as no-ops (#1694, @Mogztter).
* Implemented `rb_enc_sprintf` (#1702).
* Implemented `ENV#{filter,filter!}` aliases for `select` and `select!`.
* Non-blocking `StringIO` and `Socket` APIs now support `exception: false` like MRI (#1702).
* Increased compatibility of `BigDecimal`.
* `String#-@` now performs string deduplication (#1608).
* `Hash#merge` now preserves the key order from the original hash for merged values (#1650).
* Coerce values given to `FFI::Pointer` methods.
* `FrozenError` is now defined and is used for `can't modify frozen` object exceptions.
* `StringIO` is now available by default like in MRI, because it is required by RubyGems.

Changes:

* Interactive sources (like the GraalVM polyglot shell) now all share the same binding (#1695).
* Hash code calculation has been improved to reduce hash collisions for `Hash` and other cases.

Performance:

* `eval(code, binding)` for a fixed `code` containing blocks is now much faster. This improves the performance of rendering `ERB` templates containing loops.
* `rb_str_cat` is faster due to the C string now being concatenated without first being converted to a Ruby string or having its encoding checked. As a side effect the behaviour of `rb_str_cat` should now more closely match that of MRI.

# 19.0.0, May 2019

*Ruby is an experimental language in the GraalVM 19.0.0 release*

Bug fixes:

* The debugger now sees global variables as the global scope.
* Temporary variables are no longer visible in the debugger.
* Setting breakpoints on some lines has been fixed.
* The OpenSSL C extension is now always recompiled, fixing various bugs when using the extension (e.g., when using Bundler in TravisCI) (#1676, #1627, #1632).
* Initialize `$0` when not run from the 'ruby' launcher, which is needed to `require` gems (#1653).

Compatibility:

* `do...end` blocks can now have `rescue/else/ensure` clauses like MRI (#1618).

Changes:

* `TruffleRuby.sulong?` has been replaced by `TruffleRuby.cexts?`, and `TruffleRuby.graal?` has been replaced by `TruffleRuby.jit?`. The old methods will continue to work for now, but will produce warnings, and will be removed at a future release.

# 1.0 RC 16, 19 April 2019

Bug fixes:

* Fixed `Hash#merge` with no arguments to return a new copy of the receiver (#1645).
* Fixed yield with a splat and keyword arguments (#1613).
* Fixed `rb_scan_args` to correctly handle kwargs in combination with optional args.
* Many fixes for `FFI::Pointer` to be more compatible with the `ffi` gem.

New features:

* Rounding modes have been implemented or improved for `Float`, `Rational`, `BigDecimal` (#1509).
* Support Homebrew installed in other prefixes than `/usr/local` (#1583).
* Added a pure-Ruby implementation of FFI which passes almost all Ruby FFI specs (#1529, #1524).

Changes:

* Support for the Darkfish theme for RDoc generation has been removed.

Compatibility:

* The `KeyError` raised from `ENV#fetch` and `Hash#fetch` now matches MRI's message formatting (#1633).
* Add the missing `key` and `receiver` values to `KeyError` raised from `ENV#fetch`.
* `String#unicode_normalize` has been moved to the core library like in MRI.
* `StringScanner` will now match a regexp beginning with `^` even when not scanning from the start of the string.
* `Module#define_method` is now public like in MRI.
* `Kernel#warn` now supports the `uplevel:` keyword argument.

# 1.0 RC 15, 5 April 2019

Bug fixes:

* Improved compatibility with MRI's `Float#to_s` formatting (#1626).
* Fixed `String#inspect` when the string uses a non-UTF-8 ASCII-compatible encoding and has non-ASCII characters.
* Fixed `puts` for strings with non-ASCII-compatible encodings.
* `rb_protect` now returns `Qnil` when an error occurs.
* Fixed a race condition when using the interpolate-once (`/o`) modifier in regular expressions.
* Calling `StringIO#close` multiple times no longer raises an exception (#1640).
* Fixed a bug in include file resolution when compiling C extensions.

New features:

* `Process.clock_getres` has been implemented.

Changes:

* `debug`, `profile`, `profiler`, which were already marked as unsupported, have been removed.
* Our experimental JRuby-compatible Java interop has been removed - use `Polyglot` and `Java` instead.
* The Trufle handle patches applied to `psych` C extension have now been removed.
* The `rb_tr_handle_*` functions have been removed as they are no longer used in any C extension patches.
* Underscores and dots in options have become hyphens, so `--exceptions.print_uncaught_java` is now `--exceptions-print-uncaught-java`, for example.
* The `rb_tr_handle_*` functions have been removed as they are no longer used in any C extension patches.

Bug fixes:

* `autoload :C, "path"; require "path"` now correctly triggers the autoload.
* Fixed `UDPSocket#bind` to specify family and socktype when resolving address.
* The `shell` standard library can now be `require`-d.
* Fixed a bug where `for` could result in a `NullPointerException` when trying to assign the iteration variable.
* Existing global variables can now become aliases of other global variables (#1590).

Compatibility:

* ERB now uses StringScanner and not the fallback, like on MRI. As a result `strscan` is required by `require 'erb'` (#1615).
* Yield different number of arguments for `Hash#each` and `Hash#each_pair` based on the block arity like MRI (#1629).
* Add support for the `base` keyword argument to `Dir.{[], glob}`.

# 1.0 RC 14, 18 March 2019

Updated to Ruby 2.6.2.

Bug fixes:

* Implement `rb_io_wait_writable` (#1586).
* Fixed error when using arrows keys first within `irb` or `pry` (#1478, #1486).
* Coerce the right hand side for all `BigDecimal` operations (#1598).
* Combining multiple `**` arguments containing duplicate keys produced an incorrect hash. This has now been fixed (#1469).
* `IO#read_nonblock` now returns the passed buffer object, if one is supplied.
* Worked out autoloading issue (#1614).

New features:

* Implemented `String#delete_prefix`, `#delete_suffix`, and related methods.
* Implemented `Dir.children` and `Dir#children`.
* Implemented `Integer#sqrt`.

Changes:

* `-Xoptions` has been removed - use `--help:languages` instead.
* `-Xlog=` has been removed - use `--log.level=` instead.
* `-J` has been removed - use `--vm.` instead.
* `-J-cp lib.jar` and so on have removed - use `--vm.cp=lib.jar` or `--vm.classpath=lib.jar` instead.
* `--jvm.` and `--native.` have been deprecated, use `--vm.` instead to pass VM options.
* `-Xoption=value` has been removed - use `--option=value` instead.
* The `-X` option now works as in MRI.
* `--help:debug` is now `--help:internal`.
* `ripper` is still not implemented, but the module now exists and has some methods that are implemented as no-ops.

# 1.0 RC 13, 5 March 2019

Note that as TruffleRuby RC 13 is built on Ruby 2.4.4 it is still vulnerable to CVE-2018-16395. This will be fixed in the next release.

New features:

* Host interop with Java now works on SubstrateVM too.

Bug fixes:

* Fixed `Enumerator::Lazy` which wrongly rescued `StandardError` (#1557).
* Fixed several problems with `Numeric#step` related to default arguments, infinite sequences, and bad argument types (#1520).
* Fixed incorrect raising of `ArgumentError` with `Range#step` when at least one component of the `Range` is `Float::INFINITY` (#1503).
* Fixed the wrong encoding being associated with certain forms of heredoc strings (#1563).
* Call `#coerce` on right hand operator if `BigDecimal` is the left hand operator (#1533, @Quintasan).
* Fixed return type of division of `Integer.MIN_VALUE` and `Long.MIN_VALUE` by -1 (#1581).
* `Exception#cause` is now correctly set for internal exceptions (#1560).
* `rb_num2ull` is now implemented as well as being declared in the `ruby.h` header (#1573).
* `rb_sym_to_s` is now implemented (#1575).
* `R_TYPE_P` now returns the type number for a wider set of Ruby objects (#1574).
* `rb_fix2str` has now been implemented.
* `rb_protect` will now work even if `NilClass#==` has been redefined.
* `BigDecimal` has been moved out of the `Truffle` module to match MRI.
* `StringIO#puts` now correctly handles `to_s` methods which do not return strings (#1577).
* `Array#each` now behaves like MRI when the array is modified (#1580).
* Clarified that `$SAFE` can never be set to a non-zero value.
* Fix compatibility with RubyGems 3 (#1558).
* `Kernel#respond_to?` now returns false if a method is protected and the `include_all` argument is false (#1568).

Changes:

* `TRUFFLERUBY_CEXT_ENABLED` is no longer supported and C extensions are now always built, regardless of the value of this environment variable.
* Getting a substring of a string created by a C extension now uses less memory as only the requested portion will be copied to a managed string.
* `-Xoptions` has been deprecated and will be removed - use `--help:languages` instead.
* `-Xlog=` has been deprecated and will be removed - use `--log.level=` instead.
* `-J` has been deprecated and will be removed - use `--jvm.` instead.
* `-J-cp lib.jar` and so on have been deprecated and will be removed - use `--jvm.cp=lib.jar` or `--jvm.classpath=lib.jar` instead.
* `-J-cmd`, `--jvm.cmd`, `JAVA_HOME`, `JAVACMD`, and `JAVA_OPTS` do not work in any released configuration of TruffleRuby, so have been removed.
* `-Xoption=value` has been deprecated and will be removed - use `--option=value` instead.
* `TracePoint` now raises an `ArgumentError` for unsupported events.
* `TracePoint.trace` and `TracePoint#inspect` have been implemented.

Compatibility:

* Improved the exception when an `-S` file isn't found.
* Removed the message from exceptions raised by bare `raise` to better match MRI (#1487).
* `TracePoint` now handles the `:class` event.

Performance:

* Sped up `String` handling in native extensions, quite substantially in some cases, by reducing conversions between native and managed strings and allowing for mutable metadata in native strings.

# 1.0 RC 12, 4 February 2019

Bug fixes:

* Fixed a bug with `String#lines` and similar methods with multibyte characters (#1543).
* Fixed an issue with `String#{encode,encode!}` double-processing strings using XML conversion options and a new destination encoding (#1545).
* Fixed a bug where a raised cloned exception would be caught as the original exception (#1542).
* Fixed a bug with `StringScanner` and patterns starting with `^` (#1544).
* Fixed `Enumerable::Lazy#uniq` with infinite streams (#1516).

Compatibility:

* Change to a new system for handling Ruby objects in C extensions which greatly increases compatibility with MRI.
* Implemented `BigDecimal#to_r` (#1521).
* `Symbol#to_proc` now returns `-1` like on MRI (#1462).

# 1.0 RC 11, 15 January 2019

New features:

* macOS clocks `CLOCK_MONOTONIC_RAW`, `_MONOTONIC_RAW_APPROX`, `_UPTIME_RAW`, `_UPTIME_RAW_APPROX`, and `_PROCESS_CPUTIME_ID` have been implemented (#1480).
* TruffleRuby now automatically detects native access and threading permissions from the `Context` API, and can run code with no permissions given (`Context.create()`).

Bug fixes:

* FFI::Pointer now does the correct range checks for signed and unsigned values.
* Allow signal `0` to be used with `Process.kill` (#1474).
* `IO#dup` now properly sets the new `IO` instance to be close-on-exec.
* `IO#reopen` now properly resets the receiver to be close-on-exec.
* `StringIO#set_encoding` no longer raises an exception if the underlying `String` is frozen (#1473).
* Fix handling of `Symbol` encodings in `Marshal#dump` and `Marshal#load` (#1530).

Compatibility:

* Implemented `Dir.each_child`.
* Adding missing support for the `close_others` option to `exec` and `spawn`.
* Implemented the missing `MatchData#named_captures` method (#1512).

Changes:

* `Process::CLOCK_` constants have been given the same value as in standard Ruby.

Performance:

* Sped up accesses to native memory through FFI::Pointer.
* All core files now make use of frozen `String` literals, reducing the number of `String` allocations for core methods.
* New -Xclone.disable option to disable all manual cloning.

# 1.0 RC 10, 5 December 2018

New features:

* The `nkf` and `kconv` standard libraries were added (#1439).
* `Mutex` and `ConditionVariable` have a new fast path for acquiring locks that are unlocked.
* `Queue` and `SizedQueue`, `#close` and `#closed?`, have been implemented.
* `Kernel#clone(freeze)` has been implemented (#1454).
* `Warning.warn` has been implemented (#1470).
* `Thread.report_on_exception` has been implemented (#1476).
* The emulation symbols for `Process.clock_gettime` have been implemented.

Bug fixes:

* Added `rb_eEncodingError` for C extensions (#1437).
* Fixed race condition when creating threads (#1445).
* Handle `exception: false` for IO#write_nonblock (#1457, @ioquatix).
* Fixed `Socket#connect_nonblock` for the `EISCONN` case (#1465, @ioquatix).
* `File.expand_path` now raises an exception for a non-absolute user-home.
* `ArgumentError` messages now better match MRI (#1467).
* Added support for `:float_millisecond`, `:millisecond`, and `:second` time units to `Process.clock_gettime` (#1468).
* Fixed backtrace of re-raised exceptions (#1459).
* Updated an exception message in Psych related to loading a non-existing class so that it now matches MRI.
* Fixed a JRuby-style Java interop compatibility issue seen in `test-unit`.
* Fixed problem with calling `warn` if `$stderr` has been reassigned.
* Fixed definition of `RB_ENCODING_GET_INLINED` (#1440).

Changes:

* Timezone messages are now logged at `CONFIG` level, use `-Xlog=CONFIG` to debug if the timezone is incorrectly shown as `UTC`.

# 1.0 RC 9, 5 November 2018

Security:

* CVE-2018-16396, *tainted flags are not propagated in Array#pack and String#unpack with some directives* has been mitigated by adding additional taint operations.

New features:

* LLVM for Oracle Linux 7 can now be installed without building from source.

Bug fixes:

* Times can now be created with UTC offsets in `+/-HH:MM:SS` format.
* `Proc#to_s` now has `ASCII-8BIT` as its encoding instead of the incorrect `UTF-8`.
* `String#%` now has the correct encoding for `UTF-8` and `US-ASCII` format strings, instead of the incorrect `ASCII-8BIT`.
* Updated `BigDecimal#to_s` to use `e` instead of `E` for exponent notation.
* Fixed `BigDecimal#to_s` to allow `f` as a format flag to indicate conventional floating point notation. Previously only `F` was allowed.

Changes:

* The supported version of LLVM for Oracle Linux has been updated from 3.8 to 4.0.
* `mysql2` is now patched to avoid a bug in passing `NULL` to `rb_scan_args`, and now passes the majority of its test suite.
* The post-install script now automatically detects if recompiling the OpenSSL C extension is needed. The post-install script should always be run in TravisCI as well.
* Detect when the system libssl is incompatible more accurately and add instructions on how to recompile the extension.

# 1.0 RC 8, 19 October 2018

New features:

* `Java.synchronized(object) { }` and `TruffleRuby.synchronized(object) { }` methods have been added.
* Added a `TruffleRuby::AtomicReference` class.
* Ubuntu 18.04 LTS is now supported.
* macOS 10.14 (Mojave) is now supported.

Changes:

* Random seeds now use Java's `NativePRNGNonBlocking`.
* The supported version of Fedora is now 28, upgraded from 25.
* The FFI gem has been updated from 1.9.18 to 1.9.25.
* JCodings has been updated from 1.0.30 to 1.0.40.
* Joni has been updated from 2.1.16 to 2.1.25.

Performance:

* Performance of setting the last exception on a thread has now been improved.

# 1.0 RC 7, 3 October 2018

New features:

* Useful `inspect` strings have been added for more foreign objects.
* The C extension API now defines a preprocessor macro `TRUFFLERUBY`.
* Added the rbconfig/sizeof native extension for better MRI compatibility.
* Support for `pg` 1.1. The extension now compiles successfully, but may still have issues with some datatypes.

Bug fixes:

* `readline` can now be interrupted by the interrupt signal (Ctrl+C). This fixes Ctrl+C to work in IRB.
* Better compatibility with C extensions due to a new "managed struct" type.
* Fixed compilation warnings which produced confusing messages for end users (#1422).
* Improved compatibility with Truffle polyglot STDIO.
* Fixed version check preventing TruffleRuby from working with Bundler 2.0 and later (#1413).
* Fixed problem with `Kernel.public_send` not tracking its caller properly (#1425).
* `rb_thread_call_without_gvl()` no longer holds the C-extensions lock.
* Fixed `caller_locations` when called inside `method_added`.
* Fixed `mon_initialize` when called inside `initialize_copy` (#1428).
* `Mutex` correctly raises a `TypeError` when trying to serialize with `Marshal.dump`.

Performance:

* Reduced memory footprint for private/internal AST nodes.
* Increased the number of cases in which string equality checks will become compile-time constants.
* Major performance improvement for exceptional paths where the rescue body does not access the exception object (e.g., `x.size rescue 0`).

Changes:

* Many clean-ups to our internal patching mechanism used to make some native extensions run on TruffleRuby.
* Removed obsoleted patches for Bundler compatibility now that Bundler 1.16.5 has built-in support for TruffleRuby.
* Reimplemented exceptions and other APIs that can return a backtrace to use Truffle's lazy stacktraces API.

# 1.0 RC 6, 3 September 2018

New features:

* `Polyglot.export` can now be used with primitives, and will now convert strings to Java, and `.import` will convert them from Java.
* Implemented `--encoding`, `--external-encoding`, `--internal-encoding`.
* `rb_object_tainted` and similar C functions have been implemented.
* `rb_struct_define_under` has been implemented.
* `RbConfig::CONFIG['sysconfdir']` has been implemented.
* `Etc` has been implemented (#1403).
* The `-Xcexts=false` option disables C extensions.
* Instrumentation such as the CPUSampler reports methods in a clearer way like `Foo#bar`, `Gem::Specification.each_spec`, `block in Foo#bar` instead of just `bar`, `each_spec`, `block in bar` (which is what MRI displays in backtraces).
* TruffleRuby is now usable as a JSR 223 (`javax.script`) language.
* A migration guide from JRuby (`doc/user/jruby-migration.md`) is now included.
* `kind_of?` works as an alias for `is_a?` on foreign objects.
* Boxed foreign strings unbox on `to_s`, `to_str`, and `inspect`.

Bug fixes:

* Fix false-positive circular warning during autoload.
* Fix Truffle::AtomicReference for `concurrent-ruby`.
* Correctly look up `llvm-link` along `clang` and `opt` so it is no longer needed to add LLVM to `PATH` on macOS for Homebrew and MacPorts.
* Fix `alias` to work when in a refinement module (#1394).
* `Array#reject!` no longer truncates the array if the block raises an exception for an element.
* WeakRef now has the same inheritance and methods as MRI's version.
* Support `-Wl` linker argument for C extensions. Fixes compilation of`mysql2` and `pg`.
* Using `Module#const_get` with a scoped argument will now correctly autoload the constant if needed.
* Loaded files are read as raw bytes, rather than as a UTF-8 string and then converted back into bytes.
* Return 'DEFAULT' for `Signal.trap(:INT) {}`. Avoids a backtrace when quitting a Sinatra server with Ctrl+C.
* Support `Signal.trap('PIPE', 'SYSTEM_DEFAULT')`, used by the gem `rouge` (#1411).
* Fix arity checks and handling of arity `-2` for `rb_define_method()`.
* Setting `$SAFE` to a negative value now raises a `SecurityError`.
* The offset of `DATA` is now correct in the presence of heredocs.
* Fix double-loading of the `json` gem, which led to duplicate constant definition warnings.
* Fix definition of `RB_NIL_P` to be early enough. Fixes compilation of `msgpack`.
* Fix compilation of megamorphic interop calls.
* `Kernel#singleton_methods` now correctly ignores prepended modules of non-singleton classes. Fixes loading `sass` when `activesupport` is loaded.
* Object identity numbers should never be negative.

Performance:

* Optimize keyword rest arguments (`def foo(**kwrest)`).
* Optimize rejected (non-Symbol keys) keyword arguments.
* Source `SecureRandom.random_bytes` from `/dev/urandom` rather than OpenSSL.
* C extension bitcode is no longer encoded as Base64 to pass it to Sulong.
* Faster `String#==` using vectorization.

Changes:

* Clarified that all sources that come in from the Polyglot API `eval` method will be treated as UTF-8, and cannot be re-interpreted as another encoding using a magic comment.
* The `-Xembedded` option can now be set set on the launcher command line.
* The `-Xplatform.native=false` option can now load the core library, by enabling `-Xpolyglot.stdio`.
* `$SAFE` and `Thread#safe_level` now cannot be set to `1` - raising an error rather than warning as before. `-Xsafe` allows it to be set, but there are still no checks.
* Foreign objects are now printed as `#<Foreign:system-identity-hash-code>`, except for foreign arrays which are now printed as `#<Foreign [elements...]>`.
* Foreign objects `to_s` now calls `inspect` rather than Java's `toString`.
* The embedded configuration (`-Xembedded`) now warns about features which may not work well embedded, such as signals.
* The `-Xsync.stdio` option has been removed - use standard Ruby `STDOUT.sync = true` in your program instead.

# 1.0 RC 5, 3 August 2018

New features:

* It is no longer needed to add LLVM (`/usr/local/opt/llvm@4/bin`) to `PATH` on macOS.
* Improve error message when LLVM, `clang` or `opt` is missing.
* Automatically find LLVM and libssl with MacPorts on macOS (#1386).
* `--log.ruby.level=` can be used to set the log level from any launcher.
* Add documentation about installing with Ruby managers/installers and how to run TruffleRuby in CI such as TravisCI (#1062, #1070).
* `String#unpack1` has been implemented.

Bug fixes:

* Allow any name for constants with `rb_const_get()`/`rb_const_set()` (#1380).
* Fix `defined?` with an autoload constant to not raise but return `nil` if the autoload fails (#1377).
* Binary Ruby Strings can now only be converted to Java Strings if they only contain US-ASCII characters. Otherwise, they would produce garbled Java Strings (#1376).
* `#autoload` now correctly calls `main.require(path)` dynamically.
* Hide internal file from user-level backtraces (#1375).
* Show caller information in warnings from the core library (#1375).
* `#require` and `#require_relative` should keep symlinks in `$"` and `__FILE__` (#1383).
* Random seeds now always come directly from `/dev/urandom` for MRI compatibility.
* SIGINFO, SIGEMT and SIGPWR are now defined (#1382).
* Optional and operator assignment expressions now return the value assigned, not the value returned by an assignment method (#1391).
* `WeakRef.new` will now return the correct type of object, even if `WeakRef` is subclassed (#1391).
* Resolving constants in prepended modules failed, this has now been fixed (#1391).
* Send and `Symbol#to_proc` now take account of refinements at their call sites (#1391).
* Better warning when the timezone cannot be found on WSL (#1393).
* Allow special encoding names in `String#force_encoding` and raise an exception on bad encoding names (#1397).
* Fix `Socket.getifaddrs` which would wrongly return an empty array (#1375).
* `Binding` now remembers the file and line at which it was created for `#eval`. This is notably used by `pry`'s `binding.pry`.
* Resolve symlinks in `GEM_HOME` and `GEM_PATH` to avoid related problems (#1383).
* Refactor and fix `#autoload` so other threads see the constant defined while the autoload is in progress (#1332).
* Strings backed by `NativeRope`s now make a copy of the rope when `dup`ed.
* `String#unpack` now taints return strings if the format was tainted, and now does not taint the return array if the format was tainted.
* Lots of fixes to `Array#pack` and `String#unpack` tainting, and a better implementation of `P` and `p`.
* Array literals could evaluate an element twice under some circumstances. This has now been fixed.

Performance:

* Optimize required and optional keyword arguments.
* `rb_enc_to_index` is now faster by eliminating an expensive look-up.

Changes:

* `-Xlog=` now needs log level names to be upper case.
* `-Dtruffleruby.log` and `TRUFFLERUBY_LOG` have been removed - use `-Dpolyglot.log.ruby.level`.
* The log format, handlers, etc are now managed by the Truffle logging system.
* The custom log levels `PERFORMANCE` and `PATCH` have been removed.

# 1.0 RC 4, 18 July 2018

*TruffleRuby was not updated in RC 4*

# 1.0 RC 3, 2 July 2018

New features:

* `is_a?` can be called on foreign objects.

Bug fixes:

* It is no longer needed to have `ruby` in `$PATH` to run the post-install hook.
* `Qnil`/`Qtrue`/`Qfalse`/`Qundef` can now be used as initial value for global variables in C extensions.
* Fixed error message when the runtime libssl has no SSLv2 support (on Ubuntu 16.04 for instance).
* `RbConfig::CONFIG['extra_bindirs']` is now a String as other RbConfig values.
* `SIGPIPE` is correctly caught on SubstrateVM, and the corresponding write() raises `Errno::EPIPE` when the read end of a pipe or socket is closed.
* Use the magic encoding comment for determining the source encoding when using eval().
* Fixed a couple bugs where the encoding was not preserved correctly.

Performance:

* Faster stat()-related calls, by returning the relevant field directly and avoiding extra allocations.
* `rb_str_new()`/`rb_str_new_cstr()` are much faster by avoiding extra copying and allocations.
* `String#{sub,sub!}` are faster in the common case of an empty replacement string.
* Eliminated many unnecessary memory copy operations when reading from `IO` with a delimiter (e.g., `IO#each`), leading to overall improved `IO` reading for common use cases such as iterating through lines in a `File`.
* Use the byte[] of the given Ruby String when calling eval() directly for parsing.

# 1.0 RC 2, 6 June 2018

New features:

* We are now compatible with Ruby 2.4.4.
* `object.class` on a Java `Class` object will give you an object on which you can call instance methods, rather than static methods which is what you get by default.
* The log level can now also be set with `-Dtruffleruby.log=info` or `TRUFFLERUBY_LOG=info`.
* `-Xbacktraces.raise` will print Ruby backtraces whenever an exception is raised.
* `Java.import name` imports Java classes as top-level constants.
* Coercion of foreign numbers to Ruby numbers now works.
* `to_s` works on all foreign objects and calls the Java `toString`.
* `to_str` will try to `UNBOX` and then re-try `to_str`, in order to provoke the unboxing of foreign strings.

Changes:

* The version string now mentions if you're running GraalVM Community Edition (`GraalVM CE`) or GraalVM Enterprise Edition (`GraalVM EE`).
* The inline JavaScript functionality `-Xinline_js` has been removed.
* Line numbers `< 0`, in the various eval methods, are now warned about, because we don't support these at all. Line numbers `> 1` are warned about (at the fine level) but they are shimmed by adding blank lines in front to get to the correct offset. Line numbers starting at `0` are also warned about at the fine level and set to `1` instead.
* The `erb` standard library has been patched to stop using a -1 line number.
* `-Xbacktraces.interleave_java` now includes all the trailing Java frames.
* Objects with a `[]` method, except for `Hash`, now do not return anything for `KEYS`, to avoid the impression that you could `READ` them. `KEYINFO` also returns nothing for these objects, except for `Array` where it returns information on indices.
* `String` now returns `false` for `HAS_KEYS`.
* The supported additional functionality module has been renamed from `Truffle` to `TruffleRuby`. Anything not documented in `doc/user/truffleruby-additions.md` should not be used.
* Imprecise wrong gem directory detection was replaced. TruffleRuby newly marks its gem directories with a marker file, and warns if you try to use TruffleRuby with a gem directory which is lacking the marker.

Bug fixes:

* TruffleRuby on SubstrateVM now correctly determines the system timezone.
* `Kernel#require_relative` now coerces the feature argument to a path and canonicalizes it before requiring, and it now uses the current directory as the directory for a synthetic file name from `#instance_eval`.

# 1.0 RC 1, 17 April 2018

New features:

* The Ruby version has been updated to version 2.3.7.

Security:

* CVE-2018-6914, CVE-2018-8779, CVE-2018-8780, CVE-2018-8777, CVE-2017-17742 and CVE-2018-8778 have been mitigated.

Changes:

* `RubyTruffleError` has been removed and uses replaced with standard exceptions.
* C++ libraries like `libc++` are now not needed if you don't run C++ extensions. `libc++abi` is now never needed. Documentation updated to make it more clear what the minimum requirements for pure Ruby, C extensions, and C++ extensions separately.
* C extensions are now built by default - `TRUFFLERUBY_CEXT_ENABLED` is assumed `true` unless set to `false`.
* The `KEYS` interop message now returns an array of Java strings, rather than Ruby strings. `KEYS` on an array no longer returns indices.
* `HAS_SIZE` now only returns `true` for `Array`.
* A method call on a foreign object that looks like an operator (the method name does not begin with a letter) will call `IS_BOXED` on the object and based on that will possibly `UNBOX` and convert to Ruby.
* Now using the native version of Psych.
* The supported version of LLVM on Oracle Linux has been dropped to 3.8.
* The supported version of Fedora has been dropped to 25, and the supported version of LLVM to 3.8, due to LLVM incompatibilities. The instructions for installing `libssl` have changed to match.

# 0.33, April 2018

New features:

* The Ruby version has been updated to version 2.3.6.
* Context pre-initialization with TruffleRuby `--native`, which significantly improves startup time and loads the `did_you_mean` gem ahead of time.
* The default VM is changed to SubstrateVM, where the startup is significantly better. Use `--jvm` option for full JVM VM.
* The `Truffle::Interop` module has been replaced with a new `Polyglot` module which is designed to use more idiomatic Ruby syntax rather than explicit methods. A [new document](doc/user/polyglot.md) describes polyglot programming at a higher level.
* The `REMOVABLE`, `MODIFIABLE` and `INSERTABLE` Truffle interop key info flags have been implemented.
* `equal?` on foreign objects will check if the underlying objects are equal if both are Java interop objects.
* `delete` on foreign objects will send `REMOVE`, `size` will send `GET_SIZE`, and `keys` will send `KEYS`. `respond_to?(:size)` will send `HAS_SIZE`, `respond_to?(:keys)` will send `HAS_KEYS`.
* Added a new Java-interop API similar to the one in the Nashorn JavaScript implementation, as also implemented by Graal.js. The `Java.type` method returns a Java class object on which you can use normal interop methods. Needs the `--jvm` flag to be used.
* Supported and tested versions of LLVM for different platforms have been more precisely [documented](doc/user/installing-llvm.md).

Changes:

* Interop semantics of `INVOKE`, `READ`, `WRITE`, `KEYS` and `KEY_INFO` have changed significantly, so that `INVOKE` maps to Ruby method calls, `READ` calls `[]` or returns (bound) `Method` objects, and `WRITE` calls `[]=`.

Performance:

* `Dir.glob` is much faster and more memory efficient in cases that can reduce to direct filename lookups.
* `SecureRandom` now defers loading OpenSSL until it's needed, reducing time to load `SecureRandom`.
* `Array#dup` and `Array#shift` have been made constant-time operations by sharing the array storage and keeping a starting index.

Bug fixes:

* Interop key-info works with non-string-like names.

Internal changes:

* Changes to the lexer and translator to reduce regular expression calls.
* Some JRuby sources have been updated to 9.1.13.0.

# 0.32, March 2018

New features:

* A new embedded configuration is used when TruffleRuby is used from another language or application. This disables features like signals which may conflict with the embedding application, and threads which may conflict with other languages, and enables features such as the use of polyglot IO streams.

Performance:

* Conversion of ASCII-only Ruby strings to Java strings is now faster.
* Several operations on multi-byte character strings are now faster.
* Native I/O reads are about 22% faster.

Bug fixes:

* The launcher accepts `--native` and similar options in the `TRUFFLERUBYOPT` environment variable.

Internal changes:

* The launcher is now part of the TruffleRuby repository, rather than part of the GraalVM repository.
* `ArrayBuilderNode` now uses `ArrayStrategies` and `ArrayMirrors` to remove direct knowledge of array storage.
* `RStringPtr` and `RStringPtrEnd` now report as pointers for interop purposes, fixing several issues with `char *` usage in C extensions.<|MERGE_RESOLUTION|>--- conflicted
+++ resolved
@@ -10,11 +10,8 @@
 * Fix `IO.copy_stream` with a `Tempfile` destination (#3280, @eregon).
 * Fix `Regexp.union` negotiating the wrong result encoding (#3287, @nirvdrum, @simonlevasseur).
 * Fix `Proc#parameters` and return all the numbered parameters lower than the used explicitly ones (@andrykonchin).
-<<<<<<< HEAD
 * Fix some C API functions which were failing when called with Ruby values represented as Java primitives (#3352, @eregon).
-=======
 * Fix `IO.select([io], nil, [io])` on macOS, it was hanging due to a bug in macOS `poll(2)` (#3346, @eregon, @andrykonchin).
->>>>>>> 4745d673
 
 Compatibility:
 
