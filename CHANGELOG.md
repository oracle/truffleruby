# 22.3.0

New features:

* Foreign strings now have all methods of Ruby `String`. They are treated as `#frozen?` UTF-8 Ruby Strings.
* Add `Java.add_to_classpath` method to add jar paths at runtime (#2693, @bjfish).
* Add support for Ruby 3.1's Hash shorthand/punning syntax (@nirvdrum).
* Add support for Ruby 3.1's anonymous block forwarding syntax (@nirvdrum).

Bug fixes:

* Fix `StringIO` to set position correctly after reading multi-byte characters (#2207, @aardvark179).
* Update `Process` methods to use `module_function` (@bjfish).
* Fix `File::Stat`'s `#executable?` and `#executable_real?` predicates that unconditionally returned `true` for a superuser (#2690, @andrykonchin).
* The `strip` option `--keep-section=.llvmbc` is not supported on macOS (#2697, @eregon).
* Disallow the marshaling of polyglot exceptions since we can't properly reconstruct them (@nirvdrum).

Compatibility:

* Fix `Array#fill` to raise `TypeError` instead of `ArgumentError` when the length argument is not numeric (#2652, @andrykonchin).
* Warn when a global variable is not initialized (#2595, @andrykonchin).
* Fix escaping of `/` by `Regexp#source` (#2569, @andrykonchin).
* Range literals of integers are now created at parse time like in CRuby (#2622, @aardvark179).
* Fix `IO.pipe` - allow overriding `IO.new` that is used to create new pipes (#2692, @andykonchin).
* Fix exception message when there are missing or extra keyword arguments - it contains all the missing/extra keywords now (#1522, @andrykonchin).
* Always terminate native strings with enough `\0` bytes (#2704, @eregon).
* Support `#dup` and `#clone` on foreign strings (@eregon).
<<<<<<< HEAD
* Fix `Regexp.new` to coerce non-String arguments (#2705, @andrykonchin).
* Fix `Kernel#sprintf` formatting for `%c` when used non-ASCII encoding (#2369, @andrykonchin).
* Fix `Kernel#sprintf` argument casting for `%c` (@andrykonchin).
=======
* Implement the `rb_enc_strlen` function for use by native extensions (@nirvdrum).
>>>>>>> f4a19e0f

Performance:

* Replace a call of `-"string"` with frozen string literal at parse time (@andrykonchin).
* Report polymorphism inside `Hash#[]` to recover performance (@aardvark179).
* Improved interpreter performance by optimizing for better host inlining (@eregon).

Changes:

* No more conversion between Java Strings and Ruby Strings at the interop boundary.
* Removed `Truffle::Interop.{import_without_conversion,export_without_conversion}` (use `Polyglot.{import,export}` instead).
* Removed `Truffle::Interop.members_without_conversion` (use `Truffle::Interop.members` instead).
* Refactored internals of `rb_sprintf` to simplify handling of `VALUE`s in common cases (@aardvark179).
* Refactored sharing of array objects between threads using new `SharedArrayStorage` (@aardvark179).

# 22.2.0

New features:

* Add support for `darwin-aarch64` (macOS M1) (#2181, @lewurm, @chrisseaton, @eregon).
* Add support for OpenSSL 3.0.0 by updating the openssl gem (@aardvark179, @eregon).

Bug fixes:

* Fix `rb_id2name` to ensure the native string will have the same lifetime as the id (#2630, @aardvark179).
* Fix `MatchData#[]` exception when passing a length argument larger than the number of match values (#2636, @nirvdrum).
* Fix `MatchData#[]` exception when supplying a large negative index along with a length argument (@nirvdrum).
* Fix capacity computation for huge `Hash` (#2635, @eregon).
* Fix aliased methods to return the correct owner when method is from a superclass (@bjfish).
* Fix `String#[Regexp, Integer]` when the capture group exists but is not matched (@eregon).
* Fix `File.open` mode string parsing when binary option is the third character (@bjfish).
* Fix `rb_scan_args_kw` macro to avoid shadowing variables (#2649, @aardvark179).
* Fix `String#unpack("Z")` to not advance after the null byte, like CRuby (#2659, @aardvark179).
* Fix `Float#round` to avoid losing precision during the rounding process (@aardvark179).
* Fix `String#insert` to not call a subclassed string method (@bjfish).
* Fix `rb_obj_call_init` to pass any block argument to the `initialize` method (#2675, @aardvark179).
* Fix issue with feature loading not detecting a previously loaded feature (#2677, @bjfish).
* Fix `/#{...}/o` to evaluate only once per context when splitting happens (@eregon).
* Fix `Kernel#sprintf` formatting of floats to be like CRuby (@aardvark179).
* Fix `Process.egid=` to accept `String`s (#2615, @ngtban)
* Fix optional assignment to only evaluate index arguments once (#2658, @aardvark179).

Compatibility:

* Updated to Ruby 3.0.3. The 3 CVEs did not affect TruffleRuby, this is to bring the stdlib and gem updates (@eregon).
* Fix `Marshal.dump` to raise an error when an object has singleton methods (@bjfish).
* `Exception#full_message` now defaults the order to `:top` like CRuby 3+ (@eregon).
* Fix `Process.wait2` to return `nil` when the `WNOHANG` flag is given and the child process is still running (@bjfish).
* Disable most `nokogiri` C extension patches when system libraries are not being used (#2693, @aardvark179).
* Implement `rb_gc_mark_maybe` and `rb_global_variable` to ensure `VALUE` stay live in C extensions (@aardvark179).
* Implement `rb_imemo_tmpbuf` allocation for `ripper` (@aardvark179).
* Implement `inherit` argument for `Module#class_variables` (#2653, @bjfish).
* Fix `Float#/` when dividing by `Rational` (@bjfish).
* `Process.euid=` should accept String (#2615, @ngtban).
* Fix `instance_variable_get` and `instance_variable_set` for immutable objects (@bjfish).
* `Thread#raise(exc, message)` now calls `exc.exception` in the target thread like CRuby (@eregon).
* Define `Process::{CLOCK_BOOTTIME,CLOCK_BOOTTIME_ALARM,CLOCK_REALTIME_ALARM}` (#1480, @eregon).
* Improve support of `:chomp` keyword argument in `IO` and `StringIO` methods (#2650, @andrykonchin). 
* Implement specializations for immutable ruby objects for ObjectSpace methods (@bjfish).
* Use `$PAGER` for `--help` and `--help*`, similar to CRuby (#2542, @Strech).
* Ensure all headers are warnings-free (#2662, @eregon).
* All `IO` instances should have `T_FILE` as their `rb_type()`, not only `File` instances (#2662, @eregon).
* Make `rb_fd_select` retry on `EINTR` (#1584, @aardvark179).

Performance:

* Reimplement `Float#to_s` for better performance (#1584, @aardvark179).
* Improve reference processing by making C object free functions and other finalizers more lightweight (@aardvark179).
* Improve performance of `RSTRING_PTR` for interned strings (@aardvark179).
* Cache constant argument formats used with `rb_scan_args_kw` (@aardvark179).

Changes:

* `-Werror=implicit-function-declaration` is now used for compiling C extensions to fail more clearly and earlier if a function is missing, like CRuby 3.2 (#2618, @eregon).
* Disable thread pool for Fibers as it causes correctness issues (#2551, @eregon).

# 22.1.0

New features:

* Foreign exceptions are now fully integrated and have most methods of `Exception` (@eregon).
* Foreign exceptions can now be rescued with `rescue Polyglot::ForeignException` or `rescue foreign_meta_object` (#2544, @eregon).

Bug fixes:

* Guard against unterminated ranges in file matching patterns (#2556, @aardvark179).
* Fixed `rb_proc_new` to return a proc that will pass all required arguments to C (#2556, @aardvark179).
* Fixed `String#split` to return empty array when splitting all whitespace on whitespace (#2565, @bjfish).
* Raise `RangeError` for `Time.at(bignum)` (#2580, @eregon).
* Fix `Integer#{<<,>>}` with RHS bignum and long (@eregon).
* Fix a resource leak from allocators defined in C extensions (@aardvark179).
* `SIGINT`/`Interrupt`/`Ctrl+C` now shows the backtrace and exits as signaled, like CRuby (@eregon).
* Update patch feature finding to prefer the longest matching load path (#2605, @bjfish).
* Fix `Hash#{to_s,inspect}` for keys whose `#inspect` return a frozen String (#2613, @eregon).
* Fix `Array#pack` with `x*` to not output null characters (#2614, @bjfish).
* Fix `Random#rand` not returning random floats when given float ranges (#2612, @bjfish).
* Fix `Array#sample` for `[]` when called without `n` and a `Random` is given (#2612, @bjfish).
* Fix `Module#const_get` to raise a `NameError` when nested modules do not exist (#2610, @bjfish).
* Ensure native `VALUE`s returned from C are unwrapped before the objects can be collected (@aardvark179).
* Fix `Enumerator::Lazy#with_index` to start with new index for multiple enumerations (@bjfish).
* Fix `rb_id2name` to ensure the native string will have the same lifetime as the id (#2630, @aardvark179).
* Fix `Integer#fdiv` and `Rational#to_f` for large `Integer` values (#2631, @bjfish).

Compatibility:

* Implement full Ruby 3 keyword arguments semantics (#2453, @eregon, @chrisseaton).
* Implement `ruby_native_thread_p` for compatibility (#2556, @aardvark179).
* Add `rb_argv0` for the `tk` gem. (#2556, @aardvark179).
* Implement more correct conversion of array elements by `Array#pack`(#2503, #2504, @aardvark179).
* Implement `Pathname#{empty?, glob}` (#2559, @bjfish)
* Fixed `Rational('')` to raise error like MRI (#2566, @aardvark179).
* Freeze instances of `Range` but not subclasses, like CRuby (#2570, @MattAlp).
* When writing to STDOUT redirected to a closed pipe, no broken pipe error message will be shown now. (#2532, @gogainda).
* Use `#to_a` for converting `list` in `rescue *list` (#2572, @eregon).
* Implement 'rb_str_buf_append' (@bjfish).
* Add patch for `digest` so that TruffleRuby implementation is not overridden (@bjfish).
* Handle encoding conversion errors when reading directory entries (@aardvark179).
* Follow symlinks when processing `*/` directory glob patterns. (#2589, @aardvark179).
* Set `@gem_prelude_index` variable on the default load paths (#2586 , @bjfish)
* Do not call `IO#flush` dynamically from `IO#close` (#2594, @gogainda).
* Implement `rb_str_new_static` for C extensions that use it (@aardvark179).
* Rewrote `ArrayEachIteratorNode` and re-introduced `each` specs for MRI parity when mutating arrays whilst iterating, rather than crashing (#2587, @MattAlp)
* Update `String#rindex` to only accept `Regexp` or objects convertable to `String` as the first parameter (#2608, @bjfish).
* Update `String#<<` to require one argument (#2609, @bjfish).
* Update `String#split` to raise `TypeError` when false is given (#2606, @bjfish).
* Update `String#lstrip!` to remove leading null characters (#2607, @bjfish).
* Update `File.utime` to return the number of file names in the arguments (#2616, @bjfish).
* Update `Dir.foreach` to accept an `encoding` parameter (#2627, @bjfish).
* Update `IO.readlines` to ignore negative limit parameters (#2625 , @bjfish).
* Update `Math.sqrt` to raise a `Math::DomainError` for negative numbers (#2621, @bjfish).
* Update `Enumerable#inject` to raise an `ArgumentError` if no block or symbol are given (#2626, @bjfish).

Performance:

* Increase dispatch limit for string library to handle mutable, immutable and non-strings (@aardvark179)
* Switch to `Arrays.mismatch()` in string comparison for better performance (@aardvark179).
* Removed extra array allocations for method calls in the interpreter to improve warmup performance (@aardvark179).
* Optimize `Dir[]` by sorting entries as they are found and grouping syscalls (#2092, @aardvark179).
* Reduce memory footprint by tracking `VALUE`s created during C extension init separately (@aardvark179).
* Rewrote `ArrayEachIteratorNode` to optimize performance for a constant-sized array and reduce specializations to 1 general case (#2587, @MattAlp)
* Reduce conversion of `VALUE`s to native handle during common operations in C extensions (@aardvark179).
* Improved performance of regex boolean matches (e.g., `Regexp#match?`) by avoiding match data allocation in TRegex (#2588, @nirvdrum).
* Remove overhead when getting using `RDATA_PTR` (@aardvark179).
* Additional copy operations have been reduced when performing IO (#2536, @aardvark179).

Changes:

* Foreign exceptions are no longer translated to `RuntimeError` but instead remain as foreign exceptions, see the [documentation](doc/user/polyglot.md) for how to rescue them (@eregon).

# 22.0.0

New features:

* Updated to Ruby 3.0.2 (#2453, @eregon).

Bug fixes:

* Fix `File.utime` to use nanoseconds (#2448, @bjfish).
* Capture the intercepted feature path during patching to reuse during patch require (#2441, @bjfish).
* Update `Module#constants` to filter invalid constant identifiers (#2452, @bjfish).
* Fixed `-0.0 <=> 0.0` and `-0.0 <=> 0` to return `0` like on CRuby (#1391, @eregon).
* Fixed `Range#step` to return correct class with begin-less range (@ccocchi, #2516).
* Fixed exception creation when an `Errno` is sub-classed (@bjfish, #2521).
* Fixed `String#[]=` to use the negotiated encoding (@bjfish, #2545).

Compatibility:

* Implement `rb_sprintf` in our format compiler to provide consistent formatting across C standard libraries (@eregon).
* Update `defined?` to return frozen strings (#2450, @bjfish).
* Use compensated summation for `{Array,Enumerable}#sum` when floating point values are included (@eregon).
* `Module#attr_*` methods now return an array of method names (#2498, @gogainda).
* Fixed `Socket#(local|remote)_address` to retrieve family and type from the file descriptor (#2444, @larskanis).
* Add `Thread.ignore_deadlock` accessor (#2453, @bjfish).
* Allow `Hash#transform_keys` to take a hash argument (@ccocchi, #2464).
* Add `Enumerable#grep{_v}` optimization for `Regexp` (#2453, @bjfish).
* Update `IO#write` to accept multiple arguments (#2501, @bjfish).
* Do not warn when uninitialized instance variable is accessed (#2502, @andrykonchin).
* Remove `TRUE`, `FALSE`, and `NIL` constants like CRuby 3.0 (#2505, @andrykonchin).
* `Symbol#to_proc` now returns a lambda like in Ruby 3 (#2508, @andrykonchin).
* `Kernel#lambda` now warns if called without a literal block (#2500, @andrykonchin).
* Implement Hash#except (#2463, @wildmaples).
* Remove special `$SAFE` global and related C API methods (#2453, @bjfish).
* Assigning to a numbered parameter raises `SyntaxError` (#2506, @andrykonchin).
* Implement `--backtrace-limit` option (#2453, @bjfish).
* Update `String` methods to return `String` instances when called on a subclass (#2453, @bjfish).
* Update `String#encode` to support the `:fallback` option (#1391, @aardvark179).
* `Module#alias_method` now returns the defined alias as a symbol(#2499, @gogainda).
* Implement `Symbol#name` (#2453, @bjfish).
* Update `Module#{public, protected, private, public_class_method, private_class_method}` and top-level `private` and `public` methods to accept single array argument with a list of method names (#2453, @bjfish).
* Constants deprecated by `Module#deprecate_constant` only warn if `Warning[:deprecated]` is `true` (@eregon).
* All Array methods now return Array instances and not subclasses (#2510, @Strech).
* Integer#zero? overrides Numeric#zero? for optimization (#2453, @bjfish).
* Default `Kernel#eval` source file and line to `(eval):1` like CRuby 3 (#2453, @aardvark179).
* Add `GC.auto_compact` accessors for compatibility (#2453, @bjfish).
* Update accessing a class variable from the top-level scope to be a `RuntimeError` (#2453, @bjfish).
* Update interpolated strings to not be frozen (#2453, @bjfish).
* Add `WERRORFLAG` to `RbConfig` (#2519, @bjfish).
* Update `MatchData` methods to return `String` instances when called on a subclass (#2453, @bjfish).
* Implement `Proc#{==,eql?}` (#2453, @bjfish).
* Implement all `StringScanner` methods (#2520, @eregon).
* Handle `Kernel#clone(freeze: true)` (#2512, @andrykonchin).
* Relax `Fiber#transfer` limitations (#2453, @bjfish).
* Implement `Fiber#blocking?` like CRuby 3 (#2453, @aardvark179).
* Sort by default for `Dir.{glob,[]}` and add `sort:` keyword argument (#2523, @Strech).
* Implement `rb_str_locktmp` and `rb_str_unlocktmp` (#2524, @bjfish).
* Update `Kernel#instance_variables` to return insertion order (@bjfish).
* Fixed `rb_path2class()` to not error for a module (#2511, @eregon).
* Update `Kernel#print` to print `$_` when no arguments are given (#2531, @bjfish).
* Add category kwarg to Kernel.warn and Warning.warn (#2533, @Strech).
* Implement `GC.{measure_total_time, total_time}` and update `GC.stat` to update provided hash (#2535, @bjfish).
* Implement `Array#slice` with `ArithmeticSequence` (#2526, @ccocchi).
* Update `Hash#each` to consistently yield a 2-element array (#2453, @bjfish).
* Remove `Hash#{__store__, index}` methods for compatibility (#2546, @bjfish).
* Implement more correct conversion of array elements by `Array#pack` (#2503, #2504, @aardvark179).
* Update `String#split` to raise a `RangeError` when `limit` is larger than `int` (@bjfish).

Performance:

* Regexp objects are now interned in a similar way to symbols (@aardvark179).
* Improve performance of regexps using POSIX bracket expressions (e.g., `[[:lower:]]`) matching against ASCII-only strings (#2447, @nirvdrum).
* `String#sub`, `sub!`, `gsub`, and `gsub!` have been refactored for better performance (@aardvark179).
* Don't allocate a `MatchData` object when `Regexp#match?` or `String#match?` is used (#2509, @nirvdrum).
* Add `ENV.except` (#2507, @Strech).
* Fully inline the `Integer#+` and `Integer#-` logic for interpreter speed (#2518, @smarr).
* Remove unnecessary work in negotiating the encoding to use in a Regexp match (#2522, @nirvdrum).
* Add new fast paths for encoding negotiation between strings with different encodings, but which match common default cases (#2522, @nirvdrum).
* Reduce footprint by removing unnecessary nodes for accessing the `FrameOnStackMarker` (#2530, @smarr).

Changes:

* TruffleRuby now requires Java 11+ and no longer supports Java 8 (@eregon).

# 21.3.0

New features:

* [TRegex](https://github.com/oracle/graal/tree/master/regex) is now used by default, which provides large speedups for matching regular expressions.
* Add `Polyglot.languages` to expose the list of available languages.
* Add `Polyglot::InnerContext` to eval code in any available language in an inner isolated context (#2169).
* Foreign objects now have a dynamically-generated class based on their interop traits like `ForeignArray` and are better integrated with Ruby objects (#2149).
* Foreign arrays now have all methods of Ruby `Enumerable` and many methods of `Array` (#2149).
* Foreign hashes now have all methods of Ruby `Enumerable` and many methods of `Hash` (#2149).
* Foreign iterables (`InteropLibrary#hasIterator`) now have all methods of Ruby `Enumerable` (#2149).
* Foreign objects now implement `#instance_variables` (readable non-invocable members) and `#methods` (invocable members + Ruby methods).

Bug fixes:

* Fix `Marshal.load` of multiple `Symbols` with an explicit encoding (#1624).
* Fix `rb_str_modify_expand` to preserve existing bytes (#2392).
* Fix `String#scrub` when replacement is frozen (#2398, @LillianZ).
* Fix `Dir.mkdir` error handling for `Pathname` paths (#2397).
* `BasicSocket#*_nonblock(exception: false)` now only return `:wait_readable/:wait_writable` for `EAGAIN`/`EWOULDBLOCK` like MRI (#2400).
* Fix issue with `strspn` used in the `date` C extension compiled as a macro on older glibc and then missing the `__strspn_c1` symbol on newer glibc (#2406).
* Fix constant lookup when loading the same file multiple times (#2408).
* Fix handling of `break`, `next` and `redo` in `define_method(name, &block)` methods (#2418).
* Fix handling of incompatible types in `Float#<=>` (#2432, @chrisseaton).
* Fix issue with escaping curly braces for `Dir.glob` (#2425).
* Fix `base64` decoding issue with missing output (#2435).
* Fix `StringIO#ungetbyte` to treat a byte as a byte, not a code point (#2436). 
* Fix `defined?(yield)` when used inside a block (#2446).
* Fix a couple issues related to native memory allocation and release.

Compatibility:

* Implement `Process::Status.wait` (#2378).
* Update `rb_str_modify` and `rb_str_modify_expand` to raise a `FrozenError` when given a frozen string (#2392).
* Implement `rb_fiber_*` functions (#2402).
* Implement `rb_str_vcatf`.
* Add support for tracing allocations from C functions (#2403, @chrisseaton).
* Implement `rb_str_catf`.
* Search the executable in the passed env `PATH` for subprocesses (#2419).
* Accept a string as the pattern argument to `StringScanner#scan` and `StringScanner#check` (#2423).

Performance:

* Moved most of `MonitorMixin` to primitives to deal with interrupts more efficiently (#2375).
* Improved the performance of `rb_enc_from_index` by adding cached lookups (#2379, @nirvdrum).
* Improved the performance of many `MatchData` operations (#2384, @nirvdrum).
* Significantly improved performance of TRegex calls by allowing Truffle splitting (#2389, @nirvdrum).
* Improved `String#gsub` performance by adding a fast path for the `string_byte_index` primitive (#2380, @nirvdrum).
* Improved `String#index` performance by adding a fast path for the `string_character_index` primitive (#2383, @LillianZ).
* Optimized conversion of strings to integers if the string contained a numeric value (#2401, @nirvdrum).
* Use Truffle's `ContextThreadLocal` to speedup access to thread-local data.
* Provide a new fast path for `rb_backref*` and `rb_lastline*`functions from C extensions.

Changes:

* `foreign_object.class` on foreign objects is no longer special and uses `Kernel#class` (it used to return the `java.lang.Class` object for a Java type or `getMetaObject()`, but that is too incompatible with Ruby code).
* `Java.import name` imports a Java class in the enclosing module instead of always as a top-level constant.
* `foreign_object.keys` no longer returns members, use `foreign_object.instance_variables` or `foreign_object.methods` instead.
* `foreign_object.respond_to?(:class)` is now always true (before it was only for Java classes), since the method is always defined.

Security:

* Updated to Ruby 2.7.4 to fix CVE-2021-31810, CVE-2021-32066 and CVE-2021-31799.

# 21.2.0

New features:

* New `TruffleRuby::ConcurrentMap` data structure for use in [`concurrent-ruby`](https://github.com/ruby-concurrency/concurrent-ruby) (#2339, @wildmaples).

Bug fixes:

* Fix of different values of self in different scopes.
* `Truffle::POSIX.select` was being redefined repeatedly (#2332).
* Fix the `--backtraces-raise` and `--backtraces-rescue` options in JVM mode (#2335).
* Fix `File.{atime, mtime, ctime}` to include nanoseconds (#2337).
* Fix `Array#[a, b] = "frozen string literal".freeze` (#2355).
* `rb_funcall()` now releases the C-extension lock (similar to MRI).

Compatibility:

* Updated to Ruby 2.7.3. The `resolv` stdlib was not updated (`resolv` in 2.7.3 has [bugs](https://bugs.ruby-lang.org/issues/17748)).
* Make interpolated strings frozen for compatibility with Ruby 2.7 (#2304, @kirs).
* `require 'socket'` now also requires `'io/wait'` like CRuby (#2326).
* Support precision when formatting strings (#2281, @kirs).
* Make rpartition compatible with Ruby 2.7 (#2320, @gogainda).
* Include the type name in exception messages from `rb_check_type` (#2307).
* Fix `Hash#rehash` to remove duplicate keys after modifications (#2266, @MattAlp)
* Only fail `rb_check_type` for typed data, not wrapped untyped structs (#2331).
* Decide the visibility in `Module#define_method` based on `self` and the default definee (#2334).
* Configure `mandir` value in `RbConfig::CONFIG` and `RbConfig::MAKEFILE_CONFIG` (#2315).
* TruffleRuby now supports the Truffle polyglot Hash interop API.
* Implement `Fiber#raise` (#2338).
* Update `File.basename` to return new `String` instances (#2343).
* Allow `Fiber#raise` after `Fiber#transfer` like Ruby 3.0 (#2342).
* Fix `ObjectSpace._id2ref` for Symbols and frozen String literals (#2358).
* Implemented `Enumerator::Lazy#filter_map` (#2356).
* Fix LLVM toolchain issue on macOS 11.3 (#2352, [oracle/graal#3383](https://github.com/oracle/graal/issues/3383)).
* Implement `IO#set_encoding_by_bom` (#2372, pawandubey).
* Implemented `Enumerator::Lazy#with_index` (#2356).
* Implement `rb_backref_set`.
* Fix `Float#<=>` when comparing `Infinity` to other `#infinite?` values.
* Implement `date` library as a C extension to improve compatibility (#2344).

Performance:

* Make `#dig` iterative to make it faster and compile better for calls with 3+ arguments (#2301, @chrisseaton, @jantnovi).
* Make `Struct#dig` faster in interpreter by avoiding exceptions (#2306, @kirs).
* Reduce the number of AST nodes created for methods and blocks (#2261).
* Fiber-local variables are much faster now by using less synchronization.
* Improved the performance of the exceptional case of `String#chr` (#2318, @chrisseaton).
* Improved the performance of `IO#read_nonblock` when no data is available to be read.
* `TruffleSafepoint` is now used instead of custom logic, which no longer invalidates JITed code for guest safepoints (e.g., `Thread#{backtrace,raise,kill}`, `ObjectSpace`, etc)
* Significantly improved performance of `Time#strftime` for common formats (#2361, @wildmaples, @chrisseaton).
* Faster solution for lazy integer length (#2365, @lemire, @chrisseaton).
* Speedup `rb_funcallv*()` by directly unwrapping the C arguments array instead of going through a Ruby `Array` (#2089).
* Improved the performance of several `Truffle::RegexOperations` methods (#2374, @wildmapes, @nirvdrum).

Changes:

* `rb_iterate()` (deprecated since 1.9) no longer magically passes the block to `rb_funcall()`, use `rb_block_call()` instead.

Security:

* Updated to Ruby 2.7.3 to fix CVE-2021-28965 and CVE-2021-28966.

# 21.1.0

New features:

* Access to local variables of the interactive Binding via language bindings is now supported: `context.getBindings("ruby").putMember("my_var", 42);` (#2030).
* `VALUE`s in C extensions now expose the Ruby object when viewed in the debugger, as long as they have not been converted to native values.
* Signal handlers can now be run without triggering multi-threading.
* Fibers no longer trigger Truffle multi-threading.

Bug fixes:

* `Range#to_a` wasn't working for `long` ranges (#2198, @tomstuart and @LillianZ).
* Show the interleaved host and guest stacktrace for host exceptions (#2226).
* Fix the label of the first location reported by `Thread#backtrace_locations` (#2229).
* Fix `Thread.handle_interrupt` to defer non-pure interrupts until the end of the `handle_interrupt` block (#2219).
* Clear and restore errinfo on entry and normal return from methods in C extensions (#2227).
* Fix extra whitespace in squiggly heredoc with escaped newline (#2238, @wildmaples and @norswap).
* Fix handling of signals with `--single-threaded` (#2265).
* Fix `Enumerator::Lazy#{chunk_while, slice_before, slice_after, slice_when}` to return instances of `Enumerator::Lazy` (#2273).
* Fix `Truffle::Interop.source_location` to return unavailable source sections for modules instead of null (#2257).
* Fix usage of `Thread.handle_interrupt` in `MonitorMixin#mon_synchronize`.
* Fixed `TruffleRuby.synchronized` to handle guest safepoints (#2277).
* Fix control flow bug when assigning constants using ||= (#1489).
* Fix `Kernel#raise` argument handling for hashes (#2298).
* Set errinfo when `rb_protect` captures a Ruby exception (#2245).
* Fixed handling of multiple optional arguments and keywords when passed a positional `Hash` (#2302).

Compatibility:

* Prepend the GraalVM LLVM Toolchain to `PATH` when installing gems (#1974, #1088, #1343, #1400, #1947, #1931, #1588).
* Installing the `nokogiri` gem now defaults to use the vendored `libxml2` and `libxslt`, similar to CRuby, which means the corresponding system packages are no longer needed (#62).
* Implemented `$LOAD_PATH.resolve_feature_path`.
* Add `Pathname#/` alias to `Pathname#+` (#2178).
* Fixed issue with large `Integer`s in `Math.log` (#2184).
* Updated `Regexp.last_match` to support `Symbol` and `String` parameter (#2179).
* Added support for numbered block parameters (`_1` etc).
* Fixed `String#upto` issue with non-ascii strings (#2183).
* Implemented partial support for pattern matching (#2186).
* Make `File.extname` return `'.'` if the path ends with one (#2192, @tomstuart).
* Include fractional seconds in `Time#inspect` output (#2194, @tomstuart).
* Add support for `Integer#[Range]` and `Integer#[start, length]` (#2182, @gogainda).
* Allow private calls with `self` as an explicit receiver (#2196, @wildmaples).
* Fixed `:perm` parameter for `File.write`.
* Implemented `Time#floor` and `#ceil` (#2201, @wildmaples).
* Allow `Range#include?` and `#member?` with `Time` (#2202, @wildmaples).
* Implemented `Comparable#clamp(Range)` (#2200, @wildmaples).
* Added a `Array#minmax` to override `Enumerable#minmax` (#2199, @wildmaples).
* Implemented `chomp` parameter for `IO.{readlines, foreach}` (#2205).
* Implemented the Debug Inspector C API.
* Added beginless range support for `Range#{new, bsearch, count, each, equal_value, first, inspect, max, min, size, cover?, include?, ===}`.
* Added beginless range support for `Array#{[], []=, slice, slice!, to_a, fill, values_at}` (#2155, @LillianZ).
* Added beginless range support for `String#{byteslice, slice, slice!}` and `Symbol#slice` (#2211, @LillianZ).
* Added beginless range support for `Kernel#{caller, caller_locations}` and `Thread#backtrace_locations` (#2211, @LillianZ).
* Make rand work with exclusive range with Float (#1506, @gogainda)
* Fixed `String#dump`'s formatting of escaped unicode characters (#2217, @meganniu).
* Switched to the io-console C extension from C ruby for better performance and compatibility in `irb`.
* Coerce the message to a `String` for `BasicSocket#send` (#2209, @HoneyryderChuck).
* Support buffer argument for `UDPSocket#recvfrom_nonblock` (#2209, @HoneyryderChuck).
* Fixed `Integer#digits` implementation to handle more bases (#2224, #2225).
* Support the `inherit` parameter for `Module#{private, protected, public}_method_defined?`.
* Implement `Thread.pending_interrupt?` and `Thread#pending_interrupt?` (#2219).
* Implement `rb_lastline_set` (#2170).
* Implemented `Module#const_source_location` (#2212, @tomstuart and @wildmaples).
* Do not call `File.exist?` in `Dir.glob` as `File.exist?` is often mocked (#2236, @gogainda).
* Coerce the inherit argument to a boolean in `Module#const_defined?` and `Module#const_get` (#2240).
* Refinements take place at `Object#method` and `Module#instance_method` (#2004, @ssnickolay).
* Add support for `rb_scan_args_kw` in C API (#2244, @LillianZ).
* Update random implementation layout to be more compatible (#2234).
* Set `RbConfig::CONFIG['LIBPATHFLAG'/'RPATHFLAG']` like MRI to let `$LIBPATH` changes in `extconf.rb` work.
* Access to path and mode via `rb_io_t` from C has been changed to improve compatibility for io-console.
* Implemented the `Time.at` `in:` parameter.
* Implemented `Kernel#raise` `cause` parameter.
* Improved compatibility of `Signal.trap` and `Kernel#trap` (#2287, @chrisseaton).
* Implemented `GC.stat(:total_allocated_objects)` as `0` (#2292, @chrisseaton).
* `ObjectSpace::WeakMap` now supports immediate and frozen values as both keys and values (#2267).
* Call `divmod` when coercion to `Float` fails for `#sleep` (#2289, @LillianZ).

Performance:

* Multi-Tier compilation is now enabled by default, which improves warmup significantly.
* Improve the performance of checks for recursion (#2189, @LillianZ).
* Improve random number generation performance by avoiding synchronization (#2190, @ivoanjo).
* We now create a single call target per block by default instead of two.
* Some uses of class variables are now much better optimized (#2259, @chrisseaton).
* Several methods that need the caller frame are now always inlined in their caller, which speeds up the interpreter and reduces footprint.
* Pasting code in IRB should be reasonably fast, by updating to `irb` 1.3.3 and `reline` 0.2.3 (#2233).

Changes:

* Standalone builds of TruffleRuby are now based on JDK11 (they used JDK8 previously). There should be no user-visible changes. Similarly, JDK11 is now used by default in development instead of JDK8.
* The deprecated `Truffle::System.synchronized` has been removed.
* `Java.synchronized` has been removed, it did not work on host objects.

# 21.0.0

Release notes:

* The new IRB is quite slow when copy/pasting code into it. This is due to an inefficient `io/console` implementation which will be addressed in the next release. A workaround is to use `irb --readline`, which disables some IRB features but is much faster for copy/pasting code.

New features:

* Updated to Ruby 2.7.2 (#2004).

Bug fixes:

* Fix error message when the method name is not a Symbol or String for `Kernel#respond_to?` (#2132, @ssnickolay)
* Fixed setting of special variables in enumerators and enumerables (#1484).
* Fixed return value of `Enumerable#count` and `Enumerable#uniq` with multiple yielded arguments (#2145, @LillianZ).
* Fixed `String#unpack` for `w*` format (#2143).
* Fixed issue with ``Kernel#` `` when invalid UTF-8 given (#2118).
* Fixed issue with `Method#to_proc` and special variable storage (#2156).
* Add missing `offset` parameter for `FFI::Pointer#put_array_of_*` (#1525).
* Fixed issue with different `Struct`s having the same hash values (#2214).

Compatibility:

* Implement `String#undump` (#2131, @kustosz)
* `Errno` constants with the same `errno` number are now the same class.
* Implement `Enumerable#tally` and `Enumerable#filter_map` (#2144 and #2152, @LillianZ).
* Implement `Range#minmax`.
* Pass more `Enumerator::Lazy#uniq` and `Enumerator::Lazy#chunk` specs (#2146, @LillianZ).
* Implement `Enumerator#produce` (#2160, @zverok)
* Implement `Complex#<=>` (#2004, @ssnickolay).
* Add warning for `proc` without block (#2004, @ssnickolay).
* Implemented `FrozenError#receiver`.
* `Proc#<<` and `Proc#>>` raises TypeError if passed not callable object (#2004, @ssnickolay).
* Support time and date related messages for `Time` (#2166).
* Updated `Dir.{glob,[]}` to raise `ArgumentError` for nul-separated strings.
* `Kernel#lambda` with no block in a method called with a block raises an exception (#2004, @ssnickolay).
* Implemented `BigDecimal` as C extension to improve compatibility.
* Comment lines can be placed between fluent dot now (#2004, @ssnickolay).
* Implemented `rb_make_exception`.
* `**kwargs` now accept non-Symbol keys like Ruby 2.7.
* Updated the Unicode Emoji version (#2173, @wildmaples).
* Added `Enumerator::Yielder#to_proc`.
* Implemented `Enumerator::Lazy#eager`.
* Updated `Method#inspect` to include paremeter information.
* Update `Module#name` to return the same frozen string.
* Implemented `inherit` argument for `Module#autoload?`.

Performance:

* Refactor and implement more performant `MatchData#length` (#2147, @LillianZ).
* Refactor and implement more performant `Array#sample` (#2148, @LillianZ).
* `String#inspect` is now more efficient.

Changes:

* All `InteropLibrary` messages are now exposed consistently as methods on `Truffle::Interop` (#2139). Some methods were renamed to match the scheme described in the documentation.

# 20.3.0

Bug fixes:

* Handle foreign null object as falsy value (#1902, @ssnickolay)
* Fixed return value of `Enumerable#first` with multiple yielded arguments (#2056, @LillianZ).
* Improve reliability of the post install hook by disabling RubyGems (#2075).
* Fixed top level exception handler to print exception cause (#2013).
* Fixed issue when extending FFI from File (#2094).
* Fixed issue with `Kernel#freeze` not freezing singleton class (#2093).
* Fixed `String#encode` with options issue (#2091, #2095, @LillianZ)
* Fixed issue with `spawn` when `:close` redirect is used (#2097).
* Fixed `coverage` issue when `*eval` is used (#2078).
* Use expanded load paths for feature matching (#1501).
* Fixed handling of post arguments for `super()` (#2111).
* Fixed `SystemStackError` sometimes replaced by an internal Java `NoClassDefFoundError` on JVM (#1743).
* Fixed constant/identifier detection in lexer for non-ASCII encodings (#2079, #2102, @ivoanjo).
* Fixed parsing of `--jvm` as an application argument (#2108).
* Fix `rb_rescue2` to ignore the end marker `(VALUE)0` (#2127, #2130).
* Fix status and output when SystemExit is subclassed and raised (#2128)
* Fix `String#{chomp, chomp!}` issue with invalid encoded strings (#2133).

Compatibility:

* Run `at_exit` handlers even if parsing the main script fails (#2047).
* Load required libraries (`-r`) before parsing the main script (#2047).
* `String#split` supports block (#2052, @ssnickolay)
* Implemented `String#{grapheme_clusters, each_grapheme_cluster}`.
* Fix the caller location for `#method_added` (#2059).
* Fix issue with `Float#round` when `self` is `-0.0`.
* Fix `String#unpack` issue with `m0` format (#2065).
* Fix issue with `File.absolute_path` returning a path to current directory (#2062).
* Update `Range#cover?` to handle `Range` parameter.
* Fix `String#{casecmp, casecmp?}` parameter conversion.
* Fix `Regexp` issue which raised syntax error instead of `RegexpError` (#2066).
* Handle `Object#autoload` when autoload itself (#1616, @ssnickolay)
* Skip upgraded default gems while loading RubyGems (#2075).
* Verify that gem paths are correct before loading RubyGems (#2075).
* Implement `rb_ivar_count`.
* Implemented `rb_yield_values2`.
* Implemented `Digest::Base#{update, <<}` (#2100).
* Pass the final `super` specs (#2104, @chrisseaton).
* Fix arity for arguments with optional kwargs (#1669, @ssnickolay)
* Fix arity for `Proc` (#2098, @ssnickolay)
* Check bounds for `FFI::Pointer` accesses when the size of the memory behind is known.
* Implement negative line numbers for eval (#1482).
* Support refinements for `#to_s` called by string interpolation (#2110, @ssnickolay)
* Module#using raises error in method scope (#2112, @ssnickolay)
* `File#path` now returns a new mutable String on every call like MRI (#2115).
* Avoid infinite recursion when redefining `Warning#warn` and calling `Kernel#warn` (#2109).
* Convert objects with `#to_path` in `$LOAD_PATH` (#2119).
* Handle the functions being native for `rb_thread_call_without_gvl()` (#2090).
* Support refinements for Kernel#respond_to? (#2120, @ssnickolay)
* JCodings has been updated from 1.0.45 to 1.0.55.
* Joni has been updated from 2.1.30 to 2.1.40.

Performance:

* Calls with a literal block are no longer always split but instead the decision is made by the Truffle splitting heuristic.
* `Symbol#to_proc` is now AST-inlined in order to not rely on splitting and to avoid needing the caller frame to find refinements which apply.
* `Symbol#to_proc` is now globally cached per Symbol and refinements, to avoid creating many redundant `CallTargets`.
* Setting and access to the special variables `$~` and `$_` has been refactored to require less splitting.

Changes:

* Migrated from JLine 2 to JLine 3 for the `readline` standard library.

# 20.2.0

New features:

* Updated to Ruby 2.6.6.
* Use `InteropLibrary#toDisplayString()` to better display objects from other languages.
* Implement writing to the top scope for global variables (#2024).
* `foreign_object.to_s` now uses `InteropLibrary#toDisplayString()` (and still `asString()` if `isString()`).
* `foreign_object.inspect` has been improved to be more useful (include the language and meta object).
* `foreign_object.class` now calls `getMetaObject()` (except for Java classes, same as before).
* Add basic support for Linux AArch64.
* `foreign_object.name = value` will now call `Interoplibrary#writeMember("name", value)` instead of `invokeMember("name=", value)`.
* Always show the Ruby core library files in backtraces (#1414).
* The Java stacktrace is now shown when sending SIGQUIT to the process, also on TruffleRuby Native, see [Debugging](doc/user/debugging.md) for details (#2041).
* Calls to foreign objects with a block argument will now pass the block as the last argument.
* `foreign.name` will now use `invokeMember` if invocable and if not use `readMember`, see `doc/contrib/interop_implicit_api.md` for details.
* `foreign.to_f` and `foreign.to_i` will now attempt to convert to Ruby `Float` and `Integer` (#2038).
* `foreign.equal?(other)` now uses `InteropLibrary#isIdentical(other)` and `foreign.object_id/__id__` now uses `InteropLibrary#identityHashCode()`.

Bug fixes:

* Fix `#class_exec`, `#module_exec`, `#instance_eval`, and `instance_exec` to use activated refinements (#1988, @ssnickolay).
* Fixed missing method error for FFI calls with `blocking: true` when interrupted.
* Use upgraded default gems when installed (#1956).
* Fixed `NameError` when requiring an autoload path that does not define the autoload constant (#1905).
* Thread local IO buffers are now allocated using a stack to ensure safe operating if a signal handler uses one during an IO operation.
* Fixed `TracePoint` thread-safety by storing the state on the Ruby `Thread` (like MRI) instead of inside the `TracePoint` instance.
* Make `require 'rubygems/package'` succeed and define `Gem::Deprecate` correctly (#2014).
* Fix `MBCLEN_CHARFOUND_P` error.
* Fix `rb_enc_str_new` when `NULL` encoding is given with a constant string.
* Fixed `rb_enc_precise_mbclen` to handle more inputs.
* The output for `--engine.TraceCompilation` is now significantly easier to read, by having shorter method names and source names (oracle/graal#2052).
* Fix indentation for squiggly heredoc with single quotes (#1564).
* Only print members which are readable for foreign `#inspect` (#2027).
* Fixed the return value of the first call to `Kernel#srand` in a Thread (#2028).
* Fix missing flushing when printing an exception at top-level with a custom backtrace, which caused no output being shown (#1750, #1895).
* Use the mode of the given `IO` for `IO#reopen(IO)` which is important for the 3 standard IOs (#2034).
* Fix potential deadlock when running finalizers (#2041).
* Let `require 'rubygems/specification'` work before `require 'rubygems'`.

Compatibility:

* Implement `UnboundMethod#bind_call`.
* Implemented `ObjectSpace::WeakMap` (#1385, #1958).
* Implemented `strtod` and `ruby_strtod` (#2007).
* Fix detection of `#find_type` in FFI to ignore `MakeMakefile#find_type` from `mkmf` (#1896, #2010).
* Implemented `rb_uv_to_utf8` (#1998, @skateman).
* Implemented `rb_str_cat_cstr`.
* Implemented `rb_fstring`.
* Support `#refine` for Module (#2021, @ssnickolay).
* Implemented `rb_ident_hash_new`.
* Improved the compatibility of `Symbol.all_symbols` (#2022, @chrisseaton).
* Implemented `rb_enc_str_buf_cat`.
* Implemented `rb_int_positive_pow`.
* Implemented `rb_usascii_str_new_lit`.
* Define `#getch` and `#getpass` on `StringIO` when `io/console` is required.
* Implemented `rb_uv_to_utf8` (#1998).
* Single character IDs now behave more like those in MRI to improve C extension compatibility, so `rb_funcall(a, '+', b)` will now do the same thing as in MRI.
* Removed extra public methods on `String`.
* Implemented `rb_array_sort` and `rb_array_sort_bang`.
* Do not create a finalizers `Thread` if there are other public languages, which is helpful for polyglot cases (#2035).
* Implemented `rb_enc_isalnum` and `rb_enc_isspace`.
* `RUBY_REVISION` is now the full commit hash used to build TruffleRuby, similar to MRI 2.7+.
* Implemented `rb_enc_mbc_to_codepoint`.
* Changed the lookup methods to achieve Refinements specification (#2033, @ssnickolay)
* Implemented `Digest::Instance#new` (#2040).
* Implemented `ONIGENC_MBC_CASE_FOLD`.
* Fixed `Thread#raise` to call the exception class' constructor with no arguments when given no message (#2045).
* Fixed `refine + super` compatibility (#2039, #2048, @ssnickolay)
* Make the top-level exception handler more compatible with MRI (#2047).
* Implemented `rb_enc_codelen`.
* Implemented `Ripper` by using the C extension (#1585).

Changes:

* RubyGems gem commands updated to use the `--no-document` option by default.

Performance:

* Enable lazy translation from the parser AST to the Truffle AST for user code by default. This should improve application startup time (#1992).
* `instance variable ... not initialized` and similar warnings are now optimized to have no peak performance impact if they are not printed (depends on `$VERBOSE`).
* Implement integer modular exponentiation using `BigInteger#mod_pow` (#1999, @skateman)
* Fixed a performance issue when computing many substrings of a given non-leaf `String` with non-US-ASCII characters.
* Speedup native handle to Ruby object lookup for C extensions.

# 20.1.0

New features:

* Nightly builds of TruffleRuby are now available, see the README for details (#1483).
* `||=` will not compile the right-hand-side if it's only executed once, to match the idiomatic lazy-initialisation use-case ([blog post](https://engineering.shopify.com/blogs/engineering/optimizing-ruby-lazy-initialization-in-truffleruby-with-deoptimization), #1887, @kipply).
* Added `--metrics-profile-require` option to profile searching, parsing, translating and loading files.
* Added support for captured variables for the Truffle instruments (e.g. Chrome debugger).

Bug fixes:

* Fixed `Exception#dup` to copy the `Exception#backtrace` string array.
* Fixed `rb_warn` and `rb_warning` when used as statements (#1886, @chrisseaton).
* Fixed `NameError.new` and `NoMethodError.new` `:receiver` argument.
* Correctly handle large numbers of arguments to `rb_funcall` (#1882).
* Added arity check to `Module#{include, prepend}`.
* Fix `OpenSSL::Digest.{digest,hexdigest,base64digest}` to handle `algorithm, data` arguments (#1889, @bdewater).
* Fixed `SystemCallError.new` parameter conversion.
* Fixed `File#{chmod, umask}` argument conversion check.
* Added warning in `Hash.[]` for non-array elements.
* Fixed `File.lchmod` to raise `NotImplementedError` when not available.
* `RSTRING_PTR()` now always returns a native pointer, resolving two bugs `memcpy`ing to (#1822) and from (#1772) Ruby Strings.
* Fixed issue with duping during splat (#1883).
* Fixed `Dir#children` implementation.
* Fixed `SignalException.new` error when bad parameter given.
* Added deprecation warning to `Kernel#=~`.
* Fixed `puts` for a foreign objects, e.g. `puts Polyglot.eval('js', '[]')` (#1881).
* Fixed `Exception#full_message` implementation.
* Updated `Kernel.Complex()` to handle the `exception: false` parameter.
* Fixed `Kernel#dup` to return self for `Complex` and `Rational` objects.
* Updated `Kernel.Float()` to handle the `exception: false` parameter.
* Fixed `String#unpack` `M` format (#1901).
* Fixed error when `SystemCallError` message contained non-ASCII characters.
* Fixed `rb_rescue` to allow null rescue methods. (#1909, @kipply).
* Fixed incorrect comparisons between bignums and doubles.
* Prevented some internal uses of `Kernel#caller_locations` to be overridden by user code (#1934).
* Fixed an issue caused by recursing inlining within `Regexp#quote` (#1927).
* Updated `Kernel.Float()` to return given string in error message (#1945).
* Parameters and arity of methods derived from `method_missing` should now match MRI (#1921).
* Fixed compile error in `RB_FLOAT_TYPE_P` macro (#1928).
* Fixed `Symbol#match` to call the block with the `MatchData` (#1933).
* Fixed `Digest::SHA2.hexdigest` error with long messages (#1922).
* Fixed `Date.parse` to dup the coerced string to not modify original (#1946).
* Update `Comparable` error messages for special constant values (#1941).
* Fixed `File.ftype` parameter conversion (#1961).
* Fixed `Digest::Instance#file` to not modify string literals (#1964).
* Make sure that string interpolation returns a `String`, and not a subclass (#1950).
* `alias_method` and `instance_methods` should now work correctly inside a refinement (#1942).
* Fixed `Regexp.union` parameter conversion (#1963).
* `IO#read(n)` no longer buffers more than needed, which could cause hanging if detecting readability via a native call such as `select(2)` (#1951).
* Fixed `Random::DEFAULT.seed` to be different on boot (#1965, @kipply)
* `rb_encoding->name` can now be read even if the `rb_encoding` is stored in native memory.
* Detect and cut off recursion when inspecting a foreign object, substituting an ellipsis instead.
* Fixed feature lookup order to check every `$LOAD_PATH` path entry for `.rb`, then every entry for native extension when `require` is called with no extension.
* Define the `_DARWIN_C_SOURCE` macro in extension makefiles (#1592).
* Change handling of var args in `rb_rescue2` to handle usage in C extensions (#1823).
* Fixed incorrect `Encoding::CompatibilityError` raised for some interpolated Regexps (#1967).
* Actually unset environment variables with a `nil` value for `Process.spawn` instead of setting them to an empty String.
* Core library methods part of the Native Image heap are no longer added in the compilation queue on the first call, but after they reach the thresholds like other methods.
* Fix `RbConfig::CONFIG['LIBRUBY_SO']` file extension.
* Fix `char`, `short`, `unsigned char`,  `unsigned int`, and `unsigned short` types in `Fiddle` (#1971).
* Fix `IO#select` to reallocate its buffer if it is interrupted by a signal.
* Fix issue where interpolated string matched `#` within string as being a variable (#1495).
* Fix `File.join` to raise error on strings with null bytes.
* Fix initialization of Ruby Thread for foreign thread created in Java.
* Fix registration of default specs in RubyGems (#1987).

Compatibility:

* The C API type `VALUE` is now defined as `unsigned long` as on MRI. This enables `switch (VALUE)` and other expressions which rely on `VALUE` being an integer type (#1409, #1541, #1675, #1917, #1954).
* Implemented `Float#{floor, ceil}` with `ndigits` argument.
* Implemented `Thread#fetch`.
* Implemented `Float#truncate` with `ndigits` argument.
* Made `String#{byteslice, slice, slice!}` and `Symbol#slice` compatible with endless ranges.
* Implemented "instance variable not initialized" warning.
* Make `Kernel#{caller, caller_locations}` and `Thread#backtrace_locations` compatible with endless ranges.
* Implemented `Dir#each_child`.
* Implemented `Kernel.{chomp, chop}` and `Kernel#{chomp, chop}`.
* Implemented `-p` and `-a`, and `-l` CLI options.
* Convert the argument to `File.realpath` with `#to_path` (#1894).
* `StringIO#binmode` now sets the external encoding to BINARY like MRI (#1898).
* `StringIO#inspect` should not include the contents of the `StringIO` (#1898).
* Implemented `rb_fd_*` functions (#1623).
* Fixed uninitialized variable warnings in core and lib (#1897).
* Make `Thread#backtrace` support omit, length and range arguments.
* Implemented `Range#%`.
* Fixed the type of the `flags` field of `rb_data_type_t` (#1911).
* Implemented `rb_obj_is_proc` (#1908, @kipply, @XrXr).
* Implemented C API macro `RARRAY_ASET()`.
* Implemented `num2short` (#1910, @kipply).
* `RSTRING_END()` now always returns a native pointer.
* Removed `register` specifier for `rb_mem_clear()` (#1924).
* Implemented `Thread::Backtrace::Locations#base_label` (#1920).
* Implemented `rb_mProcess` (#1936).
* Implemented `rb_gc_latest_gc_info` (#1937).
* Implemented `RBASIC_CLASS` (#1935).
* Yield 2 arguments for `Hash#map` if the arity of the block is > 1 (#1944).
* Add all `Errno` constants to match MRI, needed by recent RubyGems.
* Silence `ruby_dep` warnings since that gem is unmaintained.
* Clarify error message for not implemented `Process.daemon` (#1962).
* Allow multiple assignments in conditionals (#1513).
* Update `NoMethodError#message` to match MRI (#1957).
* Make `StringIO` work with `--enable-frozen-string-literal` (#1969).
* Support `NULL` for the status of `rb_protect()`.
* Ensure `BigDecimal#inspect` does not call `BigDecimal#to_s` to avoid behaviour change on `to_s` override (#1960).
* Define all C-API `rb_{c,m,e}*` constants as C global variables (#1541).
* Raise `ArgumentError` for `Socket.unpack_sockaddr_un` if the socket family is incorrect.
* Implemented `RTYPEDDATA_*()` macros and `rb_str_tmp_new()` (#1975).
* Implemented `rb_set_end_proc` (#1959).
* Implemented `rb_to_symbol`.
* Implemented `rb_class_instance_methods`, `rb_class_public_instance_methods`, `rb_class_protected_instance_methods`, and `rb_class_private_instance_methods`.
* Implemented `rb_tracepoint_new`, `rb_tracepoint_disable`, `rb_tracepoint_enable`, and `rb_tracepoint_enabled_p` (#1450).
* Implemented `RbConfig::CONFIG['AR']` and `RbConfig::CONFIG['STRIP']` (#1973).
* Not yet implemented C API functions are now correctly detected as missing via `mkmf`'s `have_func` (#1980).
* Accept `RUBY_INTERNAL_EVENT_{NEWOBJ,FREEOBJ}` events but warn they are not triggered (#1978, #1983).
* `IO.copy_stream(in, STDOUT)` now writes to `STDOUT` without buffering like MRI.
* Implemented `RbConfig['vendordir']`.
* Implemented `Enumerator::ArithmeticSequence`.
* Support `(struct RBasic *)->flags` and `->klass` from `ruby.h` (#1891, #1884, #1978).

Changes:

* `TRUFFLERUBY_RESILIENT_GEM_HOME` has been removed. Unset `GEM_HOME` and `GEM_PATH` instead if you need to.
* The deprecated `Truffle::System.full_memory_barrier`, `Truffle::Primitive.logical_processors`, and  `Truffle::AtomicReference` have been removed.
* The implicit interface for allowing Ruby objects to behave as polyglot arrays with `#size`, `#[]` methods has been removed and replaced with an explicit interface where each method starts with `polyglot_*`.
* Hash keys are no longer reported as polyglot members.
* All remaining implicit polyglot behaviour for `#[]` method was replaced with `polyglot_*` methods.
* Rename dynamic API to match InteropLibrary. All the methods keep the name as it is in InteropLibrary with the following changes: use snake_case, add `polyglot_` prefix, drop `get` and `is` prefix, append `?` on all predicates.
* Split `Truffle::Interop.write` into `.write_array_element` and `.write_member` methods.
* Rename `Truffle::Interop.size` to `.array_size`.
* Rename `Truffle::Interop.is_boolean?` to `.boolean?`.
* Split `Truffle::Interop.read` into `.read_member` and `.read_array_element`.
* Drop `is_` prefix in `Truffle::Interop.is_array_element_*` predicates.
* `Truffle::Interop.hash_keys_as_members` has been added to treat a Ruby Hash as a polyglot object with the Hash keys as members.

Performance:

* Optimized `RSTRING_PTR()` accesses by going to native directly, optimized various core methods, use Mode=latency and tune GC heap size for Bundler. This speeds up `bundle install` from 84s to 19s for a small Gemfile with 6 gems (#1398).
* Fixed memory footprint issue due to large compilation on Native Image, notably during `bundle install` (#1893).
* `ArrayBuilderNode` now uses a new Truffle library for manipulating array stores.
* Ruby objects passed to C extensions are now converted less often to native handles.
* Calling blocking system calls and running C code with unblocking actions has been refactored to remove some optimisation boundaries.
* `return` expressions are now rewritten as implicit return expressions where control flow allows this to be safely done as a tail optimisation. This can improve interpreter performance by up to 50% in some benchmarks, and can be applied to approximately 80% of return nodes seen in Rails and its dependencies (#1977).
* The old array strategy code has been removed and all remaining nodes converted to the new `ArrayStoreLibrary`.
* Updated `nil` to be a global immutable singleton (#1835).

# 20.0.0

New features:

* Enable and document `--coverage` option (#1840, @chrisseaton).
* Update the internal LLVM toolchain to LLVM 9 and reduce its download size.
* Updated to Ruby 2.6.5 (#1749).
* Automatically set `PKG_CONFIG_PATH` as needed for compiling OpenSSL on macOS (#1830).

Bug fixes:

* Fix `Tempfile#{size,length}` when the IO is not flushed (#1765, @rafaelfranca).
* Dump and load instance variables in subclasses of `Exception` (#1766, @rafaelfranca).
* Fix `Date._iso8601` and `Date._rfc3339` when the string is an invalid date (#1773, @rafaelfranca).
* Fail earlier for bad handle unwrapping (#1777, @chrisseaton).
* Match out of range `ArgumentError` message with MRI (#1774, @rafaelfranca).
* Raise `Encoding::CompatibilityError` with incompatible encodings on `Regexp` (#1775, @rafaelfranca).
* Fixed interactions between attributes and instance variables in `Struct` (#1776, @chrisseaton).
* Coercion fixes for `TCPServer.new` (#1780, @XrXr).
* Fix `Float#<=>` not calling `coerce` when `other` argument responds to it (#1783, @XrXr).
* Do not warn / crash when requiring a file that sets and trigger autoload on itself (#1779, @XrXr).
* Strip trailing whitespaces when creating a `BigDecimal` with a `String` (#1796, @XrXr).
* Default `close_others` in `Process.exec` to `false` like Ruby 2.6 (#1798, @XrXr).
* Don't clone methods when setting method to the same visibility (#1794, @XrXr).
* `BigDecimal()` deal with large rationals precisely (#1797, @XrXr).
* Make it possible to call `instance_exec` with `rb_block_call` (#1802, @XrXr).
* Check for duplicate members in `Struct.new` (#1803, @XrXr).
* `Process::Status#to_i` return raw `waitpid(2)` status (#1800, @XrXr).
* `Process#exec`: set close-on-exec to false for fd redirection (#1805, @XrXr, @rafaelfranca).
* Building C extensions should now work with frozen string literals (#1786).
* Keep the Truffle working directory in sync with the native working directory.
* Rename `to_native` to `polyglot_to_native` to match `polyglot_pointer?` and `polyglot_address` methods.
* Fixed missing partial evaluation boundary in `Array#{sort,sort!}` (#1727).
* Fixed the class of `self` and the wrapping `Module` for `Kernel#load(path, wrap=true)` (#1739).
* Fixed missing polyglot type declaration for `RSTRING_PTR` to help with native/managed interop.
* Fixed `Module#to_s` and `Module#inspect` to not return an extra `#<Class:` for singleton classes.
* Arrays backed by native storage now allocate the correct amount of memory (#1828).
* Fixed issue in `ConditionVariable#wait` that could lose a `ConditionVariable#signal`.
* Do not expose TruffleRuby-specific method `Array#swap` (#1816).
* Fixed `#inspect` on broken UTF-8 sequences (#1842, @chrisseaton).
* `Truffle::Interop.keys` should report methods of `String` and `Symbol` (#1817).
* `Kernel#sprintf` encoding validity has been fixed (#1852, @XrXr).
* Fixed `ArrayIndexOutOfBoundsException` in `File.fnmatch` (#1845).
* Make `String#concat` work with no or multiple arguments (#1519).
* Make `Array#concat` work with no or multiple arguments (#1519).
* Coerce `BigDecimal(arg)` using `to_str` (#1826).
* Fixed `NameError#dup`, `NoMethodError#dup`, and `SystemCallError#dup` to copy internal fields.
* Make `Enumerable#chunk` work without a block (#1518).
* Fixed issue with `SystemCallError.new` setting a backtrace too early.
* Fixed `BigDecimal#to_s` formatting issue (#1711).
* Run `END` keyword block only once at exit.
* Implement `Numeric#clone` to return `self`.
* Fixed `Symbol#to_proc` to create a `Proc` with `nil` `source_location` (#1663).
* Make `GC.start` work with keyword arguments.
* Fixed `Kernel#clone` for `nil`, `true`, `false`, `Integer`, and `Symbol`.
* Make top-level methods available in `Context#getBindings()` (#1838).
* Made `Kernel#caller_locations` accept a range argument, and return `nil` when appropriate.
* Made `rb_respond_to` work with primitives (#1869, @chrisseaton).
* Fixed issue with missing backtrace for `rescue $ERROR_INFO` (#1660).
* Fixed `Struct#hash` for `keyword_init: true` `Struct`.
* Fixed `String#{upcase!,downcase!,swapcase!}(:ascii)` for non-ASCII-compatible encodings like UTF-16.
* Fixed `String#capitalize!` for strings that weren't full ASCII.
* Fixed enumeration issue in `ENV.{select, filter}`.
* Fixed `Complex` and `Rational` should be frozen after initializing.
* Fixed `printf` should raise error when not enough arguments for positional argument.
* Removed "shadowing outer local variable" warning.
* Fixed parameter conversion to `String` in ENV methods.
* Fixed deprecation warning when `ENV.index` is called.
* Fixed issue with `ENV.each_key`.
* Fixed `ENV.replace` implementation.
* Fixed `ENV.udpate` implementation.
* Fixed argument handling in `Kernel.printf`.
* Fixed character length after conversion to binary from a non-US-ASCII String.
* Fixed issue with installing latest bundler (#1880).
* Fixed type conversion for `Numeric#step` `step` parameter.
* Fixed `Kernel#Integer` conversion.
* Fixed `IO.try_convert` parameter conversion.
* Fixed linking of always-inline C API functions with `-std=gnu90` (#1837, #1879).
* Avoid race conditions during `gem install` by using a single download thread.
* Do not use gems precompiled for MRI on TruffleRuby (#1837).
* Fixed printing foreign arrays that were also pointers (#1679).
* Fixed `nil#=~` to not warn.
* Fixed `Enumerable#collect` to give user block arity in the block passed to `Enumerable#each`.

Compatibility:

* Implemented `String#start_with?(Regexp)` (#1771, @zhublik).
* Various improvements to `SignalException` and signal handling (#1790, @XrXr).
* Implemented `rb_utf8_str_new`, `rb_utf8_str_new_cstr`, `rb_utf8_str_new_static` (#1788, @chrisseaton).
* Implemented the `unit` argument of `Time.at` (#1791, @XrXr).
* Implemented `keyword_init: true` for `Struct.new` (#1789, @XrXr).
* Implemented `MatchData#dup` (#1792, @XrXr).
* Implemented a native storage strategy for `Array` to allow better C extension compatibility.
* Implemented `rb_check_symbol_cstr` (#1814).
* Implemented `rb_hash_start` (#1841, @XrXr).
* JCodings has been updated from 1.0.42 to 1.0.45.
* Joni has been updated from 2.1.25 to 2.1.30.
* Implemented `Method#<<` and `Method#>>` (#1821).
* The `.bundle` file extension is now used for C extensions on macOS (#1819, #1837).
* Implemented `Comparable#clamp` (#1517).
* Implemented `rb_gc_register_mark_object` and `rb_enc_str_asciionly_p` (#1856, @chrisseaton).
* Implemented `rb_io_set_nonblock` (#1741).
* Include the major kernel version in `RUBY_PLATFORM` on macOS like MRI (#1860, @eightbitraptor).
* Implemented `Enumerator::Chain`, `Enumerator#+`, and `Enumerable#chain` (#1859, #1858).
* Implemented `Thread#backtrace_locations` and `Exception#backtrace_locations` (#1556).
* Implemented `rb_module_new`, `rb_define_class_id`, `rb_define_module_id`, (#1876, @XrXr, @chrisseaton).
* Implemented `-n` CLI option (#1532).
* Cache the `Symbol` of method names in call nodes only when needed (#1872).
* Implemented `rb_get_alloc_func` and related functions (#1874, @XrXr).
* Implemented `rb_module_new`, `rb_define_class_id`, `rb_define_module_id`, (#1876, @chrisseaton).
* Implemented `ENV.slice`.
* Support for the Darkfish theme for RDoc generation has been added back.
* Implemented `Kernel#system` `exception: true` option.
* Implemented `Random.bytes`.
* Implemented `Random.random_number`.
* Added the ability to parse endless ranges.
* Made `Range#{to_a, step, each, bsearch, step, last, max, min, to_s, ==}` compatible with endless ranges.
* Made `Array#{[], []=, values_at, fill, slice!}` compatible with endless ranges.
* Defined `Array#{min, max}` methods.

Performance:

* Use a smaller limit for identity-based inline caches to improve warmup by avoiding too many deoptimizations.
* `long[]` array storage now correctly declare that they accept `int` values, reducing deoptimisations and promotions to `Object[]` storage.
* Enable inline caching of `Symbol` conversion for `rb_iv_get` and `rb_iv_set`.
* `rb_type` information is now cached on classes as a hidden variable to improve performance.
* Change to using thread local buffers for socket calls to reduce allocations.
* Refactor `IO.select` to reduce copying and optimisation boundaries.
* Refactor various `String` and `Rope` nodes to avoid Truffle performance warnings.
* Reading caller frames should now work in more cases without deoptimisation.

# 19.3.0

New features:

* Compilation of C extensions is now done with an internal LLVM toolchain producing both native code and bitcode. This means more C extensions should compile out of the box and this should resolve most linker-related issues.
* It is no longer necessary to install LLVM for installing C extensions on TruffleRuby.
* It is no longer necessary to install libc++ and libc++abi for installing C++ extensions on TruffleRuby.
* On macOS, it is no longer necessary to install the system headers package (#1417).
* License updated to EPL 2.0/GPL 2.0/LGPL 2.1 like recent JRuby.

Bug fixes:

* `rb_undef_method` now works for private methods (#1731, @cky).
* Fixed several issues when requiring C extensions concurrently (#1565).
* `self.method ||= value` with a private method now works correctly (#1673).
* Fixed `RegexpError: invalid multibyte escape` for binary regexps with a non-binary String (#1433).
* Arrays now report their methods to other languages for interopability (#1768).
* Installing `sassc` now works due to using the LLVM toolchain (#1753).
* Renamed `Truffle::Interop.respond_to?` to avoid conflict with Ruby's `respond_to?` (#1491).
* Warn only if `$VERBOSE` is `true` when a magic comment is ignored (#1757, @nirvdrum).
* Make C extensions use the same libssl as the one used for the openssl C extension (#1770).

Compatibility:

* `GC.stat` can now take an optional argument (#1716, @kirs).
* `Kernel#load` with `wrap` has been implemented (#1739).
* Implemented `Kernel#spawn` with `:chdir` (#1492).
* Implemented `rb_str_drop_bytes`, notably used by OpenSSL (#1740, @cky).
* Include executables of default gems, needed for `rails new` in Rails 6.
* Use compilation flags similar to MRI for C extension compilation.
* Warn for `gem update --system` as it is not fully supported yet and is often not needed.
* Pass `-undefined dynamic_lookup` to the linker on macOS like MRI.

Performance:

* Core methods are no longer always cloned, which reduces memory footprint and should improve warmup.
* Inline cache calls to `rb_intern()` with a constant name in C extensions.
* Improve allocation speed of native handles for C extensions.
* Improve the performance of `NIL_P` and `INT2FIX` in C extensions.
* Various fixes to improve Rack performance.
* Optimize `String#gsub(String)` by not creating a `Regexp` and using `String#index` instead.
* Fixed "FrameWithoutBoxing should not be materialized" compilation issue in `TryNode`.

# 19.2.0, August 2019

New features:

* `Fiddle` has been implemented.

Bug fixes:

* Set `RbConfig::CONFIG['ruby_version']` to the same value as the TruffleRuby version. This fixes reusing C extensions between different versions of TruffleRuby with Bundler (#1715).
* Fixed `Symbol#match` returning `MatchData` (#1706, @zhublik).
* Allow `Time#strftime` to be called with binary format strings.
* Do not modify the argument passed to `IO#write` when the encoding does not match (#1714).
* Use the class where the method was defined to check if an `UnboundMethod` can be used for `#define_method` (#1710).
* Fixed setting `$~` for `Enumerable` and `Enumerator::Lazy`'s `#grep` and `#grep_v`.
* Improved errors when interacting with single-threaded languages (#1709).

Compatibility:

* Added `Kernel#then` (#1703, @zhublik).
* `FFI::Struct#[]=` is now supported for inline character arrays.
* `blocking: true` is now supported for `FFI::Library#attach_function`.
* Implemented `Proc#>>` and `#<<` (#1688).
* `Thread.report_on_exception` is now `true` by default like MRI 2.5+.
* `BigDecimal` compatibility has been generally improved in several ways.

Changes:

* An interop read message sent to a `Proc` will no longer call the `Proc`.

Performance:

* Several `String` methods have been made faster by the usage of vector instructions
  when searching for a single-byte character in a String.
* Methods needing the caller frame are now better optimized.

# 19.1.0, June 2019

*Ruby is an experimental language in the GraalVM 19.1.0 release*

Bug fixes:

* Sharing for thread-safety of objects is now triggered later as intended, e.g., when a second `Thread` is started.
* Fixed `Array#to_h` so it doesn't set a default value (#1698).
* Removed extra `public` methods on `IO` (#1702).
* Fixed `Process.kill(signal, Process.pid)` when the signal is trapped as `:IGNORE` (#1702).
* Fixed `Addrinfo.new(String)` to reliably find the address family (#1702).
* Fixed argument checks in `BasicSocket#setsockopt` (#1460).
* Fixed `ObjectSpace.trace_object_allocations` (#1456).
* Fixed `BigDecimal#{clone,dup}` so it now just returns the receiver, per Ruby 2.5+ semantics (#1680).
* Fixed creating `BigDecimal` instances from non-finite `Float` values (#1685).
* Fixed `BigDecimal#inspect` output for non-finite values (e.g, NaN or -Infinity) (#1683).
* Fixed `BigDecimal#hash` to return the same value for two `BigDecimal` objects that are equal (#1656).
* Added missing `BigDecimal` constant definitions (#1684).
* Implemented `rb_eval_string_protect`.
* Fixed `rb_get_kwargs` to correctly handle optional and rest arguments.
* Calling `Kernel#raise` with a raised exception will no longer set the cause of the exception to itself (#1682).
* Return a `FFI::Function` correctly for functions returning a callback.
* Convert to intuitive Ruby exceptions when INVOKE fails (#1690).
* Implemented `FFI::Pointer#clear` (#1687).
* Procs will now yield to the block in their declaration context even when called with a block argument (#1657).
* Fixed problems with calling POSIX methods if `Symbol#[]` is redefined (#1665).
* Fixed sharing of `Array` and `Hash` elements for thread-safety of objects (#1601).
* Fixed concurrent modifications of `Gem::Specification::LOAD_CACHE` (#1601).
* Fix `TCPServer#accept` to set `#do_not_reverse_lookup` correctly on the created `TCPSocket`.

Compatibility:

* Exceptions from `coerce` are no longer rescued, like MRI.
* Implemented `Integer#{allbits?,anybits?,nobits?}`.
* `Integer#{ceil,floor,truncate}` now accept a precision and `Integer#round` accepts a rounding mode.
* Added missing `Enumerable#filter` and `Enumerator::Lazy#filter` aliases to the respective `select` method (#1610).
* Implemented more `Ripper` methods as no-ops (#1694, @Mogztter).
* Implemented `rb_enc_sprintf` (#1702).
* Implemented `ENV#{filter,filter!}` aliases for `select` and `select!`.
* Non-blocking `StringIO` and `Socket` APIs now support `exception: false` like MRI (#1702).
* Increased compatibility of `BigDecimal`.
* `String#-@` now performs string deduplication (#1608).
* `Hash#merge` now preserves the key order from the original hash for merged values (#1650).
* Coerce values given to `FFI::Pointer` methods.
* `FrozenError` is now defined and is used for `can't modify frozen` object exceptions.
* `StringIO` is now available by default like in MRI, because it is required by RubyGems.

Changes:

* Interactive sources (like the GraalVM polyglot shell) now all share the same binding (#1695).
* Hash code calculation has been improved to reduce hash collisions for `Hash` and other cases.

Performance:

* `eval(code, binding)` for a fixed `code` containing blocks is now much faster. This improves the performance of rendering `ERB` templates containing loops.
* `rb_str_cat` is faster due to the C string now being concatenated without first being converted to a Ruby string or having its encoding checked. As a side effect the behaviour of `rb_str_cat` should now more closely match that of MRI.

# 19.0.0, May 2019

*Ruby is an experimental language in the GraalVM 19.0.0 release*

Bug fixes:

* The debugger now sees global variables as the global scope.
* Temporary variables are no longer visible in the debugger.
* Setting breakpoints on some lines has been fixed.
* The OpenSSL C extension is now always recompiled, fixing various bugs when using the extension (e.g., when using Bundler in TravisCI) (#1676, #1627, #1632).
* Initialize `$0` when not run from the 'ruby' launcher, which is needed to `require` gems (#1653).

Compatibility:

* `do...end` blocks can now have `rescue/else/ensure` clauses like MRI (#1618).

Changes:

* `TruffleRuby.sulong?` has been replaced by `TruffleRuby.cexts?`, and `TruffleRuby.graal?` has been replaced by `TruffleRuby.jit?`. The old methods will continue to work for now, but will produce warnings, and will be removed at a future release.

# 1.0 RC 16, 19 April 2019

Bug fixes:

* Fixed `Hash#merge` with no arguments to return a new copy of the receiver (#1645).
* Fixed yield with a splat and keyword arguments (#1613).
* Fixed `rb_scan_args` to correctly handle kwargs in combination with optional args.
* Many fixes for `FFI::Pointer` to be more compatible with the `ffi` gem.

New features:

* Rounding modes have been implemented or improved for `Float`, `Rational`, `BigDecimal` (#1509).
* Support Homebrew installed in other prefixes than `/usr/local` (#1583).
* Added a pure-Ruby implementation of FFI which passes almost all Ruby FFI specs (#1529, #1524).

Changes:

* Support for the Darkfish theme for RDoc generation has been removed.

Compatibility:

* The `KeyError` raised from `ENV#fetch` and `Hash#fetch` now matches MRI's message formatting (#1633).
* Add the missing `key` and `receiver` values to `KeyError` raised from `ENV#fetch`.
* `String#unicode_normalize` has been moved to the core library like in MRI.
* `StringScanner` will now match a regexp beginning with `^` even when not scanning from the start of the string.
* `Module#define_method` is now public like in MRI.
* `Kernel#warn` now supports the `uplevel:` keyword argument.

# 1.0 RC 15, 5 April 2019

Bug fixes:

* Improved compatibility with MRI's `Float#to_s` formatting (#1626).
* Fixed `String#inspect` when the string uses a non-UTF-8 ASCII-compatible encoding and has non-ASCII characters.
* Fixed `puts` for strings with non-ASCII-compatible encodings.
* `rb_protect` now returns `Qnil` when an error occurs.
* Fixed a race condition when using the interpolate-once (`/o`) modifier in regular expressions.
* Calling `StringIO#close` multiple times no longer raises an exception (#1640).
* Fixed a bug in include file resolution when compiling C extensions.

New features:

* `Process.clock_getres` has been implemented.

Changes:

* `debug`, `profile`, `profiler`, which were already marked as unsupported, have been removed.
* Our experimental JRuby-compatible Java interop has been removed - use `Polyglot` and `Java` instead.
* The Trufle handle patches applied to `psych` C extension have now been removed.
* The `rb_tr_handle_*` functions have been removed as they are no longer used in any C extension patches.
* Underscores and dots in options have become hyphens, so `--exceptions.print_uncaught_java` is now `--exceptions-print-uncaught-java`, for example.
* The `rb_tr_handle_*` functions have been removed as they are no longer used in any C extension patches.

Bug fixes:

* `autoload :C, "path"; require "path"` now correctly triggers the autoload.
* Fixed `UDPSocket#bind` to specify family and socktype when resolving address.
* The `shell` standard library can now be `require`-d.
* Fixed a bug where `for` could result in a `NullPointerException` when trying to assign the iteration variable.
* Existing global variables can now become aliases of other global variables (#1590).

Compatibility:

* ERB now uses StringScanner and not the fallback, like on MRI. As a result `strscan` is required by `require 'erb'` (#1615).
* Yield different number of arguments for `Hash#each` and `Hash#each_pair` based on the block arity like MRI (#1629).
* Add support for the `base` keyword argument to `Dir.{[], glob}`.

# 1.0 RC 14, 18 March 2019

Updated to Ruby 2.6.2.

Bug fixes:

* Implement `rb_io_wait_writable` (#1586).
* Fixed error when using arrows keys first within `irb` or `pry` (#1478, #1486).
* Coerce the right hand side for all `BigDecimal` operations (#1598).
* Combining multiple `**` arguments containing duplicate keys produced an incorrect hash. This has now been fixed (#1469).
* `IO#read_nonblock` now returns the passed buffer object, if one is supplied.
* Worked out autoloading issue (#1614).

New features:

* Implemented `String#delete_prefix`, `#delete_suffix`, and related methods.
* Implemented `Dir.children` and `Dir#children`.
* Implemented `Integer#sqrt`.

Changes:

* `-Xoptions` has been removed - use `--help:languages` instead.
* `-Xlog=` has been removed - use `--log.level=` instead.
* `-J` has been removed - use `--vm.` instead.
* `-J-cp lib.jar` and so on have removed - use `--vm.cp=lib.jar` or `--vm.classpath=lib.jar` instead.
* `--jvm.` and `--native.` have been deprecated, use `--vm.` instead to pass VM options.
* `-Xoption=value` has been removed - use `--option=value` instead.
* The `-X` option now works as in MRI.
* `--help:debug` is now `--help:internal`.
* `ripper` is still not implemented, but the module now exists and has some methods that are implemented as no-ops.

# 1.0 RC 13, 5 March 2019

Note that as TruffleRuby RC 13 is built on Ruby 2.4.4 it is still vulnerable to CVE-2018-16395. This will be fixed in the next release.

New features:

* Host interop with Java now works on SubstrateVM too.

Bug fixes:

* Fixed `Enumerator::Lazy` which wrongly rescued `StandardError` (#1557).
* Fixed several problems with `Numeric#step` related to default arguments, infinite sequences, and bad argument types (#1520).
* Fixed incorrect raising of `ArgumentError` with `Range#step` when at least one component of the `Range` is `Float::INFINITY` (#1503).
* Fixed the wrong encoding being associated with certain forms of heredoc strings (#1563).
* Call `#coerce` on right hand operator if `BigDecimal` is the left hand operator (#1533, @Quintasan).
* Fixed return type of division of `Integer.MIN_VALUE` and `Long.MIN_VALUE` by -1 (#1581).
* `Exception#cause` is now correctly set for internal exceptions (#1560).
* `rb_num2ull` is now implemented as well as being declared in the `ruby.h` header (#1573).
* `rb_sym_to_s` is now implemented (#1575).
* `R_TYPE_P` now returns the type number for a wider set of Ruby objects (#1574).
* `rb_fix2str` has now been implemented.
* `rb_protect` will now work even if `NilClass#==` has been redefined.
* `BigDecimal` has been moved out of the `Truffle` module to match MRI.
* `StringIO#puts` now correctly handles `to_s` methods which do not return strings (#1577).
* `Array#each` now behaves like MRI when the array is modified (#1580).
* Clarified that `$SAFE` can never be set to a non-zero value.
* Fix compatibility with RubyGems 3 (#1558).
* `Kernel#respond_to?` now returns false if a method is protected and the `include_all` argument is false (#1568).

Changes:

* `TRUFFLERUBY_CEXT_ENABLED` is no longer supported and C extensions are now always built, regardless of the value of this environment variable.
* Getting a substring of a string created by a C extension now uses less memory as only the requested portion will be copied to a managed string.
* `-Xoptions` has been deprecated and will be removed - use `--help:languages` instead.
* `-Xlog=` has been deprecated and will be removed - use `--log.level=` instead.
* `-J` has been deprecated and will be removed - use `--jvm.` instead.
* `-J-cp lib.jar` and so on have been deprecated and will be removed - use `--jvm.cp=lib.jar` or `--jvm.classpath=lib.jar` instead.
* `-J-cmd`, `--jvm.cmd`, `JAVA_HOME`, `JAVACMD`, and `JAVA_OPTS` do not work in any released configuration of TruffleRuby, so have been removed.
* `-Xoption=value` has been deprecated and will be removed - use `--option=value` instead.
* `TracePoint` now raises an `ArgumentError` for unsupported events.
* `TracePoint.trace` and `TracePoint#inspect` have been implemented.

Compatibility:

* Improved the exception when an `-S` file isn't found.
* Removed the message from exceptions raised by bare `raise` to better match MRI (#1487).
* `TracePoint` now handles the `:class` event.

Performance:

* Sped up `String` handling in native extensions, quite substantially in some cases, by reducing conversions between native and managed strings and allowing for mutable metadata in native strings.

# 1.0 RC 12, 4 February 2019

Bug fixes:

* Fixed a bug with `String#lines` and similar methods with multibyte characters (#1543).
* Fixed an issue with `String#{encode,encode!}` double-processing strings using XML conversion options and a new destination encoding (#1545).
* Fixed a bug where a raised cloned exception would be caught as the original exception (#1542).
* Fixed a bug with `StringScanner` and patterns starting with `^` (#1544).
* Fixed `Enumerable::Lazy#uniq` with infinite streams (#1516).

Compatibility:

* Change to a new system for handling Ruby objects in C extensions which greatly increases compatibility with MRI.
* Implemented `BigDecimal#to_r` (#1521).
* `Symbol#to_proc` now returns `-1` like on MRI (#1462).

# 1.0 RC 11, 15 January 2019

New features:

* macOS clocks `CLOCK_MONOTONIC_RAW`, `_MONOTONIC_RAW_APPROX`, `_UPTIME_RAW`, `_UPTIME_RAW_APPROX`, and `_PROCESS_CPUTIME_ID` have been implemented (#1480).
* TruffleRuby now automatically detects native access and threading permissions from the `Context` API, and can run code with no permissions given (`Context.create()`).

Bug fixes:

* FFI::Pointer now does the correct range checks for signed and unsigned values.
* Allow signal `0` to be used with `Process.kill` (#1474).
* `IO#dup` now properly sets the new `IO` instance to be close-on-exec.
* `IO#reopen` now properly resets the receiver to be close-on-exec.
* `StringIO#set_encoding` no longer raises an exception if the underlying `String` is frozen (#1473).
* Fix handling of `Symbol` encodings in `Marshal#dump` and `Marshal#load` (#1530).

Compatibility:

* Implemented `Dir.each_child`.
* Adding missing support for the `close_others` option to `exec` and `spawn`.
* Implemented the missing `MatchData#named_captures` method (#1512).

Changes:

* `Process::CLOCK_` constants have been given the same value as in standard Ruby.

Performance:

* Sped up accesses to native memory through FFI::Pointer.
* All core files now make use of frozen `String` literals, reducing the number of `String` allocations for core methods.
* New -Xclone.disable option to disable all manual cloning.

# 1.0 RC 10, 5 December 2018

New features:

* The `nkf` and `kconv` standard libraries were added (#1439).
* `Mutex` and `ConditionVariable` have a new fast path for acquiring locks that are unlocked.
* `Queue` and `SizedQueue`, `#close` and `#closed?`, have been implemented.
* `Kernel#clone(freeze)` has been implemented (#1454).
* `Warning.warn` has been implemented (#1470).
* `Thread.report_on_exception` has been implemented (#1476).
* The emulation symbols for `Process.clock_gettime` have been implemented.

Bug fixes:

* Added `rb_eEncodingError` for C extensions (#1437).
* Fixed race condition when creating threads (#1445).
* Handle `exception: false` for IO#write_nonblock (#1457, @ioquatix).
* Fixed `Socket#connect_nonblock` for the `EISCONN` case (#1465, @ioquatix).
* `File.expand_path` now raises an exception for a non-absolute user-home.
* `ArgumentError` messages now better match MRI (#1467).
* Added support for `:float_millisecond`, `:millisecond`, and `:second` time units to `Process.clock_gettime` (#1468).
* Fixed backtrace of re-raised exceptions (#1459).
* Updated an exception message in Psych related to loading a non-existing class so that it now matches MRI.
* Fixed a JRuby-style Java interop compatibility issue seen in `test-unit`.
* Fixed problem with calling `warn` if `$stderr` has been reassigned.
* Fixed definition of `RB_ENCODING_GET_INLINED` (#1440).

Changes:

* Timezone messages are now logged at `CONFIG` level, use `-Xlog=CONFIG` to debug if the timezone is incorrectly shown as `UTC`.

# 1.0 RC 9, 5 November 2018

Security:

* CVE-2018-16396, *tainted flags are not propagated in Array#pack and String#unpack with some directives* has been mitigated by adding additional taint operations.

New features:

* LLVM for Oracle Linux 7 can now be installed without building from source.

Bug fixes:

* Times can now be created with UTC offsets in `+/-HH:MM:SS` format.
* `Proc#to_s` now has `ASCII-8BIT` as its encoding instead of the incorrect `UTF-8`.
* `String#%` now has the correct encoding for `UTF-8` and `US-ASCII` format strings, instead of the incorrect `ASCII-8BIT`.
* Updated `BigDecimal#to_s` to use `e` instead of `E` for exponent notation.
* Fixed `BigDecimal#to_s` to allow `f` as a format flag to indicate conventional floating point notation. Previously only `F` was allowed.

Changes:

* The supported version of LLVM for Oracle Linux has been updated from 3.8 to 4.0.
* `mysql2` is now patched to avoid a bug in passing `NULL` to `rb_scan_args`, and now passes the majority of its test suite.
* The post-install script now automatically detects if recompiling the OpenSSL C extension is needed. The post-install script should always be run in TravisCI as well, see `doc/user/standalone-distribution.md`.
* Detect when the system libssl is incompatible more accurately and add instructions on how to recompile the extension.

# 1.0 RC 8, 19 October 2018

New features:

* `Java.synchronized(object) { }` and `TruffleRuby.synchronized(object) { }` methods have been added.
* Added a `TruffleRuby::AtomicReference` class.
* Ubuntu 18.04 LTS is now supported.
* macOS 10.14 (Mojave) is now supported.

Changes:

* Random seeds now use Java's `NativePRNGNonBlocking`.
* The supported version of Fedora is now 28, upgraded from 25.
* The FFI gem has been updated from 1.9.18 to 1.9.25.
* JCodings has been updated from 1.0.30 to 1.0.40.
* Joni has been updated from 2.1.16 to 2.1.25.

Performance:

* Performance of setting the last exception on a thread has now been improved.

# 1.0 RC 7, 3 October 2018

New features:

* Useful `inspect` strings have been added for more foreign objects.
* The C extension API now defines a preprocessor macro `TRUFFLERUBY`.
* Added the rbconfig/sizeof native extension for better MRI compatibility.
* Support for `pg` 1.1. The extension now compiles successfully, but may still have issues with some datatypes.

Bug fixes:

* `readline` can now be interrupted by the interrupt signal (Ctrl+C). This fixes Ctrl+C to work in IRB.
* Better compatibility with C extensions due to a new "managed struct" type.
* Fixed compilation warnings which produced confusing messages for end users (#1422).
* Improved compatibility with Truffle polyglot STDIO.
* Fixed version check preventing TruffleRuby from working with Bundler 2.0 and later (#1413).
* Fixed problem with `Kernel.public_send` not tracking its caller properly (#1425).
* `rb_thread_call_without_gvl()` no longer holds the C-extensions lock.
* Fixed `caller_locations` when called inside `method_added`.
* Fixed `mon_initialize` when called inside `initialize_copy` (#1428).
* `Mutex` correctly raises a `TypeError` when trying to serialize with `Marshal.dump`.

Performance:

* Reduced memory footprint for private/internal AST nodes.
* Increased the number of cases in which string equality checks will become compile-time constants.
* Major performance improvement for exceptional paths where the rescue body does not access the exception object (e.g., `x.size rescue 0`).

Changes:

* Many clean-ups to our internal patching mechanism used to make some native extensions run on TruffleRuby.
* Removed obsoleted patches for Bundler compatibility now that Bundler 1.16.5 has built-in support for TruffleRuby.
* Reimplemented exceptions and other APIs that can return a backtrace to use Truffle's lazy stacktraces API.

# 1.0 RC 6, 3 September 2018

New features:

* `Polyglot.export` can now be used with primitives, and will now convert strings to Java, and `.import` will convert them from Java.
* Implemented `--encoding`, `--external-encoding`, `--internal-encoding`.
* `rb_object_tainted` and similar C functions have been implemented.
* `rb_struct_define_under` has been implemented.
* `RbConfig::CONFIG['sysconfdir']` has been implemented.
* `Etc` has been implemented (#1403).
* The `-Xcexts=false` option disables C extensions.
* Instrumentation such as the CPUSampler reports methods in a clearer way like `Foo#bar`, `Gem::Specification.each_spec`, `block in Foo#bar` instead of just `bar`, `each_spec`, `block in bar` (which is what MRI displays in backtraces).
* TruffleRuby is now usable as a JSR 223 (`javax.script`) language.
* A migration guide from JRuby (`doc/user/jruby-migration.md`) is now included.
* `kind_of?` works as an alias for `is_a?` on foreign objects.
* Boxed foreign strings unbox on `to_s`, `to_str`, and `inspect`.

Bug fixes:

* Fix false-positive circular warning during autoload.
* Fix Truffle::AtomicReference for `concurrent-ruby`.
* Correctly look up `llvm-link` along `clang` and `opt` so it is no longer needed to add LLVM to `PATH` on macOS for Homebrew and MacPorts.
* Fix `alias` to work when in a refinement module (#1394).
* `Array#reject!` no longer truncates the array if the block raises an exception for an element.
* WeakRef now has the same inheritance and methods as MRI's version.
* Support `-Wl` linker argument for C extensions. Fixes compilation of`mysql2` and `pg`.
* Using `Module#const_get` with a scoped argument will now correctly autoload the constant if needed.
* Loaded files are read as raw bytes, rather than as a UTF-8 string and then converted back into bytes.
* Return 'DEFAULT' for `Signal.trap(:INT) {}`. Avoids a backtrace when quitting a Sinatra server with Ctrl+C.
* Support `Signal.trap('PIPE', 'SYSTEM_DEFAULT')`, used by the gem `rouge` (#1411).
* Fix arity checks and handling of arity `-2` for `rb_define_method()`.
* Setting `$SAFE` to a negative value now raises a `SecurityError`.
* The offset of `DATA` is now correct in the presence of heredocs.
* Fix double-loading of the `json` gem, which led to duplicate constant definition warnings.
* Fix definition of `RB_NIL_P` to be early enough. Fixes compilation of `msgpack`.
* Fix compilation of megamorphic interop calls.
* `Kernel#singleton_methods` now correctly ignores prepended modules of non-singleton classes. Fixes loading `sass` when `activesupport` is loaded.
* Object identity numbers should never be negative.

Performance:

* Optimize keyword rest arguments (`def foo(**kwrest)`).
* Optimize rejected (non-Symbol keys) keyword arguments.
* Source `SecureRandom.random_bytes` from `/dev/urandom` rather than OpenSSL.
* C extension bitcode is no longer encoded as Base64 to pass it to Sulong.
* Faster `String#==` using vectorization.

Changes:

* Clarified that all sources that come in from the Polyglot API `eval` method will be treated as UTF-8, and cannot be re-interpreted as another encoding using a magic comment.
* The `-Xembedded` option can now be set set on the launcher command line.
* The `-Xplatform.native=false` option can now load the core library, by enabling `-Xpolyglot.stdio`.
* `$SAFE` and `Thread#safe_level` now cannot be set to `1` - raising an error rather than warning as before. `-Xsafe` allows it to be set, but there are still no checks.
* Foreign objects are now printed as `#<Foreign:system-identity-hash-code>`, except for foreign arrays which are now printed as `#<Foreign [elements...]>`.
* Foreign objects `to_s` now calls `inspect` rather than Java's `toString`.
* The embedded configuration (`-Xembedded`) now warns about features which may not work well embedded, such as signals.
* The `-Xsync.stdio` option has been removed - use standard Ruby `STDOUT.sync = true` in your program instead.

# 1.0 RC 5, 3 August 2018

New features:

* It is no longer needed to add LLVM (`/usr/local/opt/llvm@4/bin`) to `PATH` on macOS.
* Improve error message when LLVM, `clang` or `opt` is missing.
* Automatically find LLVM and libssl with MacPorts on macOS (#1386).
* `--log.ruby.level=` can be used to set the log level from any launcher.
* Add documentation about installing with Ruby managers/installers and how to run TruffleRuby in CI such as TravisCI (#1062, #1070).
* `String#unpack1` has been implemented.

Bug fixes:

* Allow any name for constants with `rb_const_get()`/`rb_const_set()` (#1380).
* Fix `defined?` with an autoload constant to not raise but return `nil` if the autoload fails (#1377).
* Binary Ruby Strings can now only be converted to Java Strings if they only contain US-ASCII characters. Otherwise, they would produce garbled Java Strings (#1376).
* `#autoload` now correctly calls `main.require(path)` dynamically.
* Hide internal file from user-level backtraces (#1375).
* Show caller information in warnings from the core library (#1375).
* `#require` and `#require_relative` should keep symlinks in `$"` and `__FILE__` (#1383).
* Random seeds now always come directly from `/dev/urandom` for MRI compatibility.
* SIGINFO, SIGEMT and SIGPWR are now defined (#1382).
* Optional and operator assignment expressions now return the value assigned, not the value returned by an assignment method (#1391).
* `WeakRef.new` will now return the correct type of object, even if `WeakRef` is subclassed (#1391).
* Resolving constants in prepended modules failed, this has now been fixed (#1391).
* Send and `Symbol#to_proc` now take account of refinements at their call sites (#1391).
* Better warning when the timezone cannot be found on WSL (#1393).
* Allow special encoding names in `String#force_encoding` and raise an exception on bad encoding names (#1397).
* Fix `Socket.getifaddrs` which would wrongly return an empty array (#1375).
* `Binding` now remembers the file and line at which it was created for `#eval`. This is notably used by `pry`'s `binding.pry`.
* Resolve symlinks in `GEM_HOME` and `GEM_PATH` to avoid related problems (#1383).
* Refactor and fix `#autoload` so other threads see the constant defined while the autoload is in progress (#1332).
* Strings backed by `NativeRope`s now make a copy of the rope when `dup`ed.
* `String#unpack` now taints return strings if the format was tainted, and now does not taint the return array if the format was tainted.
* Lots of fixes to `Array#pack` and `String#unpack` tainting, and a better implementation of `P` and `p`.
* Array literals could evaluate an element twice under some circumstances. This has now been fixed.

Performance:

* Optimize required and optional keyword arguments.
* `rb_enc_to_index` is now faster by eliminating an expensive look-up.

Changes:

* `-Xlog=` now needs log level names to be upper case.
* `-Dtruffleruby.log` and `TRUFFLERUBY_LOG` have been removed - use `-Dpolyglot.log.ruby.level`.
* The log format, handlers, etc are now managed by the Truffle logging system.
* The custom log levels `PERFORMANCE` and `PATCH` have been removed.

# 1.0 RC 4, 18 July 2018

*TruffleRuby was not updated in RC 4*

# 1.0 RC 3, 2 July 2018

New features:

* `is_a?` can be called on foreign objects.

Bug fixes:

* It is no longer needed to have `ruby` in `$PATH` to run the post-install hook.
* `Qnil`/`Qtrue`/`Qfalse`/`Qundef` can now be used as initial value for global variables in C extensions.
* Fixed error message when the runtime libssl has no SSLv2 support (on Ubuntu 16.04 for instance).
* `RbConfig::CONFIG['extra_bindirs']` is now a String as other RbConfig values.
* `SIGPIPE` is correctly caught on SubstrateVM, and the corresponding write() raises `Errno::EPIPE` when the read end of a pipe or socket is closed.
* Use the magic encoding comment for determining the source encoding when using eval().
* Fixed a couple bugs where the encoding was not preserved correctly.

Performance:

* Faster stat()-related calls, by returning the relevant field directly and avoiding extra allocations.
* `rb_str_new()`/`rb_str_new_cstr()` are much faster by avoiding extra copying and allocations.
* `String#{sub,sub!}` are faster in the common case of an empty replacement string.
* Eliminated many unnecessary memory copy operations when reading from `IO` with a delimiter (e.g., `IO#each`), leading to overall improved `IO` reading for common use cases such as iterating through lines in a `File`.
* Use the byte[] of the given Ruby String when calling eval() directly for parsing.

# 1.0 RC 2, 6 June 2018

New features:

* We are now compatible with Ruby 2.4.4.
* `object.class` on a Java `Class` object will give you an object on which you can call instance methods, rather than static methods which is what you get by default.
* The log level can now also be set with `-Dtruffleruby.log=info` or `TRUFFLERUBY_LOG=info`.
* `-Xbacktraces.raise` will print Ruby backtraces whenever an exception is raised.
* `Java.import name` imports Java classes as top-level constants.
* Coercion of foreign numbers to Ruby numbers now works.
* `to_s` works on all foreign objects and calls the Java `toString`.
* `to_str` will try to `UNBOX` and then re-try `to_str`, in order to provoke the unboxing of foreign strings.

Changes:

* The version string now mentions if you're running GraalVM Community Edition (`GraalVM CE`) or GraalVM Enterprise Edition (`GraalVM EE`).
* The inline JavaScript functionality `-Xinline_js` has been removed.
* Line numbers `< 0`, in the various eval methods, are now warned about, because we don't support these at all. Line numbers `> 1` are warned about (at the fine level) but they are shimmed by adding blank lines in front to get to the correct offset. Line numbers starting at `0` are also warned about at the fine level and set to `1` instead.
* The `erb` standard library has been patched to stop using a -1 line number.
* `-Xbacktraces.interleave_java` now includes all the trailing Java frames.
* Objects with a `[]` method, except for `Hash`, now do not return anything for `KEYS`, to avoid the impression that you could `READ` them. `KEYINFO` also returns nothing for these objects, except for `Array` where it returns information on indices.
* `String` now returns `false` for `HAS_KEYS`.
* The supported additional functionality module has been renamed from `Truffle` to `TruffleRuby`. Anything not documented in `doc/user/truffleruby-additions.md` should not be used.
* Imprecise wrong gem directory detection was replaced. TruffleRuby newly marks its gem directories with a marker file, and warns if you try to use TruffleRuby with a gem directory which is lacking the marker.

Bug fixes:

* TruffleRuby on SubstrateVM now correctly determines the system timezone.
* `Kernel#require_relative` now coerces the feature argument to a path and canonicalizes it before requiring, and it now uses the current directory as the directory for a synthetic file name from `#instance_eval`.

# 1.0 RC 1, 17 April 2018

New features:

* The Ruby version has been updated to version 2.3.7.

Security:

* CVE-2018-6914, CVE-2018-8779, CVE-2018-8780, CVE-2018-8777, CVE-2017-17742 and CVE-2018-8778 have been mitigated.

Changes:

* `RubyTruffleError` has been removed and uses replaced with standard exceptions.
* C++ libraries like `libc++` are now not needed if you don't run C++ extensions. `libc++abi` is now never needed. Documentation updated to make it more clear what the minimum requirements for pure Ruby, C extensions, and C++ extensions separately.
* C extensions are now built by default - `TRUFFLERUBY_CEXT_ENABLED` is assumed `true` unless set to `false`.
* The `KEYS` interop message now returns an array of Java strings, rather than Ruby strings. `KEYS` on an array no longer returns indices.
* `HAS_SIZE` now only returns `true` for `Array`.
* A method call on a foreign object that looks like an operator (the method name does not begin with a letter) will call `IS_BOXED` on the object and based on that will possibly `UNBOX` and convert to Ruby.
* Now using the native version of Psych.
* The supported version of LLVM on Oracle Linux has been dropped to 3.8.
* The supported version of Fedora has been dropped to 25, and the supported version of LLVM to 3.8, due to LLVM incompatibilities. The instructions for installing `libssl` have changed to match.

# 0.33, April 2018

New features:

* The Ruby version has been updated to version 2.3.6.
* Context pre-initialization with TruffleRuby `--native`, which significantly improves startup time and loads the `did_you_mean` gem ahead of time.
* The default VM is changed to SubstrateVM, where the startup is significantly better. Use `--jvm` option for full JVM VM.
* The `Truffle::Interop` module has been replaced with a new `Polyglot` module which is designed to use more idiomatic Ruby syntax rather than explicit methods. A [new document](doc/user/polyglot.md) describes polyglot programming at a higher level.
* The `REMOVABLE`, `MODIFIABLE` and `INSERTABLE` Truffle interop key info flags have been implemented.
* `equal?` on foreign objects will check if the underlying objects are equal if both are Java interop objects.
* `delete` on foreign objects will send `REMOVE`, `size` will send `GET_SIZE`, and `keys` will send `KEYS`. `respond_to?(:size)` will send `HAS_SIZE`, `respond_to?(:keys)` will send `HAS_KEYS`.
* Added a new Java-interop API similar to the one in the Nashorn JavaScript implementation, as also implemented by Graal.js. The `Java.type` method returns a Java class object on which you can use normal interop methods. Needs the `--jvm` flag to be used.
* Supported and tested versions of LLVM for different platforms have been more precisely [documented](doc/user/installing-llvm.md).

Changes:

* Interop semantics of `INVOKE`, `READ`, `WRITE`, `KEYS` and `KEY_INFO` have changed significantly, so that `INVOKE` maps to Ruby method calls, `READ` calls `[]` or returns (bound) `Method` objects, and `WRITE` calls `[]=`.

Performance:

* `Dir.glob` is much faster and more memory efficient in cases that can reduce to direct filename lookups.
* `SecureRandom` now defers loading OpenSSL until it's needed, reducing time to load `SecureRandom`.
* `Array#dup` and `Array#shift` have been made constant-time operations by sharing the array storage and keeping a starting index.

Bug fixes:

* Interop key-info works with non-string-like names.

Internal changes:

* Changes to the lexer and translator to reduce regular expression calls.
* Some JRuby sources have been updated to 9.1.13.0.

# 0.32, March 2018

New features:

* A new embedded configuration is used when TruffleRuby is used from another language or application. This disables features like signals which may conflict with the embedding application, and threads which may conflict with other languages, and enables features such as the use of polyglot IO streams.

Performance:

* Conversion of ASCII-only Ruby strings to Java strings is now faster.
* Several operations on multi-byte character strings are now faster.
* Native I/O reads are about 22% faster.

Bug fixes:

* The launcher accepts `--native` and similar options in  the `TRUFFLERUBYOPT` environment variable.

Internal changes:

* The launcher is now part of the TruffleRuby repository, rather than part of the GraalVM repository.
* `ArrayBuilderNode` now uses `ArrayStrategies` and `ArrayMirrors` to remove direct knowledge of array storage.
* `RStringPtr` and `RStringPtrEnd` now report as pointers for interop purposes, fixing several issues with `char *` usage in C extensions.<|MERGE_RESOLUTION|>--- conflicted
+++ resolved
@@ -25,13 +25,10 @@
 * Fix exception message when there are missing or extra keyword arguments - it contains all the missing/extra keywords now (#1522, @andrykonchin).
 * Always terminate native strings with enough `\0` bytes (#2704, @eregon).
 * Support `#dup` and `#clone` on foreign strings (@eregon).
-<<<<<<< HEAD
 * Fix `Regexp.new` to coerce non-String arguments (#2705, @andrykonchin).
 * Fix `Kernel#sprintf` formatting for `%c` when used non-ASCII encoding (#2369, @andrykonchin).
 * Fix `Kernel#sprintf` argument casting for `%c` (@andrykonchin).
-=======
 * Implement the `rb_enc_strlen` function for use by native extensions (@nirvdrum).
->>>>>>> f4a19e0f
 
 Performance:
 
