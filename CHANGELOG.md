--- conflicted
+++ resolved
@@ -93,12 +93,9 @@
 * Update to JCodings 1.0.58 and Joni 2.1.44 (@eregon).
 * Add `MatchData#match` and `MatchData#match_length` (#2733, @horakivo).
 * Add `StructClass#keyword_init?` method (#2377, @moste00).
-<<<<<<< HEAD
 * Support optional `level` argument for `File.dirname` method (#2733, @moste00).
 * Add `Thread::Backtrace.limit` method (#2733, @andrykonchin).
-=======
 * Deprecate `rb_gc_force_recycle` and make it a no-op function (#2733, @moste00).
->>>>>>> c4507e58
 
 Performance:
 
