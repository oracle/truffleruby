--- conflicted
+++ resolved
@@ -46,13 +46,10 @@
 * Support `Proc#initialize_{dup,copy}` for subclasses (#3681, @rwstauner).
 * Remove deprecated `Encoding#replicate` method (#3681, @rwstauner).
 * Add `ObjectSpace::WeakMap#delete` (#3681, @andrykonchin).
-<<<<<<< HEAD
 * `Kernel#lambda` with now raises `ArgumentError` when given a non-lambda, non-literal block (#3681, @Th3-M4jor).
 * Add `rb_data_define()` to define Data (#3681, @andrykonchin).
 * Add `Refinement#target` (#3681, @andrykonchin).
-=======
 * Add `Range#overlap?` (#3681, @andrykonchin).
->>>>>>> ccb20a8f
 
 Performance:
 
