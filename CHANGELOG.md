--- conflicted
+++ resolved
@@ -46,14 +46,11 @@
 * Fix `IO#lineno=` and convert argument to `Integer` more strictly (#2786, @andrykonchin).
 * Fix argument implicit convertion in `IO#pos=` and `IO#seek` methods (#2787, @andrykonchin).
 * Warn about unknown directive passed to `Array#pack` in verbose mode (#2791, @andrykonchin).
-<<<<<<< HEAD
 * Added constants `IO::SEEK_DATE` and `IO::SEEK_HOLE` (#2792, @andrykonchin).
 * Fix `StringIO.new` to accept keyword arguments (#2793, @andrykonchin).
 * `Process#spawn` should call `#to_io` on non-IO file descriptor objects (#2809, @jcouball).
-=======
 * Add constants `IO::SEEK_DATE` and `IO::SEEK_HOLE` (#2792, @andrykonchin).
 * Add `Class#subclasses` method (#2733, @andrykonchin).
->>>>>>> c1774a14
 
 Performance:
 
