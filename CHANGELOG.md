--- conflicted
+++ resolved
@@ -23,16 +23,13 @@
 * Disable most `nokogiri` C extension patches when system libraries are not being used (#2693, @aardvark179).
 * Implement `rb_gc_mark_maybe` and `rb_global_variable` to ensure `VALUE` stay live in C extensions (@aardvark179).
 * Implement `rb_imemo_tmpbuf` allocation for `ripper` (@aardvark179).
-<<<<<<< HEAD
 * Implement `inherit` argument for `Module#class_variables` (#2653, @bjfish).
 * Fix `Float#/` when dividing by `Rational` (@bjfish).
 * `Process.euid=` should accept String (#2615, @ngtban).
 * Fix `instance_variable_get` and `instance_variable_set` for immutable objects (@bjfish).
 * `Thread#raise(exc, message)` now calls `exc.exception` in the target thread like CRuby (@eregon).
 * Define `Process::{CLOCK_BOOTTIME,CLOCK_BOOTTIME_ALARM,CLOCK_REALTIME_ALARM}` (#1480, @eregon).
-=======
 * Improve support of `:chomp` keyword argument in `IO` and `StringIO` methods (#2650, @andrykonchin). 
->>>>>>> bf49ece9
 
 Performance:
 
