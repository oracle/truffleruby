--- conflicted
+++ resolved
@@ -11,13 +11,10 @@
 * Fail earlier for bad handle unwrapping (#1777, @chrisseaton).
 * Match out of range ArgumentError message with MRI (#1774, @rafaelfranca)
 * Raise Encoding::CompatibilityError with incompatible encodings on regexp (#1775, @rafaelfranca).
-<<<<<<< HEAD
 * Fixed interactions between attributes and instance variables in structs (#1776, @chrisseaton).
 * Coercion fixes for `TCPServer.new` (#1780, @XrXr)
 * Fix `Float#<=>` not calling `coerce` when `other` argument responds to it (#1783, @XrXr).
-=======
 * Do not warn / crash when requiring a file that sets and trigger autoload on itself (#1779, @XrXr).
->>>>>>> 809e8384
 
 Compatibility:
 
