--- conflicted
+++ resolved
@@ -28,11 +28,8 @@
 * Display "unhandled exception" as the message for `RuntimeError` instances with an empty message (#3255, @nirvdrum).
 * Set `RbConfig::CONFIG['configure_args']` for openssl and libyaml (#3170, #3303, @eregon).
 * Support `Socket.sockaddr_in(port, Socket::INADDR_ANY)` (#3361, @mtortonesi).
-<<<<<<< HEAD
 * Implement the `Data` class from Ruby 3.2 (#3039, @moste00, @eregon).
-=======
 * Make `Coverage.start` and `Coverage.result` accept parameters (#3149, @mtortonesi, @andrykonchin).
->>>>>>> 27ce9480
 
 Performance:
 
