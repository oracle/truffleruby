# 20.0.0

<<<<<<< HEAD
Compatibility:

* Implemented `String#start_with?(Regexp)` (#1771).
Bug fixes:

* Dump and load instance variables in subclasses of `Exception` (#1766).
=======
Bug fixes:

* Fix `Tempfile#{size,length}` when the IO is not flushed (#1765).
>>>>>>> d35cbdc0

# 19.3.0

New features:

* Compilation of C extensions is now done with an internal LLVM toolchain producing both native code and bitcode. This means more C extensions should compile out of the box and this should resolve most linker-related issues.
* It is no longer necessary to install LLVM for installing C extensions on TruffleRuby.
* It is no longer necessary to install libc++ and libc++abi for installing C++ extensions on TruffleRuby.
* On macOS, it is no longer necessary to install the system headers package (#1417).
* License updated to EPL 2.0/GPL 2.0/LGPL 2.1 like recent JRuby.

Bug fixes:

* `rb_undef_method` now works for private methods (#1731).
* Fixed several issues when requiring C extensions concurrently (#1565).
* `self.method ||= value` with a private method now works correctly (#1673).
* Fixed `RegexpError: invalid multibyte escape` for binary regexps with a non-binary String (#1433).
* Arrays now report their methods to other languages for interopability (#1768).
* Installing `sassc` now works due to using the LLVM toolchain (#1753).
* Renamed `Truffle::Interop.respond_to?` to avoid conflict with Ruby's `respond_to?` (#1491).
* Warn only if `$VERBOSE` is `true` when a magic comment is ignored (#1757).
* Make C extensions use the same libssl as the one used for the openssl C extension (#1770).

Compatibility:

* `GC.stat` can now take an optional argument (#1716).
* `Kernel#load` with `wrap` has been implemented (#1739).
* Implemented `Kernel#spawn` with `:chdir` (#1492).
* Implemented `rb_str_drop_bytes`, notably used by OpenSSL (#1740).
* Include executables of default gems, needed for `rails new` in Rails 6.
* Use compilation flags similar to MRI for C extension compilation.
* Warn for `gem update --system` as it is not fully supported yet and is often not needed.
* Pass `-undefined dynamic_lookup` to the linker on macOS like MRI.

Performance:

* Core methods are no longer always cloned, which reduces memory footprint and should improve warmup.
* Inline cache calls to `rb_intern()` with a constant name in C extensions.
* Improve allocation speed of native handles for C extensions.
* Improve the performance of `NIL_P` and `INT2FIX` in C extensions.
* Various fixes to improve Rack performance.
* Optimize `String#gsub(String)` by not creating a `Regexp` and using `String#index` instead.
* Fixed "FrameWithoutBoxing should not be materialized" compilation issue in `TryNode`.

# 19.2.0, August 2019

New features:

* `Fiddle` has been implemented.

Bug fixes:

* Set `RbConfig::CONFIG['ruby_version']` to the same value as the TruffleRuby version. This fixes reusing C extensions between different versions of TruffleRuby with Bundler (#1715).
* Fixed `Symbol#match` returning `MatchData` (#1706).
* Allow `Time#strftime` to be called with binary format strings.
* Do not modify the argument passed to `IO#write` when the encoding does not match (#1714).
* Use the class where the method was defined to check if an `UnboundMethod` can be used for `#define_method` (#1710).
* Fixed setting `$~` for `Enumerable` and `Enumerator::Lazy`'s `#grep` and `#grep_v`.
* Improved errors when interacting with single-threaded languages (#1709).

Compatibility:

* Added `Kernel#then` (#1703).
* `FFI::Struct#[]=` is now supported for inline character arrays.
* `blocking: true` is now supported for `FFI::Library#attach_function`.
* Implemented `Proc#>>` and `#<<` (#1688).
* `Thread.report_on_exception` is now `true` by default like MRI 2.5+.
* `BigDecimal` compatibility has been generally improved in several ways.

Changes:

* An interop read message sent to a `Proc` will no longer call the `Proc`.

Performance:

* Several `String` methods have been made faster by the usage of vector instructions
  when searching for a single-byte character in a String.
* Methods needing the caller frame are now better optimized.

# 19.1.0, June 2019

*Ruby is an experimental language in the GraalVM 19.1.0 release*

Bug fixes:

* Sharing for thread-safety of objects is now triggered later as intended, e.g., when a second `Thread` is started.
* Fixed `Array#to_h` so it doesn't set a default value (#1698).
* Removed extra `public` methods on `IO` (#1702).
* Fixed `Process.kill(signal, Process.pid)` when the signal is trapped as `:IGNORE` (#1702).
* Fixed `Addrinfo.new(String)` to reliably find the address family (#1702).
* Fixed argument checks in `BasicSocket#setsockopt` (#1460).
* Fixed `ObjectSpace.trace_object_allocations` (#1456).
* Fixed `BigDecimal#{clone,dup}` so it now just returns the receiver, per Ruby 2.5+ semantics (#1680).
* Fixed creating `BigDecimal` instances from non-finite `Float` values (#1685).
* Fixed `BigDecimal#inspect` output for non-finite values (e.g, NaN or -Infinity) (#1683).
* Fixed `BigDecimal#hash` to return the same value for two `BigDecimal` objects that are equal (#1656).
* Added missing `BigDecimal` constant definitions (#1684).
* Implemented `rb_eval_string_protect`.
* Fixed `rb_get_kwargs` to correctly handle optional and rest arguments.
* Calling `Kernel#raise` with a raised exception will no longer set the cause of the exception to itself (#1682).
* Return a `FFI::Function` correctly for functions returning a callback.
* Convert to intuitive Ruby exceptions when INVOKE fails (#1690).
* Implemented `FFI::Pointer#clear` (#1687).
* Procs will now yield to the block in their declaration context even when called with a block argument (#1657).
* Fixed problems with calling POSIX methods if `Symbol#[]` is redefined (#1665).
* Fixed sharing of `Array` and `Hash` elements for thread-safety of objects (#1601).
* Fixed concurrent modifications of `Gem::Specification::LOAD_CACHE` (#1601).
* Fix `TCPServer#accept` to set `#do_not_reverse_lookup` correctly on the created `TCPSocket`.

Compatibility:

* Exceptions from `coerce` are no longer rescued, like MRI.
* Implemented `Integer#{allbits?,anybits?,nobits?}`.
* `Integer#{ceil,floor,truncate}` now accept a precision and `Integer#round` accepts a rounding mode.
* Added missing `Enumerable#filter` and `Enumerator::Lazy#filter` aliases to the respective `select` method (#1610).
* Implemented more `Ripper` methods as no-ops (#1694).
* Implemented `rb_enc_sprintf` (#1702).
* Implemented `ENV#{filter,filter!}` aliases for `select` and `select!`.
* Non-blocking `StringIO` and `Socket` APIs now support `exception: false` like MRI (#1702).
* Increased compatibility of `BigDecimal`.
* `String#-@` now performs string deduplication (#1608).
* `Hash#merge` now preserves the key order from the original hash for merged values (#1650).
* Coerce values given to `FFI::Pointer` methods.
* `FrozenError` is now defined and is used for `can't modify frozen` object exceptions.
* `StringIO` is now available by default like in MRI, because it is required by RubyGems.

Changes:

* Interactive sources (like the GraalVM polyglot shell) now all share the same binding (#1695).
* Hash code calculation has been improved to reduce hash collisions for `Hash` and other cases.

Performance:

* `eval(code, binding)` for a fixed `code` containing blocks is now much faster. This improves the performance of rendering `ERB` templates containing loops.
* `rb_str_cat` is faster due to the C string now being concatenated without first being converted to a Ruby string or having its encoding checked. As a side effect the behaviour of `rb_str_cat` should now more closely match that of MRI.

# 19.0.0, May 2019

*Ruby is an experimental language in the GraalVM 19.0.0 release*

Bug fixes:

* The debugger now sees global variables as the global scope.
* Temporary variables are no longer visible in the debugger.
* Setting breakpoints on some lines has been fixed.
* The OpenSSL C extension is now always recompiled, fixing various bugs when using the extension (e.g., when using Bundler in TravisCI) (#1676, #1627, #1632).
* Initialize `$0` when not run from the 'ruby' launcher, which is needed to `require` gems (#1653).

Compatibility:

* `do...end` blocks can now have `rescue/else/ensure` clauses like MRI (#1618).

Changes:

* `TruffleRuby.sulong?` has been replaced by `TruffleRuby.cexts?`, and `TruffleRuby.graal?` has been replaced by `TruffleRuby.jit?`. The old methods will continue to work for now, but will produce warnings, and will be removed at a future release.

# 1.0 RC 16, 19 April 2019

Bug fixes:

* Fixed `Hash#merge` with no arguments to return a new copy of the receiver (#1645).
* Fixed yield with a splat and keyword arguments (#1613).
* Fixed `rb_scan_args` to correctly handle kwargs in combination with optional args.
* Many fixes for `FFI::Pointer` to be more compatible with the `ffi` gem.

New features:

* Rounding modes have been implemented or improved for `Float`, `Rational`, `BigDecimal` (#1509).
* Support Homebrew installed in other prefixes than `/usr/local` (#1583).
* Added a pure-Ruby implementation of FFI which passes almost all Ruby FFI specs (#1529, #1524).

Changes:

* Support for the Darkfish theme for RDoc generation has been removed.

Compatibility:

* The `KeyError` raised from `ENV#fetch` and `Hash#fetch` now matches MRI's message formatting (#1633).
* Add the missing `key` and `receiver` values to `KeyError` raised from `ENV#fetch`.
* `String#unicode_normalize` has been moved to the core library like in MRI.
* `StringScanner` will now match a regexp beginning with `^` even when not scanning from the start of the string.
* `Module#define_method` is now public like in MRI.
* `Kernel#warn` now supports the `uplevel:` keyword argument.

# 1.0 RC 15, 5 April 2019

Bug fixes:

* Improved compatibility with MRI's `Float#to_s` formatting (#1626).
* Fixed `String#inspect` when the string uses a non-UTF-8 ASCII-compatible encoding and has non-ASCII characters.
* Fixed `puts` for strings with non-ASCII-compatible encodings.
* `rb_protect` now returns `Qnil` when an error occurs.
* Fixed a race condition when using the interpolate-once (`/o`) modifier in regular expressions.
* Calling `StringIO#close` multiple times no longer raises an exception (#1640).
* Fixed a bug in include file resolution when compiling C extensions.

New features:

* `Process.clock_getres` has been implemented.

Changes:

* `debug`, `profile`, `profiler`, which were already marked as unsupported, have been removed.
* Our experimental JRuby-compatible Java interop has been removed - use `Polyglot` and `Java` instead.
* The Trufle handle patches applied to `psych` C extension have now been removed.
* The `rb_tr_handle_*` functions have been removed as they are no longer used in any C extension patches.
* Underscores and dots in options have become hyphens, so `--exceptions.print_uncaught_java` is now `--exceptions-print-uncaught-java`, for example.
* The `rb_tr_handle_*` functions have been removed as they are no longer used in any C extension patches.

Bug fixes:

* `autoload :C, "path"; require "path"` now correctly triggers the autoload.
* Fixed `UDPSocket#bind` to specify family and socktype when resolving address.
* The `shell` standard library can now be `require`-d.
* Fixed a bug where `for` could result in a `NullPointerException` when trying to assign the iteration variable.
* Existing global variables can now become aliases of other global variables (#1590).

Compatibility:

* ERB now uses StringScanner and not the fallback, like on MRI. As a result `strscan` is required by `require 'erb'` (#1615).
* Yield different number of arguments for `Hash#each` and `Hash#each_pair` based on the block arity like MRI (#1629).
* Add support for the `base` keyword argument to `Dir.{[], glob}`.

# 1.0 RC 14, 18 March 2019

Updated to Ruby 2.6.2.

Bug fixes:

* Implement `rb_io_wait_writable` (#1586).
* Fixed error when using arrows keys first within `irb` or `pry` (#1478, #1486).
* Coerce the right hand side for all `BigDecimal` operations (#1598).
* Combining multiple `**` arguments containing duplicate keys produced an incorrect hash. This has now been fixed (#1469).
* `IO#read_nonblock` now returns the passed buffer object, if one is supplied.
* Worked out autoloading issue (#1614).

New features:

* Implemented `String#delete_prefix`, `#delete_suffix`, and related methods.
* Implemented `Dir.children` and `Dir#children`.
* Implemented `Integer#sqrt`.

Changes:

* `-Xoptions` has been removed - use `--help:languages` instead.
* `-Xlog=` has been removed - use `--log.level=` instead.
* `-J` has been removed - use `--vm.` instead.
* `-J-cp lib.jar` and so on have removed - use `--vm.cp=lib.jar` or `--vm.classpath=lib.jar` instead.
* `--jvm.` and `--native.` have been deprecated, use `--vm.` instead to pass VM options.
* `-Xoption=value` has been removed - use `--option=value` instead.
* The `-X` option now works as in MRI.
* `--help:debug` is now `--help:internal`.
* `ripper` is still not implemented, but the module now exists and has some methods that are implemented as no-ops.

# 1.0 RC 13, 5 March 2019

Note that as TruffleRuby RC 13 is built on Ruby 2.4.4 it is still vulnerable to CVE-2018-16395. This will be fixed in the next release.

New features:

* Host interop with Java now works on SubstrateVM too.

Bug fixes:

* Fixed `Enumerator::Lazy` which wrongly rescued `StandardError` (#1557).
* Fixed several problems with `Numeric#step` related to default arguments, infinite sequences, and bad argument types (#1520).
* Fixed incorrect raising of `ArgumentError` with `Range#step` when at least one component of the `Range` is `Float::INFINITY` (#1503).
* Fixed the wrong encoding being associated with certain forms of heredoc strings (#1563).
* Call `#coerce` on right hand operator if `BigDecimal` is the left hand operator (#1533).
* Fixed return type of division of `Integer.MIN_VALUE` and `Long.MIN_VALUE` by -1 (#1581).
* `Exception#cause` is now correctly set for internal exceptions (#1560).
* `rb_num2ull` is now implemented as well as being declared in the `ruby.h` header (#1573).
* `rb_sym_to_s` is now implemented (#1575).
* `R_TYPE_P` now returns the type number for a wider set of Ruby objects (#1574).
* `rb_fix2str` has now been implemented.
* `rb_protect` will now work even if `NilClass#==` has been redefined.
* `BigDecimal` has been moved out of the `Truffle` module to match MRI.
* `StringIO#puts` now correctly handles `to_s` methods which do not return strings (#1577).
* `Array#each` now behaves like MRI when the array is modified (#1580).
* Clarified that `$SAFE` can never be set to a non-zero value.
* Fix compatibility with RubyGems 3 (#1558).
* `Kernel#respond_to?` now returns false if a method is protected and the `include_all` argument is false (#1568).

Changes:

* `TRUFFLERUBY_CEXT_ENABLED` is no longer supported and C extensions are now always built, regardless of the value of this environment variable.
* Getting a substring of a string created by a C extension now uses less memory as only the requested portion will be copied to a managed string.
* `-Xoptions` has been deprecated and will be removed - use `--help:languages` instead.
* `-Xlog=` has been deprecated and will be removed - use `--log.level=` instead.
* `-J` has been deprecated and will be removed - use `--jvm.` instead.
* `-J-cp lib.jar` and so on have been deprecated and will be removed - use `--jvm.cp=lib.jar` or `--jvm.classpath=lib.jar` instead.
* `-J-cmd`, `--jvm.cmd`, `JAVA_HOME`, `JAVACMD`, and `JAVA_OPTS` do not work in any released configuration of TruffleRuby, so have been removed.
* `-Xoption=value` has been deprecated and will be removed - use `--option=value` instead.
* `TracePoint` now raises an `ArgumentError` for unsupported events.
* `TracePoint.trace` and `TracePoint#inspect` have been implemented.

Compatibility:

* Improved the exception when an `-S` file isn't found.
* Removed the message from exceptions raised by bare `raise` to better match MRI (#1487).
* `TracePoint` now handles the `:class` event.

Performance:

* Sped up `String` handling in native extensions, quite substantially in some cases, by reducing conversions between native and managed strings and allowing for mutable metadata in native strings.

# 1.0 RC 12, 4 February 2019

Bug fixes:

* Fixed a bug with `String#lines` and similar methods with multibyte characters (#1543).
* Fixed an issue with `String#{encode,encode!}` double-processing strings using XML conversion options and a new destination encoding (#1545).
* Fixed a bug where a raised cloned exception would be caught as the original exception (#1542).
* Fixed a bug with `StringScanner` and patterns starting with `^` (#1544).
* Fixed `Enumerable::Lazy#uniq` with infinite streams (#1516).

Compatibility:

* Change to a new system for handling Ruby objects in C extensions which greatly increases compatibility with MRI.
* Implemented `BigDecimal#to_r` (#1521).
* `Symbol#to_proc` now returns `-1` like on MRI (#1462).

# 1.0 RC 11, 15 January 2019

New features:

* macOS clocks `CLOCK_MONOTONIC_RAW`, `_MONOTONIC_RAW_APPROX`, `_UPTIME_RAW`, `_UPTIME_RAW_APPROX`, and `_PROCESS_CPUTIME_ID` have been implemented (#1480).
* TruffleRuby now automatically detects native access and threading permissions from the `Context` API, and can run code with no permissions given (`Context.create()`).

Bug fixes:

* FFI::Pointer now does the correct range checks for signed and unsigned values.
* Allow signal `0` to be used with `Process.kill` (#1474).
* `IO#dup` now properly sets the new `IO` instance to be close-on-exec.
* `IO#reopen` now properly resets the receiver to be close-on-exec.
* `StringIO#set_encoding` no longer raises an exception if the underlying `String` is frozen (#1473).
* Fix handling of `Symbol` encodings in `Marshal#dump` and `Marshal#load` (#1530).

Compatibility:

* Implemented `Dir.each_child`.
* Adding missing support for the `close_others` option to `exec` and `spawn`.
* Implemented the missing `MatchData#named_captures` method (#1512).

Changes:

* `Process::CLOCK_` constants have been given the same value as in standard Ruby.

Performance:

* Sped up accesses to native memory through FFI::Pointer.
* All core files now make use of frozen `String` literals, reducing the number of `String` allocations for core methods.
* New -Xclone.disable option to disable all manual cloning.

# 1.0 RC 10, 5 December 2018

New features:

* The `nkf` and `kconv` standard libraries were added (#1439).
* `Mutex` and `ConditionVariable` have a new fast path for acquiring locks that are unlocked.
* `Queue` and `SizedQueue`, `#close` and `#closed?`, have been implemented.
* `Kernel#clone(freeze)` has been implemented (#1454).
* `Warning.warn` has been implemented (#1470).
* `Thread.report_on_exception` has been implemented (#1476).
* The emulation symbols for `Process.clock_gettime` have been implemented.

Bug fixes:

* Added `rb_eEncodingError` for C extensions (#1437).
* Fixed race condition when creating threads (#1445).
* Handle `exception: false` for IO#write_nonblock (#1457).
* `File.expand_path` now raises an exception for a non-absolute user-home.
* `ArgumentError` messages now better match MRI (#1467).
* Added support for `:float_millisecond`, `:millisecond`, and `:second` time units to `Process.clock_gettime` (#1468).
* Fixed backtrace of re-raised exceptions (#1459).
* Updated an exception message in Psych related to loading a non-existing class so that it now matches MRI.
* Fixed a JRuby-style Java interop compatibility issue seen in `test-unit`.
* Fixed problem with calling `warn` if `$stderr` has been reassigned.
* Fixed definition of `RB_ENCODING_GET_INLINED` (#1440).

Changes:

* Timezone messages are now logged at `CONFIG` level, use `-Xlog=CONFIG` to debug if the timezone is incorrectly shown as `UTC`.

# 1.0 RC 9, 5 November 2018

Security:

* CVE-2018-16396, *tainted flags are not propagated in Array#pack and String#unpack with some directives* has been mitigated by adding additional taint operations.

New features:

* LLVM for Oracle Linux 7 can now be installed without building from source.

Bug fixes:

* Times can now be created with UTC offsets in `+/-HH:MM:SS` format.
* `Proc#to_s` now has `ASCII-8BIT` as its encoding instead of the incorrect `UTF-8`.
* `String#%` now has the correct encoding for `UTF-8` and `US-ASCII` format strings, instead of the incorrect `ASCII-8BIT`.
* Updated `BigDecimal#to_s` to use `e` instead of `E` for exponent notation.
* Fixed `BigDecimal#to_s` to allow `f` as a format flag to indicate conventional floating point notation. Previously only `F` was allowed.

Changes:

* The supported version of LLVM for Oracle Linux has been updated from 3.8 to 4.0.
* `mysql2` is now patched to avoid a bug in passing `NULL` to `rb_scan_args`, and now passes the majority of its test suite.
* The post-install script now automatically detects if recompiling the OpenSSL C extension is needed. The post-install script should always be run in TravisCI as well, see `doc/user/standalone-distribution.md`.
* Detect when the system libssl is incompatible more accurately and add instructions on how to recompile the extension.

# 1.0 RC 8, 19 October 2018

New features:

* `Java.synchronized(object) { }` and `TruffleRuby.synchronized(object) { }` methods have been added.
* Added a `TruffleRuby::AtomicReference` class.
* Ubuntu 18.04 LTS is now supported.
* macOS 10.14 (Mojave) is now supported.

Changes:

* Random seeds now use Java's `NativePRNGNonBlocking`.
* The supported version of Fedora is now 28, upgraded from 25.
* The FFI gem has been updated from 1.9.18 to 1.9.25.
* JCodings has been updated from 1.0.30 to 1.0.40.
* Joni has been updated from 2.1.16 to 2.1.25.

Performance:

* Performance of setting the last exception on a thread has now been improved.

# 1.0 RC 7, 3 October 2018

New features:

* Useful `inspect` strings have been added for more foreign objects.
* The C extension API now defines a preprocessor macro `TRUFFLERUBY`.
* Added the rbconfig/sizeof native extension for better MRI compatibility.
* Support for `pg` 1.1. The extension now compiles successfully, but may still have issues with some datatypes.

Bug fixes:

* `readline` can now be interrupted by the interrupt signal (Ctrl+C). This fixes Ctrl+C to work in IRB.
* Better compatibility with C extensions due to a new "managed struct" type.
* Fixed compilation warnings which produced confusing messages for end users (#1422).
* Improved compatibility with Truffle polyglot STDIO.
* Fixed version check preventing TruffleRuby from working with Bundler 2.0 and later (#1413).
* Fixed problem with `Kernel.public_send` not tracking its caller properly (#1425).
* `rb_thread_call_without_gvl()` no longer holds the C-extensions lock.
* Fixed `caller_locations` when called inside `method_added`.
* Fixed `mon_initialize` when called inside `initialize_copy` (#1428).
* `Mutex` correctly raises a `TypeError` when trying to serialize with `Marshal.dump`.

Performance:

* Reduced memory footprint for private/internal AST nodes.
* Increased the number of cases in which string equality checks will become compile-time constants.
* Major performance improvement for exceptional paths where the rescue body does not access the exception object (e.g., `x.size rescue 0`).

Changes:

* Many clean-ups to our internal patching mechanism used to make some native extensions run on TruffleRuby.
* Removed obsoleted patches for Bundler compatibility now that Bundler 1.16.5 has built-in support for TruffleRuby.
* Reimplemented exceptions and other APIs that can return a backtrace to use Truffle's lazy stacktraces API.

# 1.0 RC 6, 3 September 2018

New features:

* `Polyglot.export` can now be used with primitives, and will now convert strings to Java, and `.import` will convert them from Java.
* Implemented `--encoding`, `--external-encoding`, `--internal-encoding`.
* `rb_object_tainted` and similar C functions have been implemented.
* `rb_struct_define_under` has been implemented.
* `RbConfig::CONFIG['sysconfdir']` has been implemented.
* `Etc` has been implemented (#1403).
* The `-Xcexts=false` option disables C extensions.
* Instrumentation such as the CPUSampler reports methods in a clearer way like `Foo#bar`, `Gem::Specification.each_spec`, `block in Foo#bar` instead of just `bar`, `each_spec`, `block in bar` (which is what MRI displays in backtraces).
* TruffleRuby is now usable as a JSR 223 (`javax.script`) language.
* A migration guide from JRuby (`doc/user/jruby-migration.md`) is now included.
* `kind_of?` works as an alias for `is_a?` on foreign objects.
* Boxed foreign strings unbox on `to_s`, `to_str`, and `inspect`.

Bug fixes:

* Fix false-positive circular warning during autoload.
* Fix Truffle::AtomicReference for `concurrent-ruby`.
* Correctly look up `llvm-link` along `clang` and `opt` so it is no longer needed to add LLVM to `PATH` on macOS for Homebrew and MacPorts.
* Fix `alias` to work when in a refinement module (#1394).
* `Array#reject!` no longer truncates the array if the block raises an exception for an element.
* WeakRef now has the same inheritance and methods as MRI's version.
* Support `-Wl` linker argument for C extensions. Fixes compilation of`mysql2` and `pg`.
* Using `Module#const_get` with a scoped argument will now correctly autoload the constant if needed.
* Loaded files are read as raw bytes, rather than as a UTF-8 string and then converted back into bytes.
* Return 'DEFAULT' for `Signal.trap(:INT) {}`. Avoids a backtrace when quitting a Sinatra server with Ctrl+C.
* Support `Signal.trap('PIPE', 'SYSTEM_DEFAULT')`, used by the gem `rouge` (#1411).
* Fix arity checks and handling of arity `-2` for `rb_define_method()`.
* Setting `$SAFE` to a negative value now raises a `SecurityError`.
* The offset of `DATA` is now correct in the presence of heredocs.
* Fix double-loading of the `json` gem, which led to duplicate constant definition warnings.
* Fix definition of `RB_NIL_P` to be early enough. Fixes compilation of `msgpack`.
* Fix compilation of megamorphic interop calls.
* `Kernel#singleton_methods` now correctly ignores prepended modules of non-singleton classes. Fixes loading `sass` when `activesupport` is loaded.
* Object identity numbers should never be negative.

Performance:

* Optimize keyword rest arguments (`def foo(**kwrest)`).
* Optimize rejected (non-Symbol keys) keyword arguments.
* Source `SecureRandom.random_bytes` from `/dev/urandom` rather than OpenSSL.
* C extension bitcode is no longer encoded as Base64 to pass it to Sulong.
* Faster `String#==` using vectorization.

Changes:

* Clarified that all sources that come in from the Polyglot API `eval` method will be treated as UTF-8, and cannot be re-interpreted as another encoding using a magic comment.
* The `-Xembedded` option can now be set set on the launcher command line.
* The `-Xplatform.native=false` option can now load the core library, by enabling `-Xpolyglot.stdio`.
* `$SAFE` and `Thread#safe_level` now cannot be set to `1` - raising an error rather than warning as before. `-Xsafe` allows it to be set, but there are still no checks.
* Foreign objects are now printed as `#<Foreign:system-identity-hash-code>`, except for foreign arrays which are now printed as `#<Foreign [elements...]>`.
* Foreign objects `to_s` now calls `inspect` rather than Java's `toString`.
* The embedded configuration (`-Xembedded`) now warns about features which may not work well embedded, such as signals.
* The `-Xsync.stdio` option has been removed - use standard Ruby `STDOUT.sync = true` in your program instead.

# 1.0 RC 5, 3 August 2018

New features:

* It is no longer needed to add LLVM (`/usr/local/opt/llvm@4/bin`) to `PATH` on macOS.
* Improve error message when LLVM, `clang` or `opt` is missing.
* Automatically find LLVM and libssl with MacPorts on macOS (#1386).
* `--log.ruby.level=` can be used to set the log level from any launcher.
* Add documentation about installing with Ruby managers/installers and how to run TruffleRuby in CI such as TravisCI (#1062, #1070).
* `String#unpack1` has been implemented.

Bug fixes:

* Allow any name for constants with `rb_const_get()`/`rb_const_set()` (#1380).
* Fix `defined?` with an autoload constant to not raise but return `nil` if the autoload fails (#1377).
* Binary Ruby Strings can now only be converted to Java Strings if they only contain US-ASCII characters. Otherwise, they would produce garbled Java Strings (#1376).
* `#autoload` now correctly calls `main.require(path)` dynamically.
* Hide internal file from user-level backtraces (#1375).
* Show caller information in warnings from the core library (#1375).
* `#require` and `#require_relative` should keep symlinks in `$"` and `__FILE__` (#1383).
* Random seeds now always come directly from `/dev/urandom` for MRI compatibility.
* SIGINFO, SIGEMT and SIGPWR are now defined (#1382).
* Optional and operator assignment expressions now return the value assigned, not the value returned by an assignment method (#1391).
* `WeakRef.new` will now return the correct type of object, even if `WeakRef` is subclassed (#1391).
* Resolving constants in prepended modules failed, this has now been fixed (#1391).
* Send and `Symbol#to_proc` now take account of refinements at their call sites (#1391).
* Better warning when the timezone cannot be found on WSL (#1393).
* Allow special encoding names in `String#force_encoding` and raise an exception on bad encoding names (#1397).
* Fix `Socket.getifaddrs` which would wrongly return an empty array (#1375).
* `Binding` now remembers the file and line at which it was created for `#eval`. This is notably used by `pry`'s `binding.pry`.
* Resolve symlinks in `GEM_HOME` and `GEM_PATH` to avoid related problems (#1383).
* Refactor and fix `#autoload` so other threads see the constant defined while the autoload is in progress (#1332).
* Strings backed by `NativeRope`s now make a copy of the rope when `dup`ed.
* `String#unpack` now taints return strings if the format was tainted, and now does not taint the return array if the format was tainted.
* Lots of fixes to `Array#pack` and `String#unpack` tainting, and a better implementation of `P` and `p`.
* Array literals could evaluate an element twice under some circumstances. This has now been fixed.

Performance:

* Optimize required and optional keyword arguments.
* `rb_enc_to_index` is now faster by eliminating an expensive look-up.

Changes:

* `-Xlog=` now needs log level names to be upper case.
* `-Dtruffleruby.log` and `TRUFFLERUBY_LOG` have been removed - use `-Dpolyglot.log.ruby.level`.
* The log format, handlers, etc are now managed by the Truffle logging system.
* The custom log levels `PERFORMANCE` and `PATCH` have been removed.

# 1.0 RC 4, 18 July 2018

*TruffleRuby was not updated in RC 4*

# 1.0 RC 3, 2 July 2018

New features:

* `is_a?` can be called on foreign objects.

Bug fixes:

* It is no longer needed to have `ruby` in `$PATH` to run the post-install hook.
* `Qnil`/`Qtrue`/`Qfalse`/`Qundef` can now be used as initial value for global variables in C extensions.
* Fixed error message when the runtime libssl has no SSLv2 support (on Ubuntu 16.04 for instance).
* `RbConfig::CONFIG['extra_bindirs']` is now a String as other RbConfig values.
* `SIGPIPE` is correctly caught on SubstrateVM, and the corresponding write() raises `Errno::EPIPE` when the read end of a pipe or socket is closed.
* Use the magic encoding comment for determining the source encoding when using eval().
* Fixed a couple bugs where the encoding was not preserved correctly.

Performance:

* Faster stat()-related calls, by returning the relevant field directly and avoiding extra allocations.
* `rb_str_new()`/`rb_str_new_cstr()` are much faster by avoiding extra copying and allocations.
* `String#{sub,sub!}` are faster in the common case of an empty replacement string.
* Eliminated many unnecessary memory copy operations when reading from `IO` with a delimiter (e.g., `IO#each`), leading to overall improved `IO` reading for common use cases such as iterating through lines in a `File`.
* Use the byte[] of the given Ruby String when calling eval() directly for parsing.

# 1.0 RC 2, 6 June 2018

New features:

* We are now compatible with Ruby 2.4.4.
* `object.class` on a Java `Class` object will give you an object on which you can call instance methods, rather than static methods which is what you get by default.
* The log level can now also be set with `-Dtruffleruby.log=info` or `TRUFFLERUBY_LOG=info`.
* `-Xbacktraces.raise` will print Ruby backtraces whenever an exception is raised.
* `Java.import name` imports Java classes as top-level constants.
* Coercion of foreign numbers to Ruby numbers now works.
* `to_s` works on all foreign objects and calls the Java `toString`.
* `to_str` will try to `UNBOX` and then re-try `to_str`, in order to provoke the unboxing of foreign strings.

Changes:

* The version string now mentions if you're running GraalVM Community Edition (`GraalVM CE`) or GraalVM Enterprise Edition (`GraalVM EE`).
* The inline JavaScript functionality `-Xinline_js` has been removed.
* Line numbers `< 0`, in the various eval methods, are now warned about, because we don't support these at all. Line numbers `> 1` are warned about (at the fine level) but they are shimmed by adding blank lines in front to get to the correct offset. Line numbers starting at `0` are also warned about at the fine level and set to `1` instead.
* The `erb` standard library has been patched to stop using a -1 line number.
* `-Xbacktraces.interleave_java` now includes all the trailing Java frames.
* Objects with a `[]` method, except for `Hash`, now do not return anything for `KEYS`, to avoid the impression that you could `READ` them. `KEYINFO` also returns nothing for these objects, except for `Array` where it returns information on indices.
* `String` now returns `false` for `HAS_KEYS`.
* The supported additional functionality module has been renamed from `Truffle` to `TruffleRuby`. Anything not documented in `doc/user/truffleruby-additions.md` should not be used.
* Imprecise wrong gem directory detection was replaced. TruffleRuby newly marks its gem directories with a marker file, and warns if you try to use TruffleRuby with a gem directory which is lacking the marker.

Bug fixes:

* TruffleRuby on SubstrateVM now correctly determines the system timezone.
* `Kernel#require_relative` now coerces the feature argument to a path and canonicalizes it before requiring, and it now uses the current directory as the directory for a synthetic file name from `#instance_eval`.

# 1.0 RC 1, 17 April 2018

New features:

* The Ruby version has been updated to version 2.3.7.

Security:

* CVE-2018-6914, CVE-2018-8779, CVE-2018-8780, CVE-2018-8777, CVE-2017-17742 and CVE-2018-8778 have been mitigated.

Changes:

* `RubyTruffleError` has been removed and uses replaced with standard exceptions.
* C++ libraries like `libc++` are now not needed if you don't run C++ extensions. `libc++abi` is now never needed. Documentation updated to make it more clear what the minimum requirements for pure Ruby, C extensions, and C++ extensions separately.
* C extensions are now built by default - `TRUFFLERUBY_CEXT_ENABLED` is assumed `true` unless set to `false`.
* The `KEYS` interop message now returns an array of Java strings, rather than Ruby strings. `KEYS` on an array no longer returns indices.
* `HAS_SIZE` now only returns `true` for `Array`.
* A method call on a foreign object that looks like an operator (the method name does not begin with a letter) will call `IS_BOXED` on the object and based on that will possibly `UNBOX` and convert to Ruby.
* Now using the native version of Psych.
* The supported version of LLVM on Oracle Linux has been dropped to 3.8.
* The supported version of Fedora has been dropped to 25, and the supported version of LLVM to 3.8, due to LLVM incompatibilities. The instructions for installing `libssl` have changed to match.

# 0.33, April 2018

New features:

* The Ruby version has been updated to version 2.3.6.
* Context pre-initialization with TruffleRuby `--native`, which significantly improves startup time and loads the `did_you_mean` gem ahead of time.
* The default VM is changed to SubstrateVM, where the startup is significantly better. Use `--jvm` option for full JVM VM.
* The `Truffle::Interop` module has been replaced with a new `Polyglot` module which is designed to use more idiomatic Ruby syntax rather than explicit methods. A [new document](doc/user/polyglot.md) describes polyglot programming at a higher level.
* The `REMOVABLE`, `MODIFIABLE` and `INSERTABLE` Truffle interop key info flags have been implemented.
* `equal?` on foreign objects will check if the underlying objects are equal if both are Java interop objects.
* `delete` on foreign objects will send `REMOVE`, `size` will send `GET_SIZE`, and `keys` will send `KEYS`. `respond_to?(:size)` will send `HAS_SIZE`, `respond_to?(:keys)` will send `HAS_KEYS`.
* Added a new Java-interop API similar to the one in the Nashorn JavaScript implementation, as also implemented by Graal.js. The `Java.type` method returns a Java class object on which you can use normal interop methods. Needs the `--jvm` flag to be used.
* Supported and tested versions of LLVM for different platforms have been more precisely [documented](doc/user/installing-llvm.md).

Changes:

* Interop semantics of `INVOKE`, `READ`, `WRITE`, `KEYS` and `KEY_INFO` have changed significantly, so that `INVOKE` maps to Ruby method calls, `READ` calls `[]` or returns (bound) `Method` objects, and `WRITE` calls `[]=`.

Performance:

* `Dir.glob` is much faster and more memory efficient in cases that can reduce to direct filename lookups.
* `SecureRandom` now defers loading OpenSSL until it's needed, reducing time to load `SecureRandom`.
* `Array#dup` and `Array#shift` have been made constant-time operations by sharing the array storage and keeping a starting index.

Bug fixes:

* Interop key-info works with non-string-like names.

Internal changes:

* Changes to the lexer and translator to reduce regular expression calls.
* Some JRuby sources have been updated to 9.1.13.0.

# 0.32, March 2018

New features:

* A new embedded configuration is used when TruffleRuby is used from another language or application. This disables features like signals which may conflict with the embedding application, and threads which may conflict with other languages, and enables features such as the use of polyglot IO streams.

Performance:

* Conversion of ASCII-only Ruby strings to Java strings is now faster.
* Several operations on multi-byte character strings are now faster.
* Native I/O reads are about 22% faster.

Bug fixes:

* The launcher accepts `--native` and similar options in  the `TRUFFLERUBYOPT` environment variable.

Internal changes:

* The launcher is now part of the TruffleRuby repository, rather than part of the GraalVM repository.
* `ArrayBuilderNode` now uses `ArrayStrategies` and `ArrayMirrors` to remove direct knowledge of array storage.
* `RStringPtr` and `RStringPtrEnd` now report as pointers for interop purposes, fixing several issues with `char *` usage in C extensions.<|MERGE_RESOLUTION|>--- conflicted
+++ resolved
@@ -1,17 +1,14 @@
 # 20.0.0
 
-<<<<<<< HEAD
 Compatibility:
 
 * Implemented `String#start_with?(Regexp)` (#1771).
 Bug fixes:
 
 * Dump and load instance variables in subclasses of `Exception` (#1766).
-=======
 Bug fixes:
 
 * Fix `Tempfile#{size,length}` when the IO is not flushed (#1765).
->>>>>>> d35cbdc0
 
 # 19.3.0
 
