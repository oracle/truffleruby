--- conflicted
+++ resolved
@@ -124,11 +124,8 @@
 * Accept `RUBY_INTERNAL_EVENT_{NEWOBJ,FREEOBJ}` events but warn they are not triggered (#1978, #1983).
 * `IO.copy_stream(in, STDOUT)` now writes to `STDOUT` without buffering like MRI.
 * Implemented `RbConfig['vendordir']`.
-<<<<<<< HEAD
 * Implemented `Enumerator::ArithmeticSequence`.
-=======
 * Support `(struct RBasic *)->flags` and `->klass` from `ruby.h` (#1891, #1884, #1978).
->>>>>>> 29df978e
 
 Changes:
 
