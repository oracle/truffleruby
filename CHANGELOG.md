# 20.1.0

New features:

* Nightly builds of TruffleRuby are now available, see the README for details (#1483).
* `||=` will not compile the right-hand-side if it's only executed once, to match the idiomatic lazy-initialisation use-case (#1887, @kipply).
* The implicit interface for allowing Ruby objects to behave as polyglot arrays with `#size`, `#[]` methods has been removed and replaced with an explicit interface where each method starts with `polyglot_*`.
* Hash keys are no longer reported as polyglot members.
* All remaining implicit polyglot behaviour for `#[]` method was replaced with `polyglot_*` methods.
* Rename dynamic API to match InteropLibrary. All the methods keep the name as it is in InteropLibrary with following changes: use snake_case, add `polyglot_` prefix, drop `get` and `is` prefix, append `?` on all predicates.  
* Many nodes that manipulate arrays have been converted to use `ArrayStoreLibrary`.
* Split `Truffle::Interop.write` into `.write_array_element` and `.write_member` methods.
* Rename `Truffle::Interop.size` to `.array_size`.
* Rename `Truffle::Interop.is_boolean?` to `.boolean?`.
* Split `Truffle::Interop.read` into `.read_member` and `.read_array_element`.
* Drop `is_` prefix in `Truffle::Interop.is_array_element_*` predicates.
* The old array strategy code has been removed and all remaining nodes converted to the new `ArrayStoreLibrary`.

Bug fixes:

* Fixed `Exception#dup` to copy exception backtrace string array.
* Fixed `rb_warn` and `rb_warning` when used as statements (#1886, @chrisseaton).
* Fixed `NameError.new` and `NoMethodError.new` `:receiver` argument.
* Correctly handle large numbers of arguments to `rb_funcall` (#1882).
* Added arity check to `Module#{include, prepend}`.
* Fix `OpenSSL::Digest.{digest,hexdigest,base64digest}` to handle `algorithm, data` arguments (#1889, @bdewater).
* Fixed `SystemCallError.new` parameter conversion.
* Fixed `File#{chmod, umask}` argument conversion check.
* Added warning in `Hash.[]` for non-array elements.
* Fixed `File.lchmod` raises `NotImplementedError` when not available.
* `RSTRING_PTR()` now always returns a native pointer, resolving two bugs `memcpy`ing to (#1822) and from (#1772) Ruby Strings.
* Fixed issue with duping during splat (#1883).
* Fixed `Dir#children` implementation.
* Fixed `SignalException.new` error when bad parameter given.
* Added deprecation warning to `Kernel#=~`.
* Fixed `puts` for a foreign objects, e.g. `puts Polyglot.eval('js', '[]')` (#1881).
* Fixed `Exception#full_message` implementation.
* Updated `Kernel.Complex()` to handle the `exception: false` parameter.
* Fixed `Kernel#dup` to return self for `Complex` and `Rational` objects.
* Updated `Kernel.Float()` to handle the `exception: false` parameter.
* Fixed `String#unpack` `M` format (#1901).
* Fixed error when `SystemCallError` message contained non-ASCII characters.
* Fixed `rb_rescue` to allow null rescue methods. (#1909, @kipply).
* Fixed incorrect comparisons between bignums and doubles.
* Prevented some internal uses of `Kernel#caller_locations` to be overridden by user code (#1934).
* Fixed an issue caused by recursing inlining within `Regexp#quote` (#1927).
* Updated `Kernel.Float()` to return given string in error message (#1945).
* Parameters and arity of methods derived from `method_missing` should now match MRI (#1921).
* Fixed compile error in `RB_FLOAT_TYPE_P` macro (#1928).
* Fixed `Symbol#match` to call block with match data (#1933).
* Fixed `Digest::SHA2.hexdigest` error with long messages (#1922).
* Fixed `Date.parse` to dup the coerced string to not modify original (#1946).
* Update `Comparable` error messages for special constant values (#1941).
<<<<<<< HEAD
* Fixed `File.ftype` parameter conversion (#1961).
* Fixed `Digest::Instance#file` to not modify string literal (#1964).
* Make sure that string interpolation returns a `String`, and not a subclass (#1950).
* `alias_method` and `instance_methods` should now work correctly inside a refinement (#1942).
=======
* Fixed `Regexp.union` parameter conversion (#1963).
>>>>>>> 01c64881

Compatibility:

* Implemented `Float#{floor, ceil}` with `ndigits` argument.
* Implemented `Thread#fetch`.
* Implemented `Float#truncate` with `ndigits` argument.
* Made `String#{byteslice, slice, slice!}` and `Symbol#slice` compatible with endless ranges.
* Implemented `-p` CLI option.
* Implemented "instance variable not initialized" warning.
* Implemented `-p` and `-a` CLI options.
* Make `Kernel#{caller, caller_locations}` and `Thread#backtrace_locations` compatible with endless ranges.
* Implemented `Dir#each_child`.
* Implemented `Kernel.{chomp, chop}` and `Kernel#{chomp, chop}`.
* Implemented `-p` and `-a`, and `-l` CLI options.
* Convert the argument to `File.realpath` with `#to_path` (#1894).
* `StringIO#binmode` now sets the external encoding to BINARY like MRI (#1898).
* `StringIO#inspect` should not include the contents of the `StringIO` (#1898).
* Implemented `rb_fd_*` functions (#1623).
* Fixed uninitialized variable warnings in core and lib (#1897).
* Make `Thread#backtrace` support omit, length and range arguments.
* Implemented `Range#%`.
* Fixed the type of the `flags` field of `rb_data_type_t` (#1911).
* Implemented `rb_obj_is_proc` (#1908, @kipply, @XrXr).
* Implemented C API macro `RARRAY_ASET()`.
* Implemented `num2short` (#1910, @kipply).
* `RSTRING_END()` now always returns a native pointer.
* Removed `register` specifier for `rb_mem_clear()` (#1924).
* Implemented `Thread::Backtrace::Locations#base_label` (#1920).
* Implemented `rb_mProcess` (#1936).
* Implemented `rb_gc_latest_gc_info` (#1937).
* Implemented `RBASIC_CLASS` (#1935).
* Yield 2 arguments for `Hash#map` if the arity of the block is > 1 (#1944).
* Add all `Errno` constants to match MRI, needed by recent RubyGems.
* Silence `ruby_dep` warnings since that gem is unmaintained.
* Clarify error message for not implemented `Process.daemon` (#1962).
* Allow multiple assignments in conditionals (#1513).

Changes:

* `TRUFFLERUBY_RESILIENT_GEM_HOME` has been removed. Unset `GEM_HOME` and `GEM_PATH` instead if you need to.
* Implemented `Enumerator::ArithmeticSequence`.
* `Truffle::System.full_memory_barrier`, `Truffle::Primitive.logical_processors`, and  `Truffle::AtomicReference` have been removed.
* Updated `nil` to be a global immutable singleton (#1835).

Performance:

* Optimized `RSTRING_PTR()` accesses by going to native directly, optimized various core methods, use Mode=latency and tune GC heap size for Bundler. This speeds up `bundle install` from 84s to 19s for a small Gemfile with 6 gems (#1398).
* Fixed memory footprint issue due to large compilation on Native Image, notably during `bundle install` (#1893).
* `ArrayBuilderNode` now uses a new Truffle library for manipulating array stores.

# 20.0.0

New features:

* Enable and document `--coverage` option (#1840, @chrisseaton).
* Update the internal LLVM toolchain to LLVM 9 and reduce its download size.
* Updated to Ruby 2.6.5 (#1749).
* Automatically set `PKG_CONFIG_PATH` as needed for compiling OpenSSL on macOS (#1830).

Bug fixes:

* Fix `Tempfile#{size,length}` when the IO is not flushed (#1765, @rafaelfranca).
* Dump and load instance variables in subclasses of `Exception` (#1766, @rafaelfranca).
* Fix `Date._iso8601` and `Date._rfc3339` when the string is an invalid date (#1773, @rafaelfranca).
* Fail earlier for bad handle unwrapping (#1777, @chrisseaton).
* Match out of range `ArgumentError` message with MRI (#1774, @rafaelfranca).
* Raise `Encoding::CompatibilityError` with incompatible encodings on `Regexp` (#1775, @rafaelfranca).
* Fixed interactions between attributes and instance variables in `Struct` (#1776, @chrisseaton).
* Coercion fixes for `TCPServer.new` (#1780, @XrXr).
* Fix `Float#<=>` not calling `coerce` when `other` argument responds to it (#1783, @XrXr).
* Do not warn / crash when requiring a file that sets and trigger autoload on itself (#1779, @XrXr).
* Strip trailing whitespaces when creating a `BigDecimal` with a `String` (#1796, @XrXr).
* Default `close_others` in `Process.exec` to `false` like Ruby 2.6 (#1798, @XrXr).
* Don't clone methods when setting method to the same visibility (#1794, @XrXr).
* `BigDecimal()` deal with large rationals precisely (#1797, @XrXr).
* Make it possible to call `instance_exec` with `rb_block_call` (#1802, @XrXr).
* Check for duplicate members in `Struct.new` (#1803, @XrXr).
* `Process::Status#to_i` return raw `waitpid(2)` status (#1800, @XrXr).
* `Process#exec`: set close-on-exec to false for fd redirection (#1805, @XrXr, @rafaelfranca).
* Building C extensions should now work with frozen string literals (#1786).
* Keep the Truffle working directory in sync with the native working directory.
* Rename `to_native` to `polyglot_to_native` to match `polyglot_pointer?` and `polyglot_address` methods.
* Fixed missing partial evaluation boundary in `Array#{sort,sort!}` (#1727).
* Fixed the class of `self` and the wrapping `Module` for `Kernel#load(path, wrap=true)` (#1739).
* Fixed missing polyglot type declaration for `RSTRING_PTR` to help with native/managed interop.
* Fixed `Module#to_s` and `Module#inspect` to not return an extra `#<Class:` for singleton classes.
* Arrays backed by native storage now allocate the correct amount of memory (#1828).
* Fixed issue in `ConditionVariable#wait` that could lose a `ConditionVariable#signal`.
* Do not expose TruffleRuby-specific method `Array#swap` (#1816).
* Fixed `#inspect` on broken UTF-8 sequences (#1842, @chrisseaton).
* `Truffle::Interop.keys` should report methods of `String` and `Symbol` (#1817).
* `Kernel#sprintf` encoding validity has been fixed (#1852, @XrXr).
* Fixed `ArrayIndexOutOfBoundsException` in `File.fnmatch` (#1845).
* Make `String#concat` work with no or multiple arguments (#1519).
* Make `Array#concat` work with no or multiple arguments (#1519).
* Coerce `BigDecimal(arg)` using `to_str` (#1826).
* Fixed `NameError#dup`, `NoMethodError#dup`, and `SystemCallError#dup` to copy internal fields.
* Make `Enumerable#chunk` work without a block (#1518).
* Fixed issue with `SystemCallError.new` setting a backtrace too early.
* Fixed `BigDecimal#to_s` formatting issue (#1711).
* Run `END` keyword block only once at exit.
* Implement `Numeric#clone` to return `self`.
* Fixed `Symbol#to_proc` to create a `Proc` with `nil` `source_location` (#1663).
* Make `GC.start` work with keyword arguments.
* Fixed `Kernel#clone` for `nil`, `true`, `false`, `Integer`, and `Symbol`.
* Make top-level methods available in `Context#getBindings()` (#1838).
* Made `Kernel#caller_locations` accept a range argument, and return `nil` when appropriate.
* Made `rb_respond_to` work with primitives (#1869, @chrisseaton).
* Fixed issue with missing backtrace for `rescue $ERROR_INFO` (#1660).
* Fixed `Struct#hash` for `keyword_init: true` `Struct`.
* Fixed `String#{upcase!,downcase!,swapcase!}(:ascii)` for non-ASCII-compatible encodings like UTF-16.
* Fixed `String#capitalize!` for strings that weren't full ASCII.
* Fixed enumeration issue in `ENV.{select, filter}`.
* Fixed `Complex` and `Rational` should be frozen after initializing.
* Fixed `printf` should raise error when not enough arguments for positional argument.
* Removed "shadowing outer local variable" warning.
* Fixed parameter conversion to `String` in ENV methods.
* Fixed deprecation warning when `ENV.index` is called.
* Fixed issue with `ENV.each_key`.
* Fixed `ENV.replace` implementation.
* Fixed `ENV.udpate` implementation.
* Fixed argument handling in `Kernel.printf`.
* Fixed character length after conversion to binary from a non-US-ASCII String.
* Fixed issue with installing latest bundler (#1880).
* Fixed type conversion for `Numeric#step` `step` parameter.
* Fixed `Kernel#Integer` conversion.
* Fixed `IO.try_convert` parameter conversion.
* Fixed linking of always-inline C API functions with `-std=gnu90` (#1837, #1879).
* Avoid race conditions during `gem install` by using a single download thread.
* Do not use gems precompiled for MRI on TruffleRuby (#1837).
* Fixed printing foreign arrays that were also pointers (#1679).
* Fixed `nil#=~` to not warn.
* Fixed `Enumerable#collect` to give user block arity in the block passed to `Enumerable#each`.

Compatibility:

* Implemented `String#start_with?(Regexp)` (#1771, @zhublik).
* Various improvements to `SignalException` and signal handling (#1790, @XrXr).
* Implemented `rb_utf8_str_new`, `rb_utf8_str_new_cstr`, `rb_utf8_str_new_static` (#1788, @chrisseaton).
* Implemented the `unit` argument of `Time.at` (#1791, @XrXr).
* Implemented `keyword_init: true` for `Struct.new` (#1789, @XrXr).
* Implemented `MatchData#dup` (#1792, @XrXr).
* Implemented a native storage strategy for `Array` to allow better C extension compatibility.
* Implemented `rb_check_symbol_cstr` (#1814).
* Implemented `rb_hash_start` (#1841, @XrXr).
* JCodings has been updated from 1.0.42 to 1.0.45.
* Joni has been updated from 2.1.25 to 2.1.30.
* Implemented `Method#<<` and `Method#>>` (#1821).
* The `.bundle` file extension is now used for C extensions on macOS (#1819, #1837).
* Implemented `Comparable#clamp` (#1517).
* Implemented `rb_gc_register_mark_object` and `rb_enc_str_asciionly_p` (#1856, @chrisseaton).
* Implemented `rb_io_set_nonblock` (#1741).
* Include the major kernel version in `RUBY_PLATFORM` on macOS like MRI (#1860, @eightbitraptor).
* Implemented `Enumerator::Chain`, `Enumerator#+`, and `Enumerable#chain` (#1859, #1858).
* Implemented `Thread#backtrace_locations` and `Exception#backtrace_locations` (#1556).
* Implemented `rb_module_new`, `rb_define_class_id`, `rb_define_module_id`, (#1876, @XrXr, @chrisseaton).
* Implemented `-n` CLI option (#1532).
* Cache the `Symbol` of method names in call nodes only when needed (#1872).
* Implemented `rb_get_alloc_func` and related functions (#1874, @XrXr).
* Implemented `rb_module_new`, `rb_define_class_id`, `rb_define_module_id`, (#1876, @chrisseaton).
* Implemented `ENV.slice`.
* Support for the Darkfish theme for RDoc generation has been added back.
* Implemented `Kernel#system` `exception: true` option.
* Implemented `Random.bytes`.
* Implemented `Random.random_number`.
* Added the ability to parse endless ranges.
* Made `Range#{to_a, step, each, bsearch, step, last, max, min, to_s, ==}` compatible with endless ranges.
* Made `Array#{[], []=, values_at, fill, slice!}` compatible with endless ranges.
* Defined `Array#{min, max}` methods.

Performance:

* Use a smaller limit for identity-based inline caches to improve warmup by avoiding too many deoptimizations.
* `long[]` array storage now correctly declare that they accept `int` values, reducing deoptimisations and promotions to `Object[]` storage.
* Enable inline caching of `Symbol` conversion for `rb_iv_get` and `rb_iv_set`.
* `rb_type` information is now cached on classes as a hidden variable to improve performance.
* Change to using thread local buffers for socket calls to reduce allocations.
* Refactor `IO.select` to reduce copying and optimisation boundaries.
* Refactor various `String` and `Rope` nodes to avoid Truffle performance warnings.
* Reading caller frames should now work in more cases without deoptimisation.

# 19.3.0

New features:

* Compilation of C extensions is now done with an internal LLVM toolchain producing both native code and bitcode. This means more C extensions should compile out of the box and this should resolve most linker-related issues.
* It is no longer necessary to install LLVM for installing C extensions on TruffleRuby.
* It is no longer necessary to install libc++ and libc++abi for installing C++ extensions on TruffleRuby.
* On macOS, it is no longer necessary to install the system headers package (#1417).
* License updated to EPL 2.0/GPL 2.0/LGPL 2.1 like recent JRuby.

Bug fixes:

* `rb_undef_method` now works for private methods (#1731, @cky).
* Fixed several issues when requiring C extensions concurrently (#1565).
* `self.method ||= value` with a private method now works correctly (#1673).
* Fixed `RegexpError: invalid multibyte escape` for binary regexps with a non-binary String (#1433).
* Arrays now report their methods to other languages for interopability (#1768).
* Installing `sassc` now works due to using the LLVM toolchain (#1753).
* Renamed `Truffle::Interop.respond_to?` to avoid conflict with Ruby's `respond_to?` (#1491).
* Warn only if `$VERBOSE` is `true` when a magic comment is ignored (#1757, @nirvdrum).
* Make C extensions use the same libssl as the one used for the openssl C extension (#1770).

Compatibility:

* `GC.stat` can now take an optional argument (#1716, @kirs).
* `Kernel#load` with `wrap` has been implemented (#1739).
* Implemented `Kernel#spawn` with `:chdir` (#1492).
* Implemented `rb_str_drop_bytes`, notably used by OpenSSL (#1740, @cky).
* Include executables of default gems, needed for `rails new` in Rails 6.
* Use compilation flags similar to MRI for C extension compilation.
* Warn for `gem update --system` as it is not fully supported yet and is often not needed.
* Pass `-undefined dynamic_lookup` to the linker on macOS like MRI.

Performance:

* Core methods are no longer always cloned, which reduces memory footprint and should improve warmup.
* Inline cache calls to `rb_intern()` with a constant name in C extensions.
* Improve allocation speed of native handles for C extensions.
* Improve the performance of `NIL_P` and `INT2FIX` in C extensions.
* Various fixes to improve Rack performance.
* Optimize `String#gsub(String)` by not creating a `Regexp` and using `String#index` instead.
* Fixed "FrameWithoutBoxing should not be materialized" compilation issue in `TryNode`.

# 19.2.0, August 2019

New features:

* `Fiddle` has been implemented.

Bug fixes:

* Set `RbConfig::CONFIG['ruby_version']` to the same value as the TruffleRuby version. This fixes reusing C extensions between different versions of TruffleRuby with Bundler (#1715).
* Fixed `Symbol#match` returning `MatchData` (#1706, @zhublik).
* Allow `Time#strftime` to be called with binary format strings.
* Do not modify the argument passed to `IO#write` when the encoding does not match (#1714).
* Use the class where the method was defined to check if an `UnboundMethod` can be used for `#define_method` (#1710).
* Fixed setting `$~` for `Enumerable` and `Enumerator::Lazy`'s `#grep` and `#grep_v`.
* Improved errors when interacting with single-threaded languages (#1709).

Compatibility:

* Added `Kernel#then` (#1703, @zhublik).
* `FFI::Struct#[]=` is now supported for inline character arrays.
* `blocking: true` is now supported for `FFI::Library#attach_function`.
* Implemented `Proc#>>` and `#<<` (#1688).
* `Thread.report_on_exception` is now `true` by default like MRI 2.5+.
* `BigDecimal` compatibility has been generally improved in several ways.

Changes:

* An interop read message sent to a `Proc` will no longer call the `Proc`.

Performance:

* Several `String` methods have been made faster by the usage of vector instructions
  when searching for a single-byte character in a String.
* Methods needing the caller frame are now better optimized.

# 19.1.0, June 2019

*Ruby is an experimental language in the GraalVM 19.1.0 release*

Bug fixes:

* Sharing for thread-safety of objects is now triggered later as intended, e.g., when a second `Thread` is started.
* Fixed `Array#to_h` so it doesn't set a default value (#1698).
* Removed extra `public` methods on `IO` (#1702).
* Fixed `Process.kill(signal, Process.pid)` when the signal is trapped as `:IGNORE` (#1702).
* Fixed `Addrinfo.new(String)` to reliably find the address family (#1702).
* Fixed argument checks in `BasicSocket#setsockopt` (#1460).
* Fixed `ObjectSpace.trace_object_allocations` (#1456).
* Fixed `BigDecimal#{clone,dup}` so it now just returns the receiver, per Ruby 2.5+ semantics (#1680).
* Fixed creating `BigDecimal` instances from non-finite `Float` values (#1685).
* Fixed `BigDecimal#inspect` output for non-finite values (e.g, NaN or -Infinity) (#1683).
* Fixed `BigDecimal#hash` to return the same value for two `BigDecimal` objects that are equal (#1656).
* Added missing `BigDecimal` constant definitions (#1684).
* Implemented `rb_eval_string_protect`.
* Fixed `rb_get_kwargs` to correctly handle optional and rest arguments.
* Calling `Kernel#raise` with a raised exception will no longer set the cause of the exception to itself (#1682).
* Return a `FFI::Function` correctly for functions returning a callback.
* Convert to intuitive Ruby exceptions when INVOKE fails (#1690).
* Implemented `FFI::Pointer#clear` (#1687).
* Procs will now yield to the block in their declaration context even when called with a block argument (#1657).
* Fixed problems with calling POSIX methods if `Symbol#[]` is redefined (#1665).
* Fixed sharing of `Array` and `Hash` elements for thread-safety of objects (#1601).
* Fixed concurrent modifications of `Gem::Specification::LOAD_CACHE` (#1601).
* Fix `TCPServer#accept` to set `#do_not_reverse_lookup` correctly on the created `TCPSocket`.

Compatibility:

* Exceptions from `coerce` are no longer rescued, like MRI.
* Implemented `Integer#{allbits?,anybits?,nobits?}`.
* `Integer#{ceil,floor,truncate}` now accept a precision and `Integer#round` accepts a rounding mode.
* Added missing `Enumerable#filter` and `Enumerator::Lazy#filter` aliases to the respective `select` method (#1610).
* Implemented more `Ripper` methods as no-ops (#1694, @Mogztter).
* Implemented `rb_enc_sprintf` (#1702).
* Implemented `ENV#{filter,filter!}` aliases for `select` and `select!`.
* Non-blocking `StringIO` and `Socket` APIs now support `exception: false` like MRI (#1702).
* Increased compatibility of `BigDecimal`.
* `String#-@` now performs string deduplication (#1608).
* `Hash#merge` now preserves the key order from the original hash for merged values (#1650).
* Coerce values given to `FFI::Pointer` methods.
* `FrozenError` is now defined and is used for `can't modify frozen` object exceptions.
* `StringIO` is now available by default like in MRI, because it is required by RubyGems.

Changes:

* Interactive sources (like the GraalVM polyglot shell) now all share the same binding (#1695).
* Hash code calculation has been improved to reduce hash collisions for `Hash` and other cases.

Performance:

* `eval(code, binding)` for a fixed `code` containing blocks is now much faster. This improves the performance of rendering `ERB` templates containing loops.
* `rb_str_cat` is faster due to the C string now being concatenated without first being converted to a Ruby string or having its encoding checked. As a side effect the behaviour of `rb_str_cat` should now more closely match that of MRI.

# 19.0.0, May 2019

*Ruby is an experimental language in the GraalVM 19.0.0 release*

Bug fixes:

* The debugger now sees global variables as the global scope.
* Temporary variables are no longer visible in the debugger.
* Setting breakpoints on some lines has been fixed.
* The OpenSSL C extension is now always recompiled, fixing various bugs when using the extension (e.g., when using Bundler in TravisCI) (#1676, #1627, #1632).
* Initialize `$0` when not run from the 'ruby' launcher, which is needed to `require` gems (#1653).

Compatibility:

* `do...end` blocks can now have `rescue/else/ensure` clauses like MRI (#1618).

Changes:

* `TruffleRuby.sulong?` has been replaced by `TruffleRuby.cexts?`, and `TruffleRuby.graal?` has been replaced by `TruffleRuby.jit?`. The old methods will continue to work for now, but will produce warnings, and will be removed at a future release.

# 1.0 RC 16, 19 April 2019

Bug fixes:

* Fixed `Hash#merge` with no arguments to return a new copy of the receiver (#1645).
* Fixed yield with a splat and keyword arguments (#1613).
* Fixed `rb_scan_args` to correctly handle kwargs in combination with optional args.
* Many fixes for `FFI::Pointer` to be more compatible with the `ffi` gem.

New features:

* Rounding modes have been implemented or improved for `Float`, `Rational`, `BigDecimal` (#1509).
* Support Homebrew installed in other prefixes than `/usr/local` (#1583).
* Added a pure-Ruby implementation of FFI which passes almost all Ruby FFI specs (#1529, #1524).

Changes:

* Support for the Darkfish theme for RDoc generation has been removed.

Compatibility:

* The `KeyError` raised from `ENV#fetch` and `Hash#fetch` now matches MRI's message formatting (#1633).
* Add the missing `key` and `receiver` values to `KeyError` raised from `ENV#fetch`.
* `String#unicode_normalize` has been moved to the core library like in MRI.
* `StringScanner` will now match a regexp beginning with `^` even when not scanning from the start of the string.
* `Module#define_method` is now public like in MRI.
* `Kernel#warn` now supports the `uplevel:` keyword argument.

# 1.0 RC 15, 5 April 2019

Bug fixes:

* Improved compatibility with MRI's `Float#to_s` formatting (#1626).
* Fixed `String#inspect` when the string uses a non-UTF-8 ASCII-compatible encoding and has non-ASCII characters.
* Fixed `puts` for strings with non-ASCII-compatible encodings.
* `rb_protect` now returns `Qnil` when an error occurs.
* Fixed a race condition when using the interpolate-once (`/o`) modifier in regular expressions.
* Calling `StringIO#close` multiple times no longer raises an exception (#1640).
* Fixed a bug in include file resolution when compiling C extensions.

New features:

* `Process.clock_getres` has been implemented.

Changes:

* `debug`, `profile`, `profiler`, which were already marked as unsupported, have been removed.
* Our experimental JRuby-compatible Java interop has been removed - use `Polyglot` and `Java` instead.
* The Trufle handle patches applied to `psych` C extension have now been removed.
* The `rb_tr_handle_*` functions have been removed as they are no longer used in any C extension patches.
* Underscores and dots in options have become hyphens, so `--exceptions.print_uncaught_java` is now `--exceptions-print-uncaught-java`, for example.
* The `rb_tr_handle_*` functions have been removed as they are no longer used in any C extension patches.

Bug fixes:

* `autoload :C, "path"; require "path"` now correctly triggers the autoload.
* Fixed `UDPSocket#bind` to specify family and socktype when resolving address.
* The `shell` standard library can now be `require`-d.
* Fixed a bug where `for` could result in a `NullPointerException` when trying to assign the iteration variable.
* Existing global variables can now become aliases of other global variables (#1590).

Compatibility:

* ERB now uses StringScanner and not the fallback, like on MRI. As a result `strscan` is required by `require 'erb'` (#1615).
* Yield different number of arguments for `Hash#each` and `Hash#each_pair` based on the block arity like MRI (#1629).
* Add support for the `base` keyword argument to `Dir.{[], glob}`.

# 1.0 RC 14, 18 March 2019

Updated to Ruby 2.6.2.

Bug fixes:

* Implement `rb_io_wait_writable` (#1586).
* Fixed error when using arrows keys first within `irb` or `pry` (#1478, #1486).
* Coerce the right hand side for all `BigDecimal` operations (#1598).
* Combining multiple `**` arguments containing duplicate keys produced an incorrect hash. This has now been fixed (#1469).
* `IO#read_nonblock` now returns the passed buffer object, if one is supplied.
* Worked out autoloading issue (#1614).

New features:

* Implemented `String#delete_prefix`, `#delete_suffix`, and related methods.
* Implemented `Dir.children` and `Dir#children`.
* Implemented `Integer#sqrt`.

Changes:

* `-Xoptions` has been removed - use `--help:languages` instead.
* `-Xlog=` has been removed - use `--log.level=` instead.
* `-J` has been removed - use `--vm.` instead.
* `-J-cp lib.jar` and so on have removed - use `--vm.cp=lib.jar` or `--vm.classpath=lib.jar` instead.
* `--jvm.` and `--native.` have been deprecated, use `--vm.` instead to pass VM options.
* `-Xoption=value` has been removed - use `--option=value` instead.
* The `-X` option now works as in MRI.
* `--help:debug` is now `--help:internal`.
* `ripper` is still not implemented, but the module now exists and has some methods that are implemented as no-ops.

# 1.0 RC 13, 5 March 2019

Note that as TruffleRuby RC 13 is built on Ruby 2.4.4 it is still vulnerable to CVE-2018-16395. This will be fixed in the next release.

New features:

* Host interop with Java now works on SubstrateVM too.

Bug fixes:

* Fixed `Enumerator::Lazy` which wrongly rescued `StandardError` (#1557).
* Fixed several problems with `Numeric#step` related to default arguments, infinite sequences, and bad argument types (#1520).
* Fixed incorrect raising of `ArgumentError` with `Range#step` when at least one component of the `Range` is `Float::INFINITY` (#1503).
* Fixed the wrong encoding being associated with certain forms of heredoc strings (#1563).
* Call `#coerce` on right hand operator if `BigDecimal` is the left hand operator (#1533, @Quintasan).
* Fixed return type of division of `Integer.MIN_VALUE` and `Long.MIN_VALUE` by -1 (#1581).
* `Exception#cause` is now correctly set for internal exceptions (#1560).
* `rb_num2ull` is now implemented as well as being declared in the `ruby.h` header (#1573).
* `rb_sym_to_s` is now implemented (#1575).
* `R_TYPE_P` now returns the type number for a wider set of Ruby objects (#1574).
* `rb_fix2str` has now been implemented.
* `rb_protect` will now work even if `NilClass#==` has been redefined.
* `BigDecimal` has been moved out of the `Truffle` module to match MRI.
* `StringIO#puts` now correctly handles `to_s` methods which do not return strings (#1577).
* `Array#each` now behaves like MRI when the array is modified (#1580).
* Clarified that `$SAFE` can never be set to a non-zero value.
* Fix compatibility with RubyGems 3 (#1558).
* `Kernel#respond_to?` now returns false if a method is protected and the `include_all` argument is false (#1568).

Changes:

* `TRUFFLERUBY_CEXT_ENABLED` is no longer supported and C extensions are now always built, regardless of the value of this environment variable.
* Getting a substring of a string created by a C extension now uses less memory as only the requested portion will be copied to a managed string.
* `-Xoptions` has been deprecated and will be removed - use `--help:languages` instead.
* `-Xlog=` has been deprecated and will be removed - use `--log.level=` instead.
* `-J` has been deprecated and will be removed - use `--jvm.` instead.
* `-J-cp lib.jar` and so on have been deprecated and will be removed - use `--jvm.cp=lib.jar` or `--jvm.classpath=lib.jar` instead.
* `-J-cmd`, `--jvm.cmd`, `JAVA_HOME`, `JAVACMD`, and `JAVA_OPTS` do not work in any released configuration of TruffleRuby, so have been removed.
* `-Xoption=value` has been deprecated and will be removed - use `--option=value` instead.
* `TracePoint` now raises an `ArgumentError` for unsupported events.
* `TracePoint.trace` and `TracePoint#inspect` have been implemented.

Compatibility:

* Improved the exception when an `-S` file isn't found.
* Removed the message from exceptions raised by bare `raise` to better match MRI (#1487).
* `TracePoint` now handles the `:class` event.

Performance:

* Sped up `String` handling in native extensions, quite substantially in some cases, by reducing conversions between native and managed strings and allowing for mutable metadata in native strings.

# 1.0 RC 12, 4 February 2019

Bug fixes:

* Fixed a bug with `String#lines` and similar methods with multibyte characters (#1543).
* Fixed an issue with `String#{encode,encode!}` double-processing strings using XML conversion options and a new destination encoding (#1545).
* Fixed a bug where a raised cloned exception would be caught as the original exception (#1542).
* Fixed a bug with `StringScanner` and patterns starting with `^` (#1544).
* Fixed `Enumerable::Lazy#uniq` with infinite streams (#1516).

Compatibility:

* Change to a new system for handling Ruby objects in C extensions which greatly increases compatibility with MRI.
* Implemented `BigDecimal#to_r` (#1521).
* `Symbol#to_proc` now returns `-1` like on MRI (#1462).

# 1.0 RC 11, 15 January 2019

New features:

* macOS clocks `CLOCK_MONOTONIC_RAW`, `_MONOTONIC_RAW_APPROX`, `_UPTIME_RAW`, `_UPTIME_RAW_APPROX`, and `_PROCESS_CPUTIME_ID` have been implemented (#1480).
* TruffleRuby now automatically detects native access and threading permissions from the `Context` API, and can run code with no permissions given (`Context.create()`).

Bug fixes:

* FFI::Pointer now does the correct range checks for signed and unsigned values.
* Allow signal `0` to be used with `Process.kill` (#1474).
* `IO#dup` now properly sets the new `IO` instance to be close-on-exec.
* `IO#reopen` now properly resets the receiver to be close-on-exec.
* `StringIO#set_encoding` no longer raises an exception if the underlying `String` is frozen (#1473).
* Fix handling of `Symbol` encodings in `Marshal#dump` and `Marshal#load` (#1530).

Compatibility:

* Implemented `Dir.each_child`.
* Adding missing support for the `close_others` option to `exec` and `spawn`.
* Implemented the missing `MatchData#named_captures` method (#1512).

Changes:

* `Process::CLOCK_` constants have been given the same value as in standard Ruby.

Performance:

* Sped up accesses to native memory through FFI::Pointer.
* All core files now make use of frozen `String` literals, reducing the number of `String` allocations for core methods.
* New -Xclone.disable option to disable all manual cloning.

# 1.0 RC 10, 5 December 2018

New features:

* The `nkf` and `kconv` standard libraries were added (#1439).
* `Mutex` and `ConditionVariable` have a new fast path for acquiring locks that are unlocked.
* `Queue` and `SizedQueue`, `#close` and `#closed?`, have been implemented.
* `Kernel#clone(freeze)` has been implemented (#1454).
* `Warning.warn` has been implemented (#1470).
* `Thread.report_on_exception` has been implemented (#1476).
* The emulation symbols for `Process.clock_gettime` have been implemented.

Bug fixes:

* Added `rb_eEncodingError` for C extensions (#1437).
* Fixed race condition when creating threads (#1445).
* Handle `exception: false` for IO#write_nonblock (#1457, @ioquatix).
* Fixed `Socket#connect_nonblock` for the `EISCONN` case (#1465, @ioquatix).
* `File.expand_path` now raises an exception for a non-absolute user-home.
* `ArgumentError` messages now better match MRI (#1467).
* Added support for `:float_millisecond`, `:millisecond`, and `:second` time units to `Process.clock_gettime` (#1468).
* Fixed backtrace of re-raised exceptions (#1459).
* Updated an exception message in Psych related to loading a non-existing class so that it now matches MRI.
* Fixed a JRuby-style Java interop compatibility issue seen in `test-unit`.
* Fixed problem with calling `warn` if `$stderr` has been reassigned.
* Fixed definition of `RB_ENCODING_GET_INLINED` (#1440).

Changes:

* Timezone messages are now logged at `CONFIG` level, use `-Xlog=CONFIG` to debug if the timezone is incorrectly shown as `UTC`.

# 1.0 RC 9, 5 November 2018

Security:

* CVE-2018-16396, *tainted flags are not propagated in Array#pack and String#unpack with some directives* has been mitigated by adding additional taint operations.

New features:

* LLVM for Oracle Linux 7 can now be installed without building from source.

Bug fixes:

* Times can now be created with UTC offsets in `+/-HH:MM:SS` format.
* `Proc#to_s` now has `ASCII-8BIT` as its encoding instead of the incorrect `UTF-8`.
* `String#%` now has the correct encoding for `UTF-8` and `US-ASCII` format strings, instead of the incorrect `ASCII-8BIT`.
* Updated `BigDecimal#to_s` to use `e` instead of `E` for exponent notation.
* Fixed `BigDecimal#to_s` to allow `f` as a format flag to indicate conventional floating point notation. Previously only `F` was allowed.

Changes:

* The supported version of LLVM for Oracle Linux has been updated from 3.8 to 4.0.
* `mysql2` is now patched to avoid a bug in passing `NULL` to `rb_scan_args`, and now passes the majority of its test suite.
* The post-install script now automatically detects if recompiling the OpenSSL C extension is needed. The post-install script should always be run in TravisCI as well, see `doc/user/standalone-distribution.md`.
* Detect when the system libssl is incompatible more accurately and add instructions on how to recompile the extension.

# 1.0 RC 8, 19 October 2018

New features:

* `Java.synchronized(object) { }` and `TruffleRuby.synchronized(object) { }` methods have been added.
* Added a `TruffleRuby::AtomicReference` class.
* Ubuntu 18.04 LTS is now supported.
* macOS 10.14 (Mojave) is now supported.

Changes:

* Random seeds now use Java's `NativePRNGNonBlocking`.
* The supported version of Fedora is now 28, upgraded from 25.
* The FFI gem has been updated from 1.9.18 to 1.9.25.
* JCodings has been updated from 1.0.30 to 1.0.40.
* Joni has been updated from 2.1.16 to 2.1.25.

Performance:

* Performance of setting the last exception on a thread has now been improved.

# 1.0 RC 7, 3 October 2018

New features:

* Useful `inspect` strings have been added for more foreign objects.
* The C extension API now defines a preprocessor macro `TRUFFLERUBY`.
* Added the rbconfig/sizeof native extension for better MRI compatibility.
* Support for `pg` 1.1. The extension now compiles successfully, but may still have issues with some datatypes.

Bug fixes:

* `readline` can now be interrupted by the interrupt signal (Ctrl+C). This fixes Ctrl+C to work in IRB.
* Better compatibility with C extensions due to a new "managed struct" type.
* Fixed compilation warnings which produced confusing messages for end users (#1422).
* Improved compatibility with Truffle polyglot STDIO.
* Fixed version check preventing TruffleRuby from working with Bundler 2.0 and later (#1413).
* Fixed problem with `Kernel.public_send` not tracking its caller properly (#1425).
* `rb_thread_call_without_gvl()` no longer holds the C-extensions lock.
* Fixed `caller_locations` when called inside `method_added`.
* Fixed `mon_initialize` when called inside `initialize_copy` (#1428).
* `Mutex` correctly raises a `TypeError` when trying to serialize with `Marshal.dump`.

Performance:

* Reduced memory footprint for private/internal AST nodes.
* Increased the number of cases in which string equality checks will become compile-time constants.
* Major performance improvement for exceptional paths where the rescue body does not access the exception object (e.g., `x.size rescue 0`).

Changes:

* Many clean-ups to our internal patching mechanism used to make some native extensions run on TruffleRuby.
* Removed obsoleted patches for Bundler compatibility now that Bundler 1.16.5 has built-in support for TruffleRuby.
* Reimplemented exceptions and other APIs that can return a backtrace to use Truffle's lazy stacktraces API.

# 1.0 RC 6, 3 September 2018

New features:

* `Polyglot.export` can now be used with primitives, and will now convert strings to Java, and `.import` will convert them from Java.
* Implemented `--encoding`, `--external-encoding`, `--internal-encoding`.
* `rb_object_tainted` and similar C functions have been implemented.
* `rb_struct_define_under` has been implemented.
* `RbConfig::CONFIG['sysconfdir']` has been implemented.
* `Etc` has been implemented (#1403).
* The `-Xcexts=false` option disables C extensions.
* Instrumentation such as the CPUSampler reports methods in a clearer way like `Foo#bar`, `Gem::Specification.each_spec`, `block in Foo#bar` instead of just `bar`, `each_spec`, `block in bar` (which is what MRI displays in backtraces).
* TruffleRuby is now usable as a JSR 223 (`javax.script`) language.
* A migration guide from JRuby (`doc/user/jruby-migration.md`) is now included.
* `kind_of?` works as an alias for `is_a?` on foreign objects.
* Boxed foreign strings unbox on `to_s`, `to_str`, and `inspect`.

Bug fixes:

* Fix false-positive circular warning during autoload.
* Fix Truffle::AtomicReference for `concurrent-ruby`.
* Correctly look up `llvm-link` along `clang` and `opt` so it is no longer needed to add LLVM to `PATH` on macOS for Homebrew and MacPorts.
* Fix `alias` to work when in a refinement module (#1394).
* `Array#reject!` no longer truncates the array if the block raises an exception for an element.
* WeakRef now has the same inheritance and methods as MRI's version.
* Support `-Wl` linker argument for C extensions. Fixes compilation of`mysql2` and `pg`.
* Using `Module#const_get` with a scoped argument will now correctly autoload the constant if needed.
* Loaded files are read as raw bytes, rather than as a UTF-8 string and then converted back into bytes.
* Return 'DEFAULT' for `Signal.trap(:INT) {}`. Avoids a backtrace when quitting a Sinatra server with Ctrl+C.
* Support `Signal.trap('PIPE', 'SYSTEM_DEFAULT')`, used by the gem `rouge` (#1411).
* Fix arity checks and handling of arity `-2` for `rb_define_method()`.
* Setting `$SAFE` to a negative value now raises a `SecurityError`.
* The offset of `DATA` is now correct in the presence of heredocs.
* Fix double-loading of the `json` gem, which led to duplicate constant definition warnings.
* Fix definition of `RB_NIL_P` to be early enough. Fixes compilation of `msgpack`.
* Fix compilation of megamorphic interop calls.
* `Kernel#singleton_methods` now correctly ignores prepended modules of non-singleton classes. Fixes loading `sass` when `activesupport` is loaded.
* Object identity numbers should never be negative.

Performance:

* Optimize keyword rest arguments (`def foo(**kwrest)`).
* Optimize rejected (non-Symbol keys) keyword arguments.
* Source `SecureRandom.random_bytes` from `/dev/urandom` rather than OpenSSL.
* C extension bitcode is no longer encoded as Base64 to pass it to Sulong.
* Faster `String#==` using vectorization.

Changes:

* Clarified that all sources that come in from the Polyglot API `eval` method will be treated as UTF-8, and cannot be re-interpreted as another encoding using a magic comment.
* The `-Xembedded` option can now be set set on the launcher command line.
* The `-Xplatform.native=false` option can now load the core library, by enabling `-Xpolyglot.stdio`.
* `$SAFE` and `Thread#safe_level` now cannot be set to `1` - raising an error rather than warning as before. `-Xsafe` allows it to be set, but there are still no checks.
* Foreign objects are now printed as `#<Foreign:system-identity-hash-code>`, except for foreign arrays which are now printed as `#<Foreign [elements...]>`.
* Foreign objects `to_s` now calls `inspect` rather than Java's `toString`.
* The embedded configuration (`-Xembedded`) now warns about features which may not work well embedded, such as signals.
* The `-Xsync.stdio` option has been removed - use standard Ruby `STDOUT.sync = true` in your program instead.

# 1.0 RC 5, 3 August 2018

New features:

* It is no longer needed to add LLVM (`/usr/local/opt/llvm@4/bin`) to `PATH` on macOS.
* Improve error message when LLVM, `clang` or `opt` is missing.
* Automatically find LLVM and libssl with MacPorts on macOS (#1386).
* `--log.ruby.level=` can be used to set the log level from any launcher.
* Add documentation about installing with Ruby managers/installers and how to run TruffleRuby in CI such as TravisCI (#1062, #1070).
* `String#unpack1` has been implemented.

Bug fixes:

* Allow any name for constants with `rb_const_get()`/`rb_const_set()` (#1380).
* Fix `defined?` with an autoload constant to not raise but return `nil` if the autoload fails (#1377).
* Binary Ruby Strings can now only be converted to Java Strings if they only contain US-ASCII characters. Otherwise, they would produce garbled Java Strings (#1376).
* `#autoload` now correctly calls `main.require(path)` dynamically.
* Hide internal file from user-level backtraces (#1375).
* Show caller information in warnings from the core library (#1375).
* `#require` and `#require_relative` should keep symlinks in `$"` and `__FILE__` (#1383).
* Random seeds now always come directly from `/dev/urandom` for MRI compatibility.
* SIGINFO, SIGEMT and SIGPWR are now defined (#1382).
* Optional and operator assignment expressions now return the value assigned, not the value returned by an assignment method (#1391).
* `WeakRef.new` will now return the correct type of object, even if `WeakRef` is subclassed (#1391).
* Resolving constants in prepended modules failed, this has now been fixed (#1391).
* Send and `Symbol#to_proc` now take account of refinements at their call sites (#1391).
* Better warning when the timezone cannot be found on WSL (#1393).
* Allow special encoding names in `String#force_encoding` and raise an exception on bad encoding names (#1397).
* Fix `Socket.getifaddrs` which would wrongly return an empty array (#1375).
* `Binding` now remembers the file and line at which it was created for `#eval`. This is notably used by `pry`'s `binding.pry`.
* Resolve symlinks in `GEM_HOME` and `GEM_PATH` to avoid related problems (#1383).
* Refactor and fix `#autoload` so other threads see the constant defined while the autoload is in progress (#1332).
* Strings backed by `NativeRope`s now make a copy of the rope when `dup`ed.
* `String#unpack` now taints return strings if the format was tainted, and now does not taint the return array if the format was tainted.
* Lots of fixes to `Array#pack` and `String#unpack` tainting, and a better implementation of `P` and `p`.
* Array literals could evaluate an element twice under some circumstances. This has now been fixed.

Performance:

* Optimize required and optional keyword arguments.
* `rb_enc_to_index` is now faster by eliminating an expensive look-up.

Changes:

* `-Xlog=` now needs log level names to be upper case.
* `-Dtruffleruby.log` and `TRUFFLERUBY_LOG` have been removed - use `-Dpolyglot.log.ruby.level`.
* The log format, handlers, etc are now managed by the Truffle logging system.
* The custom log levels `PERFORMANCE` and `PATCH` have been removed.

# 1.0 RC 4, 18 July 2018

*TruffleRuby was not updated in RC 4*

# 1.0 RC 3, 2 July 2018

New features:

* `is_a?` can be called on foreign objects.

Bug fixes:

* It is no longer needed to have `ruby` in `$PATH` to run the post-install hook.
* `Qnil`/`Qtrue`/`Qfalse`/`Qundef` can now be used as initial value for global variables in C extensions.
* Fixed error message when the runtime libssl has no SSLv2 support (on Ubuntu 16.04 for instance).
* `RbConfig::CONFIG['extra_bindirs']` is now a String as other RbConfig values.
* `SIGPIPE` is correctly caught on SubstrateVM, and the corresponding write() raises `Errno::EPIPE` when the read end of a pipe or socket is closed.
* Use the magic encoding comment for determining the source encoding when using eval().
* Fixed a couple bugs where the encoding was not preserved correctly.

Performance:

* Faster stat()-related calls, by returning the relevant field directly and avoiding extra allocations.
* `rb_str_new()`/`rb_str_new_cstr()` are much faster by avoiding extra copying and allocations.
* `String#{sub,sub!}` are faster in the common case of an empty replacement string.
* Eliminated many unnecessary memory copy operations when reading from `IO` with a delimiter (e.g., `IO#each`), leading to overall improved `IO` reading for common use cases such as iterating through lines in a `File`.
* Use the byte[] of the given Ruby String when calling eval() directly for parsing.

# 1.0 RC 2, 6 June 2018

New features:

* We are now compatible with Ruby 2.4.4.
* `object.class` on a Java `Class` object will give you an object on which you can call instance methods, rather than static methods which is what you get by default.
* The log level can now also be set with `-Dtruffleruby.log=info` or `TRUFFLERUBY_LOG=info`.
* `-Xbacktraces.raise` will print Ruby backtraces whenever an exception is raised.
* `Java.import name` imports Java classes as top-level constants.
* Coercion of foreign numbers to Ruby numbers now works.
* `to_s` works on all foreign objects and calls the Java `toString`.
* `to_str` will try to `UNBOX` and then re-try `to_str`, in order to provoke the unboxing of foreign strings.

Changes:

* The version string now mentions if you're running GraalVM Community Edition (`GraalVM CE`) or GraalVM Enterprise Edition (`GraalVM EE`).
* The inline JavaScript functionality `-Xinline_js` has been removed.
* Line numbers `< 0`, in the various eval methods, are now warned about, because we don't support these at all. Line numbers `> 1` are warned about (at the fine level) but they are shimmed by adding blank lines in front to get to the correct offset. Line numbers starting at `0` are also warned about at the fine level and set to `1` instead.
* The `erb` standard library has been patched to stop using a -1 line number.
* `-Xbacktraces.interleave_java` now includes all the trailing Java frames.
* Objects with a `[]` method, except for `Hash`, now do not return anything for `KEYS`, to avoid the impression that you could `READ` them. `KEYINFO` also returns nothing for these objects, except for `Array` where it returns information on indices.
* `String` now returns `false` for `HAS_KEYS`.
* The supported additional functionality module has been renamed from `Truffle` to `TruffleRuby`. Anything not documented in `doc/user/truffleruby-additions.md` should not be used.
* Imprecise wrong gem directory detection was replaced. TruffleRuby newly marks its gem directories with a marker file, and warns if you try to use TruffleRuby with a gem directory which is lacking the marker.

Bug fixes:

* TruffleRuby on SubstrateVM now correctly determines the system timezone.
* `Kernel#require_relative` now coerces the feature argument to a path and canonicalizes it before requiring, and it now uses the current directory as the directory for a synthetic file name from `#instance_eval`.

# 1.0 RC 1, 17 April 2018

New features:

* The Ruby version has been updated to version 2.3.7.

Security:

* CVE-2018-6914, CVE-2018-8779, CVE-2018-8780, CVE-2018-8777, CVE-2017-17742 and CVE-2018-8778 have been mitigated.

Changes:

* `RubyTruffleError` has been removed and uses replaced with standard exceptions.
* C++ libraries like `libc++` are now not needed if you don't run C++ extensions. `libc++abi` is now never needed. Documentation updated to make it more clear what the minimum requirements for pure Ruby, C extensions, and C++ extensions separately.
* C extensions are now built by default - `TRUFFLERUBY_CEXT_ENABLED` is assumed `true` unless set to `false`.
* The `KEYS` interop message now returns an array of Java strings, rather than Ruby strings. `KEYS` on an array no longer returns indices.
* `HAS_SIZE` now only returns `true` for `Array`.
* A method call on a foreign object that looks like an operator (the method name does not begin with a letter) will call `IS_BOXED` on the object and based on that will possibly `UNBOX` and convert to Ruby.
* Now using the native version of Psych.
* The supported version of LLVM on Oracle Linux has been dropped to 3.8.
* The supported version of Fedora has been dropped to 25, and the supported version of LLVM to 3.8, due to LLVM incompatibilities. The instructions for installing `libssl` have changed to match.

# 0.33, April 2018

New features:

* The Ruby version has been updated to version 2.3.6.
* Context pre-initialization with TruffleRuby `--native`, which significantly improves startup time and loads the `did_you_mean` gem ahead of time.
* The default VM is changed to SubstrateVM, where the startup is significantly better. Use `--jvm` option for full JVM VM.
* The `Truffle::Interop` module has been replaced with a new `Polyglot` module which is designed to use more idiomatic Ruby syntax rather than explicit methods. A [new document](doc/user/polyglot.md) describes polyglot programming at a higher level.
* The `REMOVABLE`, `MODIFIABLE` and `INSERTABLE` Truffle interop key info flags have been implemented.
* `equal?` on foreign objects will check if the underlying objects are equal if both are Java interop objects.
* `delete` on foreign objects will send `REMOVE`, `size` will send `GET_SIZE`, and `keys` will send `KEYS`. `respond_to?(:size)` will send `HAS_SIZE`, `respond_to?(:keys)` will send `HAS_KEYS`.
* Added a new Java-interop API similar to the one in the Nashorn JavaScript implementation, as also implemented by Graal.js. The `Java.type` method returns a Java class object on which you can use normal interop methods. Needs the `--jvm` flag to be used.
* Supported and tested versions of LLVM for different platforms have been more precisely [documented](doc/user/installing-llvm.md).

Changes:

* Interop semantics of `INVOKE`, `READ`, `WRITE`, `KEYS` and `KEY_INFO` have changed significantly, so that `INVOKE` maps to Ruby method calls, `READ` calls `[]` or returns (bound) `Method` objects, and `WRITE` calls `[]=`.

Performance:

* `Dir.glob` is much faster and more memory efficient in cases that can reduce to direct filename lookups.
* `SecureRandom` now defers loading OpenSSL until it's needed, reducing time to load `SecureRandom`.
* `Array#dup` and `Array#shift` have been made constant-time operations by sharing the array storage and keeping a starting index.

Bug fixes:

* Interop key-info works with non-string-like names.

Internal changes:

* Changes to the lexer and translator to reduce regular expression calls.
* Some JRuby sources have been updated to 9.1.13.0.

# 0.32, March 2018

New features:

* A new embedded configuration is used when TruffleRuby is used from another language or application. This disables features like signals which may conflict with the embedding application, and threads which may conflict with other languages, and enables features such as the use of polyglot IO streams.

Performance:

* Conversion of ASCII-only Ruby strings to Java strings is now faster.
* Several operations on multi-byte character strings are now faster.
* Native I/O reads are about 22% faster.

Bug fixes:

* The launcher accepts `--native` and similar options in  the `TRUFFLERUBYOPT` environment variable.

Internal changes:

* The launcher is now part of the TruffleRuby repository, rather than part of the GraalVM repository.
* `ArrayBuilderNode` now uses `ArrayStrategies` and `ArrayMirrors` to remove direct knowledge of array storage.
* `RStringPtr` and `RStringPtrEnd` now report as pointers for interop purposes, fixing several issues with `char *` usage in C extensions.<|MERGE_RESOLUTION|>--- conflicted
+++ resolved
@@ -51,14 +51,11 @@
 * Fixed `Digest::SHA2.hexdigest` error with long messages (#1922).
 * Fixed `Date.parse` to dup the coerced string to not modify original (#1946).
 * Update `Comparable` error messages for special constant values (#1941).
-<<<<<<< HEAD
 * Fixed `File.ftype` parameter conversion (#1961).
 * Fixed `Digest::Instance#file` to not modify string literal (#1964).
 * Make sure that string interpolation returns a `String`, and not a subclass (#1950).
 * `alias_method` and `instance_methods` should now work correctly inside a refinement (#1942).
-=======
 * Fixed `Regexp.union` parameter conversion (#1963).
->>>>>>> 01c64881
 
 Compatibility:
 
