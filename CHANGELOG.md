--- conflicted
+++ resolved
@@ -39,11 +39,8 @@
 * Pass the final `super` specs (#2104, @chrisseaton).
 * Fix arity for arguments with optional kwargs (#1669, @ssnickolay)
 * Fix arity for `Proc` (#2098, @ssnickolay)
-<<<<<<< HEAD
 * Check bounds for `FFI::Pointer` accesses when the size of the memory behind is known. 
-=======
 * Implement negative line numbers for eval (#1482).
->>>>>>> 185cdf9a
 
 Performance:
 
