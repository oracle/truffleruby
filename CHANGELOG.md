--- conflicted
+++ resolved
@@ -6,12 +6,9 @@
 
 * Useful `inspect` strings have been added for more foreign objects.
 * The C extension API now defines a preprocessor macro `TRUFFLERUBY`.
-<<<<<<< HEAD
 * Added the rbconfig/sizeof native extension for better MRI compatibility.
-=======
 * Support for `pg` 1.1. The extension now compiles successfully, but
   may still have issues with some datatypes.
->>>>>>> 493f3941
 
 Bug fixes:
 
