--- conflicted
+++ resolved
@@ -43,12 +43,9 @@
 * Fix `Process.detach` and cast `pid` argument to `Integer` (#2782, @andrykonchin).
 * `rb_to_id()` should create a static `ID`, used by RMagick (@eregon).
 * Resolve the current user home even when `$HOME` is not set (#2784, @eregon)
-<<<<<<< HEAD
 * Fix `IO#lineno=` and convert argument to `Integer` more strictly (#2786, @andrykonchin).
 * Fix argument implicit convertion in `IO#pos=` and `IO#seek` methods (#2787, @andrykonchin).
-=======
 * Warn about unknown directive passed to `Array#pack` in verbose mode (#2791, @andrykonchin).
->>>>>>> e31c4073
 
 Performance:
 
