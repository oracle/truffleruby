# 22.1.0

New features:


Bug fixes:

* Guard against unterminated ranges in file matching patterns (#2556, @aardvark179).
* Fixed `rb_proc_new` to return a proc that will pass all required arguments to C (#2556, @aardvark179).

Compatibility:

* Implement `ruby_native_thread_p` for compatibility (#2556, @aardvark179).
<<<<<<< HEAD
* Add `rb_argv0` for the `tk` gem. (#2556, @aardvark179).
=======
* Implement more correct conversion of array elements by `Array#pack`(#2503, #2504, @aardvark179).
* Implement `Pathname#{empty?, glob}` (#2559, @bjfish)
>>>>>>> 5eed117f

Performance:


Changes:


# 22.0.0

New features:

* Updated to Ruby 3.0.2 (#2453, @eregon).

Bug fixes:

* Fix `File.utime` to use nanoseconds (#2448, @bjfish).
* Capture the intercepted feature path during patching to reuse during patch require (#2441, @bjfish).
* Update `Module#constants` to filter invalid constant identifiers (#2452, @bjfish).
* Fixed `-0.0 <=> 0.0` and `-0.0 <=> 0` to return `0` like on CRuby (#1391, @eregon).
* Fixed `Range#step` to return correct class with begin-less range (@ccocchi, #2516).
* Fixed exception creation when an `Errno` is sub-classed (@bjfish, #2521).
* Fixed `String#[]=` to use the negotiated encoding (@bjfish, #2545).

Compatibility:

* Implement `rb_sprintf` in our format compiler to provide consistent formatting across C standard libraries (@eregon).
* Update `defined?` to return frozen strings (#2450, @bjfish).
* Use compensated summation for `{Array,Enumerable}#sum` when floating point values are included (@eregon).
* `Module#attr_*` methods now return an array of method names (#2498, @gogainda).
* Fixed `Socket#(local|remote)_address` to retrieve family and type from the file descriptor (#2444, @larskanis).
* Add `Thread.ignore_deadlock` accessor (#2453, @bjfish).
* Allow `Hash#transform_keys` to take a hash argument (@ccocchi, #2464).
* Add `Enumerable#grep{_v}` optimization for `Regexp` (#2453, @bjfish).
* Update `IO#write` to accept multiple arguments (#2501, @bjfish).
* Do not warn when uninitialized instance variable is accessed (#2502, @andrykonchin).
* Remove `TRUE`, `FALSE`, and `NIL` constants like CRuby 3.0 (#2505, @andrykonchin).
* `Symbol#to_proc` now returns a lambda like in Ruby 3 (#2508, @andrykonchin).
* `Kernel#lambda` now warns if called without a literal block (#2500, @andrykonchin).
* Implement Hash#except (#2463, @wildmaples).
* Remove special `$SAFE` global and related C API methods (#2453, @bjfish).
* Assigning to a numbered parameter raises `SyntaxError` (#2506, @andrykonchin).
* Implement `--backtrace-limit` option (#2453, @bjfish).
* Update `String` methods to return `String` instances when called on a subclass (#2453, @bjfish).
* Update `String#encode` to support the `:fallback` option (#1391, @aardvark179).
* `Module#alias_method` now returns the defined alias as a symbol(#2499, @gogainda).
* Implement `Symbol#name` (#2453, @bjfish).
* Update `Module#{public, protected, private, public_class_method, private_class_method}` and top-level `private` and `public` methods to accept single array argument with a list of method names (#2453, @bjfish).
* Constants deprecated by `Module#deprecate_constant` only warn if `Warning[:deprecated]` is `true` (@eregon).
* All Array methods now return Array instances and not subclasses (#2510, @Strech).
* Integer#zero? overrides Numeric#zero? for optimization (#2453, @bjfish).
* Default `Kernel#eval` source file and line to `(eval):1` like CRuby 3 (#2453, @aardvark179).
* Add `GC.auto_compact` accessors for compatibility (#2453, @bjfish).
* Update accessing a class variable from the top-level scope to be a `RuntimeError` (#2453, @bjfish).
* Update interpolated strings to not be frozen (#2453, @bjfish).
* Add `WERRORFLAG` to `RbConfig` (#2519, @bjfish).
* Update `MatchData` methods to return `String` instances when called on a subclass (#2453, @bjfish).
* Implement `Proc#{==,eql?}` (#2453, @bjfish).
* Implement all `StringScanner` methods (#2520, @eregon).
* Handle `Kernel#clone(freeze: true)` (#2512, @andrykonchin).
* Relax `Fiber#transfer` limitations (#2453, @bjfish).
* Implement `Fiber#blocking?` like CRuby 3 (#2453, @aardvark179).
* Sort by default for `Dir.{glob,[]}` and add `sort:` keyword argument (#2523, @Strech).
* Implement `rb_str_locktmp` and `rb_str_unlocktmp` (#2524, @bjfish).
* Update `Kernel#instance_variables` to return insertion order (@bjfish).
* Fixed `rb_path2class()` to not error for a module (#2511, @eregon).
* Update `Kernel#print` to print `$_` when no arguments are given (#2531, @bjfish).
* Add category kwarg to Kernel.warn and Warning.warn (#2533, @Strech).
* Implement `GC.{measure_total_time, total_time}` and update `GC.stat` to update provided hash (#2535, @bjfish).
* Implement `Array#slice` with `ArithmeticSequence` (#2526, @ccocchi).
* Update `Hash#each` to consistently yield a 2-element array (#2453, @bjfish).
* Remove `Hash#{__store__, index}` methods for compatibility (#2546, @bjfish).
* Implement more correct conversion of array elements by `Array#pack` (#2503, #2504, @aardvark179).
* Update `String#split` to raise a `RangeError` when `limit` is larger than `int` (@bjfish).

Performance:

* Regexp objects are now interned in a similar way to symbols (@aardvark179).
* Improve performance of regexps using POSIX bracket expressions (e.g., `[[:lower:]]`) matching against ASCII-only strings (#2447, @nirvdrum).
* `String#sub`, `sub!`, `gsub`, and `gsub!` have been refactored for better performance (@aardvark179).
* Don't allocate a `MatchData` object when `Regexp#match?` or `String#match?` is used (#2509, @nirvdrum).
* Add `ENV.except` (#2507, @Strech).
* Fully inline the `Integer#+` and `Integer#-` logic for interpreter speed (#2518, @smarr).
* Remove unnecessary work in negotiating the encoding to use in a Regexp match (#2522, @nirvdrum).
* Add new fast paths for encoding negotiation between strings with different encodings, but which match common default cases (#2522, @nirvdrum).
* Reduce footprint by removing unnecessary nodes for accessing the `FrameOnStackMarker` (#2530, @smarr).

Changes:

* TruffleRuby now requires Java 11+ and no longer supports Java 8 (@eregon).

# 21.3.0

New features:

* [TRegex](https://github.com/oracle/graal/tree/master/regex) is now used by default, which provides large speedups for matching regular expressions.
* Add `Polyglot.languages` to expose the list of available languages.
* Add `Polyglot::InnerContext` to eval code in any available language in an inner isolated context (#2169).
* Foreign objects now have a dynamically-generated class based on their interop traits like `ForeignArray` and are better integrated with Ruby objects (#2149).
* Foreign arrays now have all methods of Ruby `Enumerable` and many methods of `Array` (#2149).
* Foreign hashes now have all methods of Ruby `Enumerable` and many methods of `Hash` (#2149).
* Foreign iterables (`InteropLibrary#hasIterator`) now have all methods of Ruby `Enumerable` (#2149).
* Foreign objects now implement `#instance_variables` (readable non-invocable members) and `#methods` (invocable members + Ruby methods).

Bug fixes:

* Fix `Marshal.load` of multiple `Symbols` with an explicit encoding (#1624).
* Fix `rb_str_modify_expand` to preserve existing bytes (#2392).
* Fix `String#scrub` when replacement is frozen (#2398, @LillianZ).
* Fix `Dir.mkdir` error handling for `Pathname` paths (#2397).
* `BasicSocket#*_nonblock(exception: false)` now only return `:wait_readable/:wait_writable` for `EAGAIN`/`EWOULDBLOCK` like MRI (#2400).
* Fix issue with `strspn` used in the `date` C extension compiled as a macro on older glibc and then missing the `__strspn_c1` symbol on newer glibc (#2406).
* Fix constant lookup when loading the same file multiple times (#2408).
* Fix handling of `break`, `next` and `redo` in `define_method(name, &block)` methods (#2418).
* Fix handling of incompatible types in `Float#<=>` (#2432, @chrisseaton).
* Fix issue with escaping curly braces for `Dir.glob` (#2425).
* Fix `base64` decoding issue with missing output (#2435).
* Fix `StringIO#ungetbyte` to treat a byte as a byte, not a code point (#2436). 
* Fix `defined?(yield)` when used inside a block (#2446).
* Fix a couple issues related to native memory allocation and release.

Compatibility:

* Implement `Process::Status.wait` (#2378).
* Update `rb_str_modify` and `rb_str_modify_expand` to raise a `FrozenError` when given a frozen string (#2392).
* Implement `rb_fiber_*` functions (#2402).
* Implement `rb_str_vcatf`.
* Add support for tracing allocations from C functions (#2403, @chrisseaton).
* Implement `rb_str_catf`.
* Search the executable in the passed env `PATH` for subprocesses (#2419).
* Accept a string as the pattern argument to `StringScanner#scan` and `StringScanner#check` (#2423).

Performance:

* Moved most of `MonitorMixin` to primitives to deal with interrupts more efficiently (#2375).
* Improved the performance of `rb_enc_from_index` by adding cached lookups (#2379, @nirvdrum).
* Improved the performance of many `MatchData` operations (#2384, @nirvdrum).
* Significantly improved performance of TRegex calls by allowing Truffle splitting (#2389, @nirvdrum).
* Improved `String#gsub` performance by adding a fast path for the `string_byte_index` primitive (#2380, @nirvdrum).
* Improved `String#index` performance by adding a fast path for the `string_character_index` primitive (#2383, @LillianZ).
* Optimized conversion of strings to integers if the string contained a numeric value (#2401, @nirvdrum).
* Use Truffle's `ContextThreadLocal` to speedup access to thread-local data.
* Provide a new fast path for `rb_backref*` and `rb_lastline*`functions from C extensions.

Changes:

* `foreign_object.class` on foreign objects is no longer special and uses `Kernel#class` (it used to return the `java.lang.Class` object for a Java type or `getMetaObject()`, but that is too incompatible with Ruby code).
* `Java.import name` imports a Java class in the enclosing module instead of always as a top-level constant.
* `foreign_object.keys` no longer returns members, use `foreign_object.instance_variables` or `foreign_object.methods` instead.
* `foreign_object.respond_to?(:class)` is now always true (before it was only for Java classes), since the method is always defined.

Security:

* Updated to Ruby 2.7.4 to fix CVE-2021-31810, CVE-2021-32066 and CVE-2021-31799.

# 21.2.0

New features:

* New `TruffleRuby::ConcurrentMap` data structure for use in [`concurrent-ruby`](https://github.com/ruby-concurrency/concurrent-ruby) (#2339, @wildmaples).

Bug fixes:

* Fix of different values of self in different scopes.
* `Truffle::POSIX.select` was being redefined repeatedly (#2332).
* Fix the `--backtraces-raise` and `--backtraces-rescue` options in JVM mode (#2335).
* Fix `File.{atime, mtime, ctime}` to include nanoseconds (#2337).
* Fix `Array#[a, b] = "frozen string literal".freeze` (#2355).
* `rb_funcall()` now releases the C-extension lock (similar to MRI).

Compatibility:

* Updated to Ruby 2.7.3. The `resolv` stdlib was not updated (`resolv` in 2.7.3 has [bugs](https://bugs.ruby-lang.org/issues/17748)).
* Make interpolated strings frozen for compatibility with Ruby 2.7 (#2304, @kirs).
* `require 'socket'` now also requires `'io/wait'` like CRuby (#2326).
* Support precision when formatting strings (#2281, @kirs).
* Make rpartition compatible with Ruby 2.7 (#2320, @gogainda).
* Include the type name in exception messages from `rb_check_type` (#2307).
* Fix `Hash#rehash` to remove duplicate keys after modifications (#2266, @MattAlp)
* Only fail `rb_check_type` for typed data, not wrapped untyped structs (#2331).
* Decide the visibility in `Module#define_method` based on `self` and the default definee (#2334).
* Configure `mandir` value in `RbConfig::CONFIG` and `RbConfig::MAKEFILE_CONFIG` (#2315).
* TruffleRuby now supports the Truffle polyglot Hash interop API.
* Implement `Fiber#raise` (#2338).
* Update `File.basename` to return new `String` instances (#2343).
* Allow `Fiber#raise` after `Fiber#transfer` like Ruby 3.0 (#2342).
* Fix `ObjectSpace._id2ref` for Symbols and frozen String literals (#2358).
* Implemented `Enumerator::Lazy#filter_map` (#2356).
* Fix LLVM toolchain issue on macOS 11.3 (#2352, [oracle/graal#3383](https://github.com/oracle/graal/issues/3383)).
* Implement `IO#set_encoding_by_bom` (#2372, pawandubey).
* Implemented `Enumerator::Lazy#with_index` (#2356).
* Implement `rb_backref_set`.
* Fix `Float#<=>` when comparing `Infinity` to other `#infinite?` values.
* Implement `date` library as a C extension to improve compatibility (#2344).

Performance:

* Make `#dig` iterative to make it faster and compile better for calls with 3+ arguments (#2301, @chrisseaton, @jantnovi).
* Make `Struct#dig` faster in interpreter by avoiding exceptions (#2306, @kirs).
* Reduce the number of AST nodes created for methods and blocks (#2261).
* Fiber-local variables are much faster now by using less synchronization.
* Improved the performance of the exceptional case of `String#chr` (#2318, @chrisseaton).
* Improved the performance of `IO#read_nonblock` when no data is available to be read.
* `TruffleSafepoint` is now used instead of custom logic, which no longer invalidates JITed code for guest safepoints (e.g., `Thread#{backtrace,raise,kill}`, `ObjectSpace`, etc)
* Significantly improved performance of `Time#strftime` for common formats (#2361, @wildmaples, @chrisseaton).
* Faster solution for lazy integer length (#2365, @lemire, @chrisseaton).
* Speedup `rb_funcallv*()` by directly unwrapping the C arguments array instead of going through a Ruby `Array` (#2089).
* Improved the performance of several `Truffle::RegexOperations` methods (#2374, @wildmapes, @nirvdrum).

Changes:

* `rb_iterate()` (deprecated since 1.9) no longer magically passes the block to `rb_funcall()`, use `rb_block_call()` instead.

Security:

* Updated to Ruby 2.7.3 to fix CVE-2021-28965 and CVE-2021-28966.

# 21.1.0

New features:

* Access to local variables of the interactive Binding via language bindings is now supported: `context.getBindings("ruby").putMember("my_var", 42);` (#2030).
* `VALUE`s in C extensions now expose the Ruby object when viewed in the debugger, as long as they have not been converted to native values.
* Signal handlers can now be run without triggering multi-threading.
* Fibers no longer trigger Truffle multi-threading.

Bug fixes:

* `Range#to_a` wasn't working for `long` ranges (#2198, @tomstuart and @LillianZ).
* Show the interleaved host and guest stacktrace for host exceptions (#2226).
* Fix the label of the first location reported by `Thread#backtrace_locations` (#2229).
* Fix `Thread.handle_interrupt` to defer non-pure interrupts until the end of the `handle_interrupt` block (#2219).
* Clear and restore errinfo on entry and normal return from methods in C extensions (#2227).
* Fix extra whitespace in squiggly heredoc with escaped newline (#2238, @wildmaples and @norswap).
* Fix handling of signals with `--single-threaded` (#2265).
* Fix `Enumerator::Lazy#{chunk_while, slice_before, slice_after, slice_when}` to return instances of `Enumerator::Lazy` (#2273).
* Fix `Truffle::Interop.source_location` to return unavailable source sections for modules instead of null (#2257).
* Fix usage of `Thread.handle_interrupt` in `MonitorMixin#mon_synchronize`.
* Fixed `TruffleRuby.synchronized` to handle guest safepoints (#2277).
* Fix control flow bug when assigning constants using ||= (#1489).
* Fix `Kernel#raise` argument handling for hashes (#2298).
* Set errinfo when `rb_protect` captures a Ruby exception (#2245).
* Fixed handling of multiple optional arguments and keywords when passed a positional `Hash` (#2302).

Compatibility:

* Prepend the GraalVM LLVM Toolchain to `PATH` when installing gems (#1974, #1088, #1343, #1400, #1947, #1931, #1588).
* Installing the `nokogiri` gem now defaults to use the vendored `libxml2` and `libxslt`, similar to CRuby, which means the corresponding system packages are no longer needed (#62).
* Implemented `$LOAD_PATH.resolve_feature_path`.
* Add `Pathname#/` alias to `Pathname#+` (#2178).
* Fixed issue with large `Integer`s in `Math.log` (#2184).
* Updated `Regexp.last_match` to support `Symbol` and `String` parameter (#2179).
* Added support for numbered block parameters (`_1` etc).
* Fixed `String#upto` issue with non-ascii strings (#2183).
* Implemented partial support for pattern matching (#2186).
* Make `File.extname` return `'.'` if the path ends with one (#2192, @tomstuart).
* Include fractional seconds in `Time#inspect` output (#2194, @tomstuart).
* Add support for `Integer#[Range]` and `Integer#[start, length]` (#2182, @gogainda).
* Allow private calls with `self` as an explicit receiver (#2196, @wildmaples).
* Fixed `:perm` parameter for `File.write`.
* Implemented `Time#floor` and `#ceil` (#2201, @wildmaples).
* Allow `Range#include?` and `#member?` with `Time` (#2202, @wildmaples).
* Implemented `Comparable#clamp(Range)` (#2200, @wildmaples).
* Added a `Array#minmax` to override `Enumerable#minmax` (#2199, @wildmaples).
* Implemented `chomp` parameter for `IO.{readlines, foreach}` (#2205).
* Implemented the Debug Inspector C API.
* Added beginless range support for `Range#{new, bsearch, count, each, equal_value, first, inspect, max, min, size, cover?, include?, ===}`.
* Added beginless range support for `Array#{[], []=, slice, slice!, to_a, fill, values_at}` (#2155, @LillianZ).
* Added beginless range support for `String#{byteslice, slice, slice!}` and `Symbol#slice` (#2211, @LillianZ).
* Added beginless range support for `Kernel#{caller, caller_locations}` and `Thread#backtrace_locations` (#2211, @LillianZ).
* Make rand work with exclusive range with Float (#1506, @gogainda)
* Fixed `String#dump`'s formatting of escaped unicode characters (#2217, @meganniu).
* Switched to the io-console C extension from C ruby for better performance and compatibility in `irb`.
* Coerce the message to a `String` for `BasicSocket#send` (#2209, @HoneyryderChuck).
* Support buffer argument for `UDPSocket#recvfrom_nonblock` (#2209, @HoneyryderChuck).
* Fixed `Integer#digits` implementation to handle more bases (#2224, #2225).
* Support the `inherit` parameter for `Module#{private, protected, public}_method_defined?`.
* Implement `Thread.pending_interrupt?` and `Thread#pending_interrupt?` (#2219).
* Implement `rb_lastline_set` (#2170).
* Implemented `Module#const_source_location` (#2212, @tomstuart and @wildmaples).
* Do not call `File.exist?` in `Dir.glob` as `File.exist?` is often mocked (#2236, @gogainda).
* Coerce the inherit argument to a boolean in `Module#const_defined?` and `Module#const_get` (#2240).
* Refinements take place at `Object#method` and `Module#instance_method` (#2004, @ssnickolay).
* Add support for `rb_scan_args_kw` in C API (#2244, @LillianZ).
* Update random implementation layout to be more compatible (#2234).
* Set `RbConfig::CONFIG['LIBPATHFLAG'/'RPATHFLAG']` like MRI to let `$LIBPATH` changes in `extconf.rb` work.
* Access to path and mode via `rb_io_t` from C has been changed to improve compatibility for io-console.
* Implemented the `Time.at` `in:` parameter.
* Implemented `Kernel#raise` `cause` parameter.
* Improved compatibility of `Signal.trap` and `Kernel#trap` (#2287, @chrisseaton).
* Implemented `GC.stat(:total_allocated_objects)` as `0` (#2292, @chrisseaton).
* `ObjectSpace::WeakMap` now supports immediate and frozen values as both keys and values (#2267).
* Call `divmod` when coercion to `Float` fails for `#sleep` (#2289, @LillianZ).

Performance:

* Multi-Tier compilation is now enabled by default, which improves warmup significantly.
* Improve the performance of checks for recursion (#2189, @LillianZ).
* Improve random number generation performance by avoiding synchronization (#2190, @ivoanjo).
* We now create a single call target per block by default instead of two.
* Some uses of class variables are now much better optimized (#2259, @chrisseaton).
* Several methods that need the caller frame are now always inlined in their caller, which speeds up the interpreter and reduces footprint.
* Pasting code in IRB should be reasonably fast, by updating to `irb` 1.3.3 and `reline` 0.2.3 (#2233).

Changes:

* Standalone builds of TruffleRuby are now based on JDK11 (they used JDK8 previously). There should be no user-visible changes. Similarly, JDK11 is now used by default in development instead of JDK8.
* The deprecated `Truffle::System.synchronized` has been removed.
* `Java.synchronized` has been removed, it did not work on host objects.

# 21.0.0

Release notes:

* The new IRB is quite slow when copy/pasting code into it. This is due to an inefficient `io/console` implementation which will be addressed in the next release. A workaround is to use `irb --readline`, which disables some IRB features but is much faster for copy/pasting code.

New features:

* Updated to Ruby 2.7.2 (#2004).

Bug fixes:

* Fix error message when the method name is not a Symbol or String for `Kernel#respond_to?` (#2132, @ssnickolay)
* Fixed setting of special variables in enumerators and enumerables (#1484).
* Fixed return value of `Enumerable#count` and `Enumerable#uniq` with multiple yielded arguments (#2145, @LillianZ).
* Fixed `String#unpack` for `w*` format (#2143).
* Fixed issue with ``Kernel#` `` when invalid UTF-8 given (#2118).
* Fixed issue with `Method#to_proc` and special variable storage (#2156).
* Add missing `offset` parameter for `FFI::Pointer#put_array_of_*` (#1525).
* Fixed issue with different `Struct`s having the same hash values (#2214).

Compatibility:

* Implement `String#undump` (#2131, @kustosz)
* `Errno` constants with the same `errno` number are now the same class.
* Implement `Enumerable#tally` and `Enumerable#filter_map` (#2144 and #2152, @LillianZ).
* Implement `Range#minmax`.
* Pass more `Enumerator::Lazy#uniq` and `Enumerator::Lazy#chunk` specs (#2146, @LillianZ).
* Implement `Enumerator#produce` (#2160, @zverok)
* Implement `Complex#<=>` (#2004, @ssnickolay).
* Add warning for `proc` without block (#2004, @ssnickolay).
* Implemented `FrozenError#receiver`.
* `Proc#<<` and `Proc#>>` raises TypeError if passed not callable object (#2004, @ssnickolay).
* Support time and date related messages for `Time` (#2166).
* Updated `Dir.{glob,[]}` to raise `ArgumentError` for nul-separated strings.
* `Kernel#lambda` with no block in a method called with a block raises an exception (#2004, @ssnickolay).
* Implemented `BigDecimal` as C extension to improve compatibility.
* Comment lines can be placed between fluent dot now (#2004, @ssnickolay).
* Implemented `rb_make_exception`.
* `**kwargs` now accept non-Symbol keys like Ruby 2.7.
* Updated the Unicode Emoji version (#2173, @wildmaples).
* Added `Enumerator::Yielder#to_proc`.
* Implemented `Enumerator::Lazy#eager`.
* Updated `Method#inspect` to include paremeter information.
* Update `Module#name` to return the same frozen string.
* Implemented `inherit` argument for `Module#autoload?`.

Performance:

* Refactor and implement more performant `MatchData#length` (#2147, @LillianZ).
* Refactor and implement more performant `Array#sample` (#2148, @LillianZ).
* `String#inspect` is now more efficient.

Changes:

* All `InteropLibrary` messages are now exposed consistently as methods on `Truffle::Interop` (#2139). Some methods were renamed to match the scheme described in the documentation.

# 20.3.0

Bug fixes:

* Handle foreign null object as falsy value (#1902, @ssnickolay)
* Fixed return value of `Enumerable#first` with multiple yielded arguments (#2056, @LillianZ).
* Improve reliability of the post install hook by disabling RubyGems (#2075).
* Fixed top level exception handler to print exception cause (#2013).
* Fixed issue when extending FFI from File (#2094).
* Fixed issue with `Kernel#freeze` not freezing singleton class (#2093).
* Fixed `String#encode` with options issue (#2091, #2095, @LillianZ)
* Fixed issue with `spawn` when `:close` redirect is used (#2097).
* Fixed `coverage` issue when `*eval` is used (#2078).
* Use expanded load paths for feature matching (#1501).
* Fixed handling of post arguments for `super()` (#2111).
* Fixed `SystemStackError` sometimes replaced by an internal Java `NoClassDefFoundError` on JVM (#1743).
* Fixed constant/identifier detection in lexer for non-ASCII encodings (#2079, #2102, @ivoanjo).
* Fixed parsing of `--jvm` as an application argument (#2108).
* Fix `rb_rescue2` to ignore the end marker `(VALUE)0` (#2127, #2130).
* Fix status and output when SystemExit is subclassed and raised (#2128)
* Fix `String#{chomp, chomp!}` issue with invalid encoded strings (#2133).

Compatibility:

* Run `at_exit` handlers even if parsing the main script fails (#2047).
* Load required libraries (`-r`) before parsing the main script (#2047).
* `String#split` supports block (#2052, @ssnickolay)
* Implemented `String#{grapheme_clusters, each_grapheme_cluster}`.
* Fix the caller location for `#method_added` (#2059).
* Fix issue with `Float#round` when `self` is `-0.0`.
* Fix `String#unpack` issue with `m0` format (#2065).
* Fix issue with `File.absolute_path` returning a path to current directory (#2062).
* Update `Range#cover?` to handle `Range` parameter.
* Fix `String#{casecmp, casecmp?}` parameter conversion.
* Fix `Regexp` issue which raised syntax error instead of `RegexpError` (#2066).
* Handle `Object#autoload` when autoload itself (#1616, @ssnickolay)
* Skip upgraded default gems while loading RubyGems (#2075).
* Verify that gem paths are correct before loading RubyGems (#2075).
* Implement `rb_ivar_count`.
* Implemented `rb_yield_values2`.
* Implemented `Digest::Base#{update, <<}` (#2100).
* Pass the final `super` specs (#2104, @chrisseaton).
* Fix arity for arguments with optional kwargs (#1669, @ssnickolay)
* Fix arity for `Proc` (#2098, @ssnickolay)
* Check bounds for `FFI::Pointer` accesses when the size of the memory behind is known.
* Implement negative line numbers for eval (#1482).
* Support refinements for `#to_s` called by string interpolation (#2110, @ssnickolay)
* Module#using raises error in method scope (#2112, @ssnickolay)
* `File#path` now returns a new mutable String on every call like MRI (#2115).
* Avoid infinite recursion when redefining `Warning#warn` and calling `Kernel#warn` (#2109).
* Convert objects with `#to_path` in `$LOAD_PATH` (#2119).
* Handle the functions being native for `rb_thread_call_without_gvl()` (#2090).
* Support refinements for Kernel#respond_to? (#2120, @ssnickolay)
* JCodings has been updated from 1.0.45 to 1.0.55.
* Joni has been updated from 2.1.30 to 2.1.40.

Performance:

* Calls with a literal block are no longer always split but instead the decision is made by the Truffle splitting heuristic.
* `Symbol#to_proc` is now AST-inlined in order to not rely on splitting and to avoid needing the caller frame to find refinements which apply.
* `Symbol#to_proc` is now globally cached per Symbol and refinements, to avoid creating many redundant `CallTargets`.
* Setting and access to the special variables `$~` and `$_` has been refactored to require less splitting.

Changes:

* Migrated from JLine 2 to JLine 3 for the `readline` standard library.

# 20.2.0

New features:

* Updated to Ruby 2.6.6.
* Use `InteropLibrary#toDisplayString()` to better display objects from other languages.
* Implement writing to the top scope for global variables (#2024).
* `foreign_object.to_s` now uses `InteropLibrary#toDisplayString()` (and still `asString()` if `isString()`).
* `foreign_object.inspect` has been improved to be more useful (include the language and meta object).
* `foreign_object.class` now calls `getMetaObject()` (except for Java classes, same as before).
* Add basic support for Linux ARM64.
* `foreign_object.name = value` will now call `Interoplibrary#writeMember("name", value)` instead of `invokeMember("name=", value)`.
* Always show the Ruby core library files in backtraces (#1414).
* The Java stacktrace is now shown when sending SIGQUIT to the process, also on TruffleRuby Native, see [Debugging](doc/user/debugging.md) for details (#2041).
* Calls to foreign objects with a block argument will now pass the block as the last argument.
* `foreign.name` will now use `invokeMember` if invocable and if not use `readMember`, see `doc/contrib/interop_implicit_api.md` for details.
* `foreign.to_f` and `foreign.to_i` will now attempt to convert to Ruby `Float` and `Integer` (#2038).
* `foreign.equal?(other)` now uses `InteropLibrary#isIdentical(other)` and `foreign.object_id/__id__` now uses `InteropLibrary#identityHashCode()`.

Bug fixes:

* Fix `#class_exec`, `#module_exec`, `#instance_eval`, and `instance_exec` to use activated refinements (#1988, @ssnickolay).
* Fixed missing method error for FFI calls with `blocking: true` when interrupted.
* Use upgraded default gems when installed (#1956).
* Fixed `NameError` when requiring an autoload path that does not define the autoload constant (#1905).
* Thread local IO buffers are now allocated using a stack to ensure safe operating if a signal handler uses one during an IO operation.
* Fixed `TracePoint` thread-safety by storing the state on the Ruby `Thread` (like MRI) instead of inside the `TracePoint` instance.
* Make `require 'rubygems/package'` succeed and define `Gem::Deprecate` correctly (#2014).
* Fix `MBCLEN_CHARFOUND_P` error.
* Fix `rb_enc_str_new` when `NULL` encoding is given with a constant string.
* Fixed `rb_enc_precise_mbclen` to handle more inputs.
* The output for `--engine.TraceCompilation` is now significantly easier to read, by having shorter method names and source names (oracle/graal#2052).
* Fix indentation for squiggly heredoc with single quotes (#1564).
* Only print members which are readable for foreign `#inspect` (#2027).
* Fixed the return value of the first call to `Kernel#srand` in a Thread (#2028).
* Fix missing flushing when printing an exception at top-level with a custom backtrace, which caused no output being shown (#1750, #1895).
* Use the mode of the given `IO` for `IO#reopen(IO)` which is important for the 3 standard IOs (#2034).
* Fix potential deadlock when running finalizers (#2041).
* Let `require 'rubygems/specification'` work before `require 'rubygems'`.

Compatibility:

* Implement `UnboundMethod#bind_call`.
* Implemented `ObjectSpace::WeakMap` (#1385, #1958).
* Implemented `strtod` and `ruby_strtod` (#2007).
* Fix detection of `#find_type` in FFI to ignore `MakeMakefile#find_type` from `mkmf` (#1896, #2010).
* Implemented `rb_uv_to_utf8` (#1998, @skateman).
* Implemented `rb_str_cat_cstr`.
* Implemented `rb_fstring`.
* Support `#refine` for Module (#2021, @ssnickolay).
* Implemented `rb_ident_hash_new`.
* Improved the compatibility of `Symbol.all_symbols` (#2022, @chrisseaton).
* Implemented `rb_enc_str_buf_cat`.
* Implemented `rb_int_positive_pow`.
* Implemented `rb_usascii_str_new_lit`.
* Define `#getch` and `#getpass` on `StringIO` when `io/console` is required.
* Implemented `rb_uv_to_utf8` (#1998).
* Single character IDs now behave more like those in MRI to improve C extension compatibility, so `rb_funcall(a, '+', b)` will now do the same thing as in MRI.
* Removed extra public methods on `String`.
* Implemented `rb_array_sort` and `rb_array_sort_bang`.
* Do not create a finalizers `Thread` if there are other public languages, which is helpful for polyglot cases (#2035).
* Implemented `rb_enc_isalnum` and `rb_enc_isspace`.
* `RUBY_REVISION` is now the full commit hash used to build TruffleRuby, similar to MRI 2.7+.
* Implemented `rb_enc_mbc_to_codepoint`.
* Changed the lookup methods to achieve Refinements specification (#2033, @ssnickolay)
* Implemented `Digest::Instance#new` (#2040).
* Implemented `ONIGENC_MBC_CASE_FOLD`.
* Fixed `Thread#raise` to call the exception class' constructor with no arguments when given no message (#2045).
* Fixed `refine + super` compatibility (#2039, #2048, @ssnickolay)
* Make the top-level exception handler more compatible with MRI (#2047).
* Implemented `rb_enc_codelen`.
* Implemented `Ripper` by using the C extension (#1585).

Changes:

* RubyGems gem commands updated to use the `--no-document` option by default.

Performance:

* Enable lazy translation from the parser AST to the Truffle AST for user code by default. This should improve application startup time (#1992).
* `instance variable ... not initialized` and similar warnings are now optimized to have no peak performance impact if they are not printed (depends on `$VERBOSE`).
* Implement integer modular exponentiation using `BigInteger#mod_pow` (#1999, @skateman)
* Fixed a performance issue when computing many substrings of a given non-leaf `String` with non-US-ASCII characters.
* Speedup native handle to Ruby object lookup for C extensions.

# 20.1.0

New features:

* Nightly builds of TruffleRuby are now available, see the README for details (#1483).
* `||=` will not compile the right-hand-side if it's only executed once, to match the idiomatic lazy-initialisation use-case ([blog post](https://engineering.shopify.com/blogs/engineering/optimizing-ruby-lazy-initialization-in-truffleruby-with-deoptimization), #1887, @kipply).
* Added `--metrics-profile-require` option to profile searching, parsing, translating and loading files.
* Added support for captured variables for the Truffle instruments (e.g. Chrome debugger).

Bug fixes:

* Fixed `Exception#dup` to copy the `Exception#backtrace` string array.
* Fixed `rb_warn` and `rb_warning` when used as statements (#1886, @chrisseaton).
* Fixed `NameError.new` and `NoMethodError.new` `:receiver` argument.
* Correctly handle large numbers of arguments to `rb_funcall` (#1882).
* Added arity check to `Module#{include, prepend}`.
* Fix `OpenSSL::Digest.{digest,hexdigest,base64digest}` to handle `algorithm, data` arguments (#1889, @bdewater).
* Fixed `SystemCallError.new` parameter conversion.
* Fixed `File#{chmod, umask}` argument conversion check.
* Added warning in `Hash.[]` for non-array elements.
* Fixed `File.lchmod` to raise `NotImplementedError` when not available.
* `RSTRING_PTR()` now always returns a native pointer, resolving two bugs `memcpy`ing to (#1822) and from (#1772) Ruby Strings.
* Fixed issue with duping during splat (#1883).
* Fixed `Dir#children` implementation.
* Fixed `SignalException.new` error when bad parameter given.
* Added deprecation warning to `Kernel#=~`.
* Fixed `puts` for a foreign objects, e.g. `puts Polyglot.eval('js', '[]')` (#1881).
* Fixed `Exception#full_message` implementation.
* Updated `Kernel.Complex()` to handle the `exception: false` parameter.
* Fixed `Kernel#dup` to return self for `Complex` and `Rational` objects.
* Updated `Kernel.Float()` to handle the `exception: false` parameter.
* Fixed `String#unpack` `M` format (#1901).
* Fixed error when `SystemCallError` message contained non-ASCII characters.
* Fixed `rb_rescue` to allow null rescue methods. (#1909, @kipply).
* Fixed incorrect comparisons between bignums and doubles.
* Prevented some internal uses of `Kernel#caller_locations` to be overridden by user code (#1934).
* Fixed an issue caused by recursing inlining within `Regexp#quote` (#1927).
* Updated `Kernel.Float()` to return given string in error message (#1945).
* Parameters and arity of methods derived from `method_missing` should now match MRI (#1921).
* Fixed compile error in `RB_FLOAT_TYPE_P` macro (#1928).
* Fixed `Symbol#match` to call the block with the `MatchData` (#1933).
* Fixed `Digest::SHA2.hexdigest` error with long messages (#1922).
* Fixed `Date.parse` to dup the coerced string to not modify original (#1946).
* Update `Comparable` error messages for special constant values (#1941).
* Fixed `File.ftype` parameter conversion (#1961).
* Fixed `Digest::Instance#file` to not modify string literals (#1964).
* Make sure that string interpolation returns a `String`, and not a subclass (#1950).
* `alias_method` and `instance_methods` should now work correctly inside a refinement (#1942).
* Fixed `Regexp.union` parameter conversion (#1963).
* `IO#read(n)` no longer buffers more than needed, which could cause hanging if detecting readability via a native call such as `select(2)` (#1951).
* Fixed `Random::DEFAULT.seed` to be different on boot (#1965, @kipply)
* `rb_encoding->name` can now be read even if the `rb_encoding` is stored in native memory.
* Detect and cut off recursion when inspecting a foreign object, substituting an ellipsis instead.
* Fixed feature lookup order to check every `$LOAD_PATH` path entry for `.rb`, then every entry for native extension when `require` is called with no extension.
* Define the `_DARWIN_C_SOURCE` macro in extension makefiles (#1592).
* Change handling of var args in `rb_rescue2` to handle usage in C extensions (#1823).
* Fixed incorrect `Encoding::CompatibilityError` raised for some interpolated Regexps (#1967).
* Actually unset environment variables with a `nil` value for `Process.spawn` instead of setting them to an empty String.
* Core library methods part of the Native Image heap are no longer added in the compilation queue on the first call, but after they reach the thresholds like other methods.
* Fix `RbConfig::CONFIG['LIBRUBY_SO']` file extension.
* Fix `char`, `short`, `unsigned char`,  `unsigned int`, and `unsigned short` types in `Fiddle` (#1971).
* Fix `IO#select` to reallocate its buffer if it is interrupted by a signal.
* Fix issue where interpolated string matched `#` within string as being a variable (#1495).
* Fix `File.join` to raise error on strings with null bytes.
* Fix initialization of Ruby Thread for foreign thread created in Java.
* Fix registration of default specs in RubyGems (#1987).

Compatibility:

* The C API type `VALUE` is now defined as `unsigned long` as on MRI. This enables `switch (VALUE)` and other expressions which rely on `VALUE` being an integer type (#1409, #1541, #1675, #1917, #1954).
* Implemented `Float#{floor, ceil}` with `ndigits` argument.
* Implemented `Thread#fetch`.
* Implemented `Float#truncate` with `ndigits` argument.
* Made `String#{byteslice, slice, slice!}` and `Symbol#slice` compatible with endless ranges.
* Implemented "instance variable not initialized" warning.
* Make `Kernel#{caller, caller_locations}` and `Thread#backtrace_locations` compatible with endless ranges.
* Implemented `Dir#each_child`.
* Implemented `Kernel.{chomp, chop}` and `Kernel#{chomp, chop}`.
* Implemented `-p` and `-a`, and `-l` CLI options.
* Convert the argument to `File.realpath` with `#to_path` (#1894).
* `StringIO#binmode` now sets the external encoding to BINARY like MRI (#1898).
* `StringIO#inspect` should not include the contents of the `StringIO` (#1898).
* Implemented `rb_fd_*` functions (#1623).
* Fixed uninitialized variable warnings in core and lib (#1897).
* Make `Thread#backtrace` support omit, length and range arguments.
* Implemented `Range#%`.
* Fixed the type of the `flags` field of `rb_data_type_t` (#1911).
* Implemented `rb_obj_is_proc` (#1908, @kipply, @XrXr).
* Implemented C API macro `RARRAY_ASET()`.
* Implemented `num2short` (#1910, @kipply).
* `RSTRING_END()` now always returns a native pointer.
* Removed `register` specifier for `rb_mem_clear()` (#1924).
* Implemented `Thread::Backtrace::Locations#base_label` (#1920).
* Implemented `rb_mProcess` (#1936).
* Implemented `rb_gc_latest_gc_info` (#1937).
* Implemented `RBASIC_CLASS` (#1935).
* Yield 2 arguments for `Hash#map` if the arity of the block is > 1 (#1944).
* Add all `Errno` constants to match MRI, needed by recent RubyGems.
* Silence `ruby_dep` warnings since that gem is unmaintained.
* Clarify error message for not implemented `Process.daemon` (#1962).
* Allow multiple assignments in conditionals (#1513).
* Update `NoMethodError#message` to match MRI (#1957).
* Make `StringIO` work with `--enable-frozen-string-literal` (#1969).
* Support `NULL` for the status of `rb_protect()`.
* Ensure `BigDecimal#inspect` does not call `BigDecimal#to_s` to avoid behaviour change on `to_s` override (#1960).
* Define all C-API `rb_{c,m,e}*` constants as C global variables (#1541).
* Raise `ArgumentError` for `Socket.unpack_sockaddr_un` if the socket family is incorrect.
* Implemented `RTYPEDDATA_*()` macros and `rb_str_tmp_new()` (#1975).
* Implemented `rb_set_end_proc` (#1959).
* Implemented `rb_to_symbol`.
* Implemented `rb_class_instance_methods`, `rb_class_public_instance_methods`, `rb_class_protected_instance_methods`, and `rb_class_private_instance_methods`.
* Implemented `rb_tracepoint_new`, `rb_tracepoint_disable`, `rb_tracepoint_enable`, and `rb_tracepoint_enabled_p` (#1450).
* Implemented `RbConfig::CONFIG['AR']` and `RbConfig::CONFIG['STRIP']` (#1973).
* Not yet implemented C API functions are now correctly detected as missing via `mkmf`'s `have_func` (#1980).
* Accept `RUBY_INTERNAL_EVENT_{NEWOBJ,FREEOBJ}` events but warn they are not triggered (#1978, #1983).
* `IO.copy_stream(in, STDOUT)` now writes to `STDOUT` without buffering like MRI.
* Implemented `RbConfig['vendordir']`.
* Implemented `Enumerator::ArithmeticSequence`.
* Support `(struct RBasic *)->flags` and `->klass` from `ruby.h` (#1891, #1884, #1978).

Changes:

* `TRUFFLERUBY_RESILIENT_GEM_HOME` has been removed. Unset `GEM_HOME` and `GEM_PATH` instead if you need to.
* The deprecated `Truffle::System.full_memory_barrier`, `Truffle::Primitive.logical_processors`, and  `Truffle::AtomicReference` have been removed.
* The implicit interface for allowing Ruby objects to behave as polyglot arrays with `#size`, `#[]` methods has been removed and replaced with an explicit interface where each method starts with `polyglot_*`.
* Hash keys are no longer reported as polyglot members.
* All remaining implicit polyglot behaviour for `#[]` method was replaced with `polyglot_*` methods.
* Rename dynamic API to match InteropLibrary. All the methods keep the name as it is in InteropLibrary with the following changes: use snake_case, add `polyglot_` prefix, drop `get` and `is` prefix, append `?` on all predicates.
* Split `Truffle::Interop.write` into `.write_array_element` and `.write_member` methods.
* Rename `Truffle::Interop.size` to `.array_size`.
* Rename `Truffle::Interop.is_boolean?` to `.boolean?`.
* Split `Truffle::Interop.read` into `.read_member` and `.read_array_element`.
* Drop `is_` prefix in `Truffle::Interop.is_array_element_*` predicates.
* `Truffle::Interop.hash_keys_as_members` has been added to treat a Ruby Hash as a polyglot object with the Hash keys as members.

Performance:

* Optimized `RSTRING_PTR()` accesses by going to native directly, optimized various core methods, use Mode=latency and tune GC heap size for Bundler. This speeds up `bundle install` from 84s to 19s for a small Gemfile with 6 gems (#1398).
* Fixed memory footprint issue due to large compilation on Native Image, notably during `bundle install` (#1893).
* `ArrayBuilderNode` now uses a new Truffle library for manipulating array stores.
* Ruby objects passed to C extensions are now converted less often to native handles.
* Calling blocking system calls and running C code with unblocking actions has been refactored to remove some optimisation boundaries.
* `return` expressions are now rewritten as implicit return expressions where control flow allows this to be safely done as a tail optimisation. This can improve interpreter performance by up to 50% in some benchmarks, and can be applied to approximately 80% of return nodes seen in Rails and its dependencies (#1977).
* The old array strategy code has been removed and all remaining nodes converted to the new `ArrayStoreLibrary`.
* Updated `nil` to be a global immutable singleton (#1835).

# 20.0.0

New features:

* Enable and document `--coverage` option (#1840, @chrisseaton).
* Update the internal LLVM toolchain to LLVM 9 and reduce its download size.
* Updated to Ruby 2.6.5 (#1749).
* Automatically set `PKG_CONFIG_PATH` as needed for compiling OpenSSL on macOS (#1830).

Bug fixes:

* Fix `Tempfile#{size,length}` when the IO is not flushed (#1765, @rafaelfranca).
* Dump and load instance variables in subclasses of `Exception` (#1766, @rafaelfranca).
* Fix `Date._iso8601` and `Date._rfc3339` when the string is an invalid date (#1773, @rafaelfranca).
* Fail earlier for bad handle unwrapping (#1777, @chrisseaton).
* Match out of range `ArgumentError` message with MRI (#1774, @rafaelfranca).
* Raise `Encoding::CompatibilityError` with incompatible encodings on `Regexp` (#1775, @rafaelfranca).
* Fixed interactions between attributes and instance variables in `Struct` (#1776, @chrisseaton).
* Coercion fixes for `TCPServer.new` (#1780, @XrXr).
* Fix `Float#<=>` not calling `coerce` when `other` argument responds to it (#1783, @XrXr).
* Do not warn / crash when requiring a file that sets and trigger autoload on itself (#1779, @XrXr).
* Strip trailing whitespaces when creating a `BigDecimal` with a `String` (#1796, @XrXr).
* Default `close_others` in `Process.exec` to `false` like Ruby 2.6 (#1798, @XrXr).
* Don't clone methods when setting method to the same visibility (#1794, @XrXr).
* `BigDecimal()` deal with large rationals precisely (#1797, @XrXr).
* Make it possible to call `instance_exec` with `rb_block_call` (#1802, @XrXr).
* Check for duplicate members in `Struct.new` (#1803, @XrXr).
* `Process::Status#to_i` return raw `waitpid(2)` status (#1800, @XrXr).
* `Process#exec`: set close-on-exec to false for fd redirection (#1805, @XrXr, @rafaelfranca).
* Building C extensions should now work with frozen string literals (#1786).
* Keep the Truffle working directory in sync with the native working directory.
* Rename `to_native` to `polyglot_to_native` to match `polyglot_pointer?` and `polyglot_address` methods.
* Fixed missing partial evaluation boundary in `Array#{sort,sort!}` (#1727).
* Fixed the class of `self` and the wrapping `Module` for `Kernel#load(path, wrap=true)` (#1739).
* Fixed missing polyglot type declaration for `RSTRING_PTR` to help with native/managed interop.
* Fixed `Module#to_s` and `Module#inspect` to not return an extra `#<Class:` for singleton classes.
* Arrays backed by native storage now allocate the correct amount of memory (#1828).
* Fixed issue in `ConditionVariable#wait` that could lose a `ConditionVariable#signal`.
* Do not expose TruffleRuby-specific method `Array#swap` (#1816).
* Fixed `#inspect` on broken UTF-8 sequences (#1842, @chrisseaton).
* `Truffle::Interop.keys` should report methods of `String` and `Symbol` (#1817).
* `Kernel#sprintf` encoding validity has been fixed (#1852, @XrXr).
* Fixed `ArrayIndexOutOfBoundsException` in `File.fnmatch` (#1845).
* Make `String#concat` work with no or multiple arguments (#1519).
* Make `Array#concat` work with no or multiple arguments (#1519).
* Coerce `BigDecimal(arg)` using `to_str` (#1826).
* Fixed `NameError#dup`, `NoMethodError#dup`, and `SystemCallError#dup` to copy internal fields.
* Make `Enumerable#chunk` work without a block (#1518).
* Fixed issue with `SystemCallError.new` setting a backtrace too early.
* Fixed `BigDecimal#to_s` formatting issue (#1711).
* Run `END` keyword block only once at exit.
* Implement `Numeric#clone` to return `self`.
* Fixed `Symbol#to_proc` to create a `Proc` with `nil` `source_location` (#1663).
* Make `GC.start` work with keyword arguments.
* Fixed `Kernel#clone` for `nil`, `true`, `false`, `Integer`, and `Symbol`.
* Make top-level methods available in `Context#getBindings()` (#1838).
* Made `Kernel#caller_locations` accept a range argument, and return `nil` when appropriate.
* Made `rb_respond_to` work with primitives (#1869, @chrisseaton).
* Fixed issue with missing backtrace for `rescue $ERROR_INFO` (#1660).
* Fixed `Struct#hash` for `keyword_init: true` `Struct`.
* Fixed `String#{upcase!,downcase!,swapcase!}(:ascii)` for non-ASCII-compatible encodings like UTF-16.
* Fixed `String#capitalize!` for strings that weren't full ASCII.
* Fixed enumeration issue in `ENV.{select, filter}`.
* Fixed `Complex` and `Rational` should be frozen after initializing.
* Fixed `printf` should raise error when not enough arguments for positional argument.
* Removed "shadowing outer local variable" warning.
* Fixed parameter conversion to `String` in ENV methods.
* Fixed deprecation warning when `ENV.index` is called.
* Fixed issue with `ENV.each_key`.
* Fixed `ENV.replace` implementation.
* Fixed `ENV.udpate` implementation.
* Fixed argument handling in `Kernel.printf`.
* Fixed character length after conversion to binary from a non-US-ASCII String.
* Fixed issue with installing latest bundler (#1880).
* Fixed type conversion for `Numeric#step` `step` parameter.
* Fixed `Kernel#Integer` conversion.
* Fixed `IO.try_convert` parameter conversion.
* Fixed linking of always-inline C API functions with `-std=gnu90` (#1837, #1879).
* Avoid race conditions during `gem install` by using a single download thread.
* Do not use gems precompiled for MRI on TruffleRuby (#1837).
* Fixed printing foreign arrays that were also pointers (#1679).
* Fixed `nil#=~` to not warn.
* Fixed `Enumerable#collect` to give user block arity in the block passed to `Enumerable#each`.

Compatibility:

* Implemented `String#start_with?(Regexp)` (#1771, @zhublik).
* Various improvements to `SignalException` and signal handling (#1790, @XrXr).
* Implemented `rb_utf8_str_new`, `rb_utf8_str_new_cstr`, `rb_utf8_str_new_static` (#1788, @chrisseaton).
* Implemented the `unit` argument of `Time.at` (#1791, @XrXr).
* Implemented `keyword_init: true` for `Struct.new` (#1789, @XrXr).
* Implemented `MatchData#dup` (#1792, @XrXr).
* Implemented a native storage strategy for `Array` to allow better C extension compatibility.
* Implemented `rb_check_symbol_cstr` (#1814).
* Implemented `rb_hash_start` (#1841, @XrXr).
* JCodings has been updated from 1.0.42 to 1.0.45.
* Joni has been updated from 2.1.25 to 2.1.30.
* Implemented `Method#<<` and `Method#>>` (#1821).
* The `.bundle` file extension is now used for C extensions on macOS (#1819, #1837).
* Implemented `Comparable#clamp` (#1517).
* Implemented `rb_gc_register_mark_object` and `rb_enc_str_asciionly_p` (#1856, @chrisseaton).
* Implemented `rb_io_set_nonblock` (#1741).
* Include the major kernel version in `RUBY_PLATFORM` on macOS like MRI (#1860, @eightbitraptor).
* Implemented `Enumerator::Chain`, `Enumerator#+`, and `Enumerable#chain` (#1859, #1858).
* Implemented `Thread#backtrace_locations` and `Exception#backtrace_locations` (#1556).
* Implemented `rb_module_new`, `rb_define_class_id`, `rb_define_module_id`, (#1876, @XrXr, @chrisseaton).
* Implemented `-n` CLI option (#1532).
* Cache the `Symbol` of method names in call nodes only when needed (#1872).
* Implemented `rb_get_alloc_func` and related functions (#1874, @XrXr).
* Implemented `rb_module_new`, `rb_define_class_id`, `rb_define_module_id`, (#1876, @chrisseaton).
* Implemented `ENV.slice`.
* Support for the Darkfish theme for RDoc generation has been added back.
* Implemented `Kernel#system` `exception: true` option.
* Implemented `Random.bytes`.
* Implemented `Random.random_number`.
* Added the ability to parse endless ranges.
* Made `Range#{to_a, step, each, bsearch, step, last, max, min, to_s, ==}` compatible with endless ranges.
* Made `Array#{[], []=, values_at, fill, slice!}` compatible with endless ranges.
* Defined `Array#{min, max}` methods.

Performance:

* Use a smaller limit for identity-based inline caches to improve warmup by avoiding too many deoptimizations.
* `long[]` array storage now correctly declare that they accept `int` values, reducing deoptimisations and promotions to `Object[]` storage.
* Enable inline caching of `Symbol` conversion for `rb_iv_get` and `rb_iv_set`.
* `rb_type` information is now cached on classes as a hidden variable to improve performance.
* Change to using thread local buffers for socket calls to reduce allocations.
* Refactor `IO.select` to reduce copying and optimisation boundaries.
* Refactor various `String` and `Rope` nodes to avoid Truffle performance warnings.
* Reading caller frames should now work in more cases without deoptimisation.

# 19.3.0

New features:

* Compilation of C extensions is now done with an internal LLVM toolchain producing both native code and bitcode. This means more C extensions should compile out of the box and this should resolve most linker-related issues.
* It is no longer necessary to install LLVM for installing C extensions on TruffleRuby.
* It is no longer necessary to install libc++ and libc++abi for installing C++ extensions on TruffleRuby.
* On macOS, it is no longer necessary to install the system headers package (#1417).
* License updated to EPL 2.0/GPL 2.0/LGPL 2.1 like recent JRuby.

Bug fixes:

* `rb_undef_method` now works for private methods (#1731, @cky).
* Fixed several issues when requiring C extensions concurrently (#1565).
* `self.method ||= value` with a private method now works correctly (#1673).
* Fixed `RegexpError: invalid multibyte escape` for binary regexps with a non-binary String (#1433).
* Arrays now report their methods to other languages for interopability (#1768).
* Installing `sassc` now works due to using the LLVM toolchain (#1753).
* Renamed `Truffle::Interop.respond_to?` to avoid conflict with Ruby's `respond_to?` (#1491).
* Warn only if `$VERBOSE` is `true` when a magic comment is ignored (#1757, @nirvdrum).
* Make C extensions use the same libssl as the one used for the openssl C extension (#1770).

Compatibility:

* `GC.stat` can now take an optional argument (#1716, @kirs).
* `Kernel#load` with `wrap` has been implemented (#1739).
* Implemented `Kernel#spawn` with `:chdir` (#1492).
* Implemented `rb_str_drop_bytes`, notably used by OpenSSL (#1740, @cky).
* Include executables of default gems, needed for `rails new` in Rails 6.
* Use compilation flags similar to MRI for C extension compilation.
* Warn for `gem update --system` as it is not fully supported yet and is often not needed.
* Pass `-undefined dynamic_lookup` to the linker on macOS like MRI.

Performance:

* Core methods are no longer always cloned, which reduces memory footprint and should improve warmup.
* Inline cache calls to `rb_intern()` with a constant name in C extensions.
* Improve allocation speed of native handles for C extensions.
* Improve the performance of `NIL_P` and `INT2FIX` in C extensions.
* Various fixes to improve Rack performance.
* Optimize `String#gsub(String)` by not creating a `Regexp` and using `String#index` instead.
* Fixed "FrameWithoutBoxing should not be materialized" compilation issue in `TryNode`.

# 19.2.0, August 2019

New features:

* `Fiddle` has been implemented.

Bug fixes:

* Set `RbConfig::CONFIG['ruby_version']` to the same value as the TruffleRuby version. This fixes reusing C extensions between different versions of TruffleRuby with Bundler (#1715).
* Fixed `Symbol#match` returning `MatchData` (#1706, @zhublik).
* Allow `Time#strftime` to be called with binary format strings.
* Do not modify the argument passed to `IO#write` when the encoding does not match (#1714).
* Use the class where the method was defined to check if an `UnboundMethod` can be used for `#define_method` (#1710).
* Fixed setting `$~` for `Enumerable` and `Enumerator::Lazy`'s `#grep` and `#grep_v`.
* Improved errors when interacting with single-threaded languages (#1709).

Compatibility:

* Added `Kernel#then` (#1703, @zhublik).
* `FFI::Struct#[]=` is now supported for inline character arrays.
* `blocking: true` is now supported for `FFI::Library#attach_function`.
* Implemented `Proc#>>` and `#<<` (#1688).
* `Thread.report_on_exception` is now `true` by default like MRI 2.5+.
* `BigDecimal` compatibility has been generally improved in several ways.

Changes:

* An interop read message sent to a `Proc` will no longer call the `Proc`.

Performance:

* Several `String` methods have been made faster by the usage of vector instructions
  when searching for a single-byte character in a String.
* Methods needing the caller frame are now better optimized.

# 19.1.0, June 2019

*Ruby is an experimental language in the GraalVM 19.1.0 release*

Bug fixes:

* Sharing for thread-safety of objects is now triggered later as intended, e.g., when a second `Thread` is started.
* Fixed `Array#to_h` so it doesn't set a default value (#1698).
* Removed extra `public` methods on `IO` (#1702).
* Fixed `Process.kill(signal, Process.pid)` when the signal is trapped as `:IGNORE` (#1702).
* Fixed `Addrinfo.new(String)` to reliably find the address family (#1702).
* Fixed argument checks in `BasicSocket#setsockopt` (#1460).
* Fixed `ObjectSpace.trace_object_allocations` (#1456).
* Fixed `BigDecimal#{clone,dup}` so it now just returns the receiver, per Ruby 2.5+ semantics (#1680).
* Fixed creating `BigDecimal` instances from non-finite `Float` values (#1685).
* Fixed `BigDecimal#inspect` output for non-finite values (e.g, NaN or -Infinity) (#1683).
* Fixed `BigDecimal#hash` to return the same value for two `BigDecimal` objects that are equal (#1656).
* Added missing `BigDecimal` constant definitions (#1684).
* Implemented `rb_eval_string_protect`.
* Fixed `rb_get_kwargs` to correctly handle optional and rest arguments.
* Calling `Kernel#raise` with a raised exception will no longer set the cause of the exception to itself (#1682).
* Return a `FFI::Function` correctly for functions returning a callback.
* Convert to intuitive Ruby exceptions when INVOKE fails (#1690).
* Implemented `FFI::Pointer#clear` (#1687).
* Procs will now yield to the block in their declaration context even when called with a block argument (#1657).
* Fixed problems with calling POSIX methods if `Symbol#[]` is redefined (#1665).
* Fixed sharing of `Array` and `Hash` elements for thread-safety of objects (#1601).
* Fixed concurrent modifications of `Gem::Specification::LOAD_CACHE` (#1601).
* Fix `TCPServer#accept` to set `#do_not_reverse_lookup` correctly on the created `TCPSocket`.

Compatibility:

* Exceptions from `coerce` are no longer rescued, like MRI.
* Implemented `Integer#{allbits?,anybits?,nobits?}`.
* `Integer#{ceil,floor,truncate}` now accept a precision and `Integer#round` accepts a rounding mode.
* Added missing `Enumerable#filter` and `Enumerator::Lazy#filter` aliases to the respective `select` method (#1610).
* Implemented more `Ripper` methods as no-ops (#1694, @Mogztter).
* Implemented `rb_enc_sprintf` (#1702).
* Implemented `ENV#{filter,filter!}` aliases for `select` and `select!`.
* Non-blocking `StringIO` and `Socket` APIs now support `exception: false` like MRI (#1702).
* Increased compatibility of `BigDecimal`.
* `String#-@` now performs string deduplication (#1608).
* `Hash#merge` now preserves the key order from the original hash for merged values (#1650).
* Coerce values given to `FFI::Pointer` methods.
* `FrozenError` is now defined and is used for `can't modify frozen` object exceptions.
* `StringIO` is now available by default like in MRI, because it is required by RubyGems.

Changes:

* Interactive sources (like the GraalVM polyglot shell) now all share the same binding (#1695).
* Hash code calculation has been improved to reduce hash collisions for `Hash` and other cases.

Performance:

* `eval(code, binding)` for a fixed `code` containing blocks is now much faster. This improves the performance of rendering `ERB` templates containing loops.
* `rb_str_cat` is faster due to the C string now being concatenated without first being converted to a Ruby string or having its encoding checked. As a side effect the behaviour of `rb_str_cat` should now more closely match that of MRI.

# 19.0.0, May 2019

*Ruby is an experimental language in the GraalVM 19.0.0 release*

Bug fixes:

* The debugger now sees global variables as the global scope.
* Temporary variables are no longer visible in the debugger.
* Setting breakpoints on some lines has been fixed.
* The OpenSSL C extension is now always recompiled, fixing various bugs when using the extension (e.g., when using Bundler in TravisCI) (#1676, #1627, #1632).
* Initialize `$0` when not run from the 'ruby' launcher, which is needed to `require` gems (#1653).

Compatibility:

* `do...end` blocks can now have `rescue/else/ensure` clauses like MRI (#1618).

Changes:

* `TruffleRuby.sulong?` has been replaced by `TruffleRuby.cexts?`, and `TruffleRuby.graal?` has been replaced by `TruffleRuby.jit?`. The old methods will continue to work for now, but will produce warnings, and will be removed at a future release.

# 1.0 RC 16, 19 April 2019

Bug fixes:

* Fixed `Hash#merge` with no arguments to return a new copy of the receiver (#1645).
* Fixed yield with a splat and keyword arguments (#1613).
* Fixed `rb_scan_args` to correctly handle kwargs in combination with optional args.
* Many fixes for `FFI::Pointer` to be more compatible with the `ffi` gem.

New features:

* Rounding modes have been implemented or improved for `Float`, `Rational`, `BigDecimal` (#1509).
* Support Homebrew installed in other prefixes than `/usr/local` (#1583).
* Added a pure-Ruby implementation of FFI which passes almost all Ruby FFI specs (#1529, #1524).

Changes:

* Support for the Darkfish theme for RDoc generation has been removed.

Compatibility:

* The `KeyError` raised from `ENV#fetch` and `Hash#fetch` now matches MRI's message formatting (#1633).
* Add the missing `key` and `receiver` values to `KeyError` raised from `ENV#fetch`.
* `String#unicode_normalize` has been moved to the core library like in MRI.
* `StringScanner` will now match a regexp beginning with `^` even when not scanning from the start of the string.
* `Module#define_method` is now public like in MRI.
* `Kernel#warn` now supports the `uplevel:` keyword argument.

# 1.0 RC 15, 5 April 2019

Bug fixes:

* Improved compatibility with MRI's `Float#to_s` formatting (#1626).
* Fixed `String#inspect` when the string uses a non-UTF-8 ASCII-compatible encoding and has non-ASCII characters.
* Fixed `puts` for strings with non-ASCII-compatible encodings.
* `rb_protect` now returns `Qnil` when an error occurs.
* Fixed a race condition when using the interpolate-once (`/o`) modifier in regular expressions.
* Calling `StringIO#close` multiple times no longer raises an exception (#1640).
* Fixed a bug in include file resolution when compiling C extensions.

New features:

* `Process.clock_getres` has been implemented.

Changes:

* `debug`, `profile`, `profiler`, which were already marked as unsupported, have been removed.
* Our experimental JRuby-compatible Java interop has been removed - use `Polyglot` and `Java` instead.
* The Trufle handle patches applied to `psych` C extension have now been removed.
* The `rb_tr_handle_*` functions have been removed as they are no longer used in any C extension patches.
* Underscores and dots in options have become hyphens, so `--exceptions.print_uncaught_java` is now `--exceptions-print-uncaught-java`, for example.
* The `rb_tr_handle_*` functions have been removed as they are no longer used in any C extension patches.

Bug fixes:

* `autoload :C, "path"; require "path"` now correctly triggers the autoload.
* Fixed `UDPSocket#bind` to specify family and socktype when resolving address.
* The `shell` standard library can now be `require`-d.
* Fixed a bug where `for` could result in a `NullPointerException` when trying to assign the iteration variable.
* Existing global variables can now become aliases of other global variables (#1590).

Compatibility:

* ERB now uses StringScanner and not the fallback, like on MRI. As a result `strscan` is required by `require 'erb'` (#1615).
* Yield different number of arguments for `Hash#each` and `Hash#each_pair` based on the block arity like MRI (#1629).
* Add support for the `base` keyword argument to `Dir.{[], glob}`.

# 1.0 RC 14, 18 March 2019

Updated to Ruby 2.6.2.

Bug fixes:

* Implement `rb_io_wait_writable` (#1586).
* Fixed error when using arrows keys first within `irb` or `pry` (#1478, #1486).
* Coerce the right hand side for all `BigDecimal` operations (#1598).
* Combining multiple `**` arguments containing duplicate keys produced an incorrect hash. This has now been fixed (#1469).
* `IO#read_nonblock` now returns the passed buffer object, if one is supplied.
* Worked out autoloading issue (#1614).

New features:

* Implemented `String#delete_prefix`, `#delete_suffix`, and related methods.
* Implemented `Dir.children` and `Dir#children`.
* Implemented `Integer#sqrt`.

Changes:

* `-Xoptions` has been removed - use `--help:languages` instead.
* `-Xlog=` has been removed - use `--log.level=` instead.
* `-J` has been removed - use `--vm.` instead.
* `-J-cp lib.jar` and so on have removed - use `--vm.cp=lib.jar` or `--vm.classpath=lib.jar` instead.
* `--jvm.` and `--native.` have been deprecated, use `--vm.` instead to pass VM options.
* `-Xoption=value` has been removed - use `--option=value` instead.
* The `-X` option now works as in MRI.
* `--help:debug` is now `--help:internal`.
* `ripper` is still not implemented, but the module now exists and has some methods that are implemented as no-ops.

# 1.0 RC 13, 5 March 2019

Note that as TruffleRuby RC 13 is built on Ruby 2.4.4 it is still vulnerable to CVE-2018-16395. This will be fixed in the next release.

New features:

* Host interop with Java now works on SubstrateVM too.

Bug fixes:

* Fixed `Enumerator::Lazy` which wrongly rescued `StandardError` (#1557).
* Fixed several problems with `Numeric#step` related to default arguments, infinite sequences, and bad argument types (#1520).
* Fixed incorrect raising of `ArgumentError` with `Range#step` when at least one component of the `Range` is `Float::INFINITY` (#1503).
* Fixed the wrong encoding being associated with certain forms of heredoc strings (#1563).
* Call `#coerce` on right hand operator if `BigDecimal` is the left hand operator (#1533, @Quintasan).
* Fixed return type of division of `Integer.MIN_VALUE` and `Long.MIN_VALUE` by -1 (#1581).
* `Exception#cause` is now correctly set for internal exceptions (#1560).
* `rb_num2ull` is now implemented as well as being declared in the `ruby.h` header (#1573).
* `rb_sym_to_s` is now implemented (#1575).
* `R_TYPE_P` now returns the type number for a wider set of Ruby objects (#1574).
* `rb_fix2str` has now been implemented.
* `rb_protect` will now work even if `NilClass#==` has been redefined.
* `BigDecimal` has been moved out of the `Truffle` module to match MRI.
* `StringIO#puts` now correctly handles `to_s` methods which do not return strings (#1577).
* `Array#each` now behaves like MRI when the array is modified (#1580).
* Clarified that `$SAFE` can never be set to a non-zero value.
* Fix compatibility with RubyGems 3 (#1558).
* `Kernel#respond_to?` now returns false if a method is protected and the `include_all` argument is false (#1568).

Changes:

* `TRUFFLERUBY_CEXT_ENABLED` is no longer supported and C extensions are now always built, regardless of the value of this environment variable.
* Getting a substring of a string created by a C extension now uses less memory as only the requested portion will be copied to a managed string.
* `-Xoptions` has been deprecated and will be removed - use `--help:languages` instead.
* `-Xlog=` has been deprecated and will be removed - use `--log.level=` instead.
* `-J` has been deprecated and will be removed - use `--jvm.` instead.
* `-J-cp lib.jar` and so on have been deprecated and will be removed - use `--jvm.cp=lib.jar` or `--jvm.classpath=lib.jar` instead.
* `-J-cmd`, `--jvm.cmd`, `JAVA_HOME`, `JAVACMD`, and `JAVA_OPTS` do not work in any released configuration of TruffleRuby, so have been removed.
* `-Xoption=value` has been deprecated and will be removed - use `--option=value` instead.
* `TracePoint` now raises an `ArgumentError` for unsupported events.
* `TracePoint.trace` and `TracePoint#inspect` have been implemented.

Compatibility:

* Improved the exception when an `-S` file isn't found.
* Removed the message from exceptions raised by bare `raise` to better match MRI (#1487).
* `TracePoint` now handles the `:class` event.

Performance:

* Sped up `String` handling in native extensions, quite substantially in some cases, by reducing conversions between native and managed strings and allowing for mutable metadata in native strings.

# 1.0 RC 12, 4 February 2019

Bug fixes:

* Fixed a bug with `String#lines` and similar methods with multibyte characters (#1543).
* Fixed an issue with `String#{encode,encode!}` double-processing strings using XML conversion options and a new destination encoding (#1545).
* Fixed a bug where a raised cloned exception would be caught as the original exception (#1542).
* Fixed a bug with `StringScanner` and patterns starting with `^` (#1544).
* Fixed `Enumerable::Lazy#uniq` with infinite streams (#1516).

Compatibility:

* Change to a new system for handling Ruby objects in C extensions which greatly increases compatibility with MRI.
* Implemented `BigDecimal#to_r` (#1521).
* `Symbol#to_proc` now returns `-1` like on MRI (#1462).

# 1.0 RC 11, 15 January 2019

New features:

* macOS clocks `CLOCK_MONOTONIC_RAW`, `_MONOTONIC_RAW_APPROX`, `_UPTIME_RAW`, `_UPTIME_RAW_APPROX`, and `_PROCESS_CPUTIME_ID` have been implemented (#1480).
* TruffleRuby now automatically detects native access and threading permissions from the `Context` API, and can run code with no permissions given (`Context.create()`).

Bug fixes:

* FFI::Pointer now does the correct range checks for signed and unsigned values.
* Allow signal `0` to be used with `Process.kill` (#1474).
* `IO#dup` now properly sets the new `IO` instance to be close-on-exec.
* `IO#reopen` now properly resets the receiver to be close-on-exec.
* `StringIO#set_encoding` no longer raises an exception if the underlying `String` is frozen (#1473).
* Fix handling of `Symbol` encodings in `Marshal#dump` and `Marshal#load` (#1530).

Compatibility:

* Implemented `Dir.each_child`.
* Adding missing support for the `close_others` option to `exec` and `spawn`.
* Implemented the missing `MatchData#named_captures` method (#1512).

Changes:

* `Process::CLOCK_` constants have been given the same value as in standard Ruby.

Performance:

* Sped up accesses to native memory through FFI::Pointer.
* All core files now make use of frozen `String` literals, reducing the number of `String` allocations for core methods.
* New -Xclone.disable option to disable all manual cloning.

# 1.0 RC 10, 5 December 2018

New features:

* The `nkf` and `kconv` standard libraries were added (#1439).
* `Mutex` and `ConditionVariable` have a new fast path for acquiring locks that are unlocked.
* `Queue` and `SizedQueue`, `#close` and `#closed?`, have been implemented.
* `Kernel#clone(freeze)` has been implemented (#1454).
* `Warning.warn` has been implemented (#1470).
* `Thread.report_on_exception` has been implemented (#1476).
* The emulation symbols for `Process.clock_gettime` have been implemented.

Bug fixes:

* Added `rb_eEncodingError` for C extensions (#1437).
* Fixed race condition when creating threads (#1445).
* Handle `exception: false` for IO#write_nonblock (#1457, @ioquatix).
* Fixed `Socket#connect_nonblock` for the `EISCONN` case (#1465, @ioquatix).
* `File.expand_path` now raises an exception for a non-absolute user-home.
* `ArgumentError` messages now better match MRI (#1467).
* Added support for `:float_millisecond`, `:millisecond`, and `:second` time units to `Process.clock_gettime` (#1468).
* Fixed backtrace of re-raised exceptions (#1459).
* Updated an exception message in Psych related to loading a non-existing class so that it now matches MRI.
* Fixed a JRuby-style Java interop compatibility issue seen in `test-unit`.
* Fixed problem with calling `warn` if `$stderr` has been reassigned.
* Fixed definition of `RB_ENCODING_GET_INLINED` (#1440).

Changes:

* Timezone messages are now logged at `CONFIG` level, use `-Xlog=CONFIG` to debug if the timezone is incorrectly shown as `UTC`.

# 1.0 RC 9, 5 November 2018

Security:

* CVE-2018-16396, *tainted flags are not propagated in Array#pack and String#unpack with some directives* has been mitigated by adding additional taint operations.

New features:

* LLVM for Oracle Linux 7 can now be installed without building from source.

Bug fixes:

* Times can now be created with UTC offsets in `+/-HH:MM:SS` format.
* `Proc#to_s` now has `ASCII-8BIT` as its encoding instead of the incorrect `UTF-8`.
* `String#%` now has the correct encoding for `UTF-8` and `US-ASCII` format strings, instead of the incorrect `ASCII-8BIT`.
* Updated `BigDecimal#to_s` to use `e` instead of `E` for exponent notation.
* Fixed `BigDecimal#to_s` to allow `f` as a format flag to indicate conventional floating point notation. Previously only `F` was allowed.

Changes:

* The supported version of LLVM for Oracle Linux has been updated from 3.8 to 4.0.
* `mysql2` is now patched to avoid a bug in passing `NULL` to `rb_scan_args`, and now passes the majority of its test suite.
* The post-install script now automatically detects if recompiling the OpenSSL C extension is needed. The post-install script should always be run in TravisCI as well, see `doc/user/standalone-distribution.md`.
* Detect when the system libssl is incompatible more accurately and add instructions on how to recompile the extension.

# 1.0 RC 8, 19 October 2018

New features:

* `Java.synchronized(object) { }` and `TruffleRuby.synchronized(object) { }` methods have been added.
* Added a `TruffleRuby::AtomicReference` class.
* Ubuntu 18.04 LTS is now supported.
* macOS 10.14 (Mojave) is now supported.

Changes:

* Random seeds now use Java's `NativePRNGNonBlocking`.
* The supported version of Fedora is now 28, upgraded from 25.
* The FFI gem has been updated from 1.9.18 to 1.9.25.
* JCodings has been updated from 1.0.30 to 1.0.40.
* Joni has been updated from 2.1.16 to 2.1.25.

Performance:

* Performance of setting the last exception on a thread has now been improved.

# 1.0 RC 7, 3 October 2018

New features:

* Useful `inspect` strings have been added for more foreign objects.
* The C extension API now defines a preprocessor macro `TRUFFLERUBY`.
* Added the rbconfig/sizeof native extension for better MRI compatibility.
* Support for `pg` 1.1. The extension now compiles successfully, but may still have issues with some datatypes.

Bug fixes:

* `readline` can now be interrupted by the interrupt signal (Ctrl+C). This fixes Ctrl+C to work in IRB.
* Better compatibility with C extensions due to a new "managed struct" type.
* Fixed compilation warnings which produced confusing messages for end users (#1422).
* Improved compatibility with Truffle polyglot STDIO.
* Fixed version check preventing TruffleRuby from working with Bundler 2.0 and later (#1413).
* Fixed problem with `Kernel.public_send` not tracking its caller properly (#1425).
* `rb_thread_call_without_gvl()` no longer holds the C-extensions lock.
* Fixed `caller_locations` when called inside `method_added`.
* Fixed `mon_initialize` when called inside `initialize_copy` (#1428).
* `Mutex` correctly raises a `TypeError` when trying to serialize with `Marshal.dump`.

Performance:

* Reduced memory footprint for private/internal AST nodes.
* Increased the number of cases in which string equality checks will become compile-time constants.
* Major performance improvement for exceptional paths where the rescue body does not access the exception object (e.g., `x.size rescue 0`).

Changes:

* Many clean-ups to our internal patching mechanism used to make some native extensions run on TruffleRuby.
* Removed obsoleted patches for Bundler compatibility now that Bundler 1.16.5 has built-in support for TruffleRuby.
* Reimplemented exceptions and other APIs that can return a backtrace to use Truffle's lazy stacktraces API.

# 1.0 RC 6, 3 September 2018

New features:

* `Polyglot.export` can now be used with primitives, and will now convert strings to Java, and `.import` will convert them from Java.
* Implemented `--encoding`, `--external-encoding`, `--internal-encoding`.
* `rb_object_tainted` and similar C functions have been implemented.
* `rb_struct_define_under` has been implemented.
* `RbConfig::CONFIG['sysconfdir']` has been implemented.
* `Etc` has been implemented (#1403).
* The `-Xcexts=false` option disables C extensions.
* Instrumentation such as the CPUSampler reports methods in a clearer way like `Foo#bar`, `Gem::Specification.each_spec`, `block in Foo#bar` instead of just `bar`, `each_spec`, `block in bar` (which is what MRI displays in backtraces).
* TruffleRuby is now usable as a JSR 223 (`javax.script`) language.
* A migration guide from JRuby (`doc/user/jruby-migration.md`) is now included.
* `kind_of?` works as an alias for `is_a?` on foreign objects.
* Boxed foreign strings unbox on `to_s`, `to_str`, and `inspect`.

Bug fixes:

* Fix false-positive circular warning during autoload.
* Fix Truffle::AtomicReference for `concurrent-ruby`.
* Correctly look up `llvm-link` along `clang` and `opt` so it is no longer needed to add LLVM to `PATH` on macOS for Homebrew and MacPorts.
* Fix `alias` to work when in a refinement module (#1394).
* `Array#reject!` no longer truncates the array if the block raises an exception for an element.
* WeakRef now has the same inheritance and methods as MRI's version.
* Support `-Wl` linker argument for C extensions. Fixes compilation of`mysql2` and `pg`.
* Using `Module#const_get` with a scoped argument will now correctly autoload the constant if needed.
* Loaded files are read as raw bytes, rather than as a UTF-8 string and then converted back into bytes.
* Return 'DEFAULT' for `Signal.trap(:INT) {}`. Avoids a backtrace when quitting a Sinatra server with Ctrl+C.
* Support `Signal.trap('PIPE', 'SYSTEM_DEFAULT')`, used by the gem `rouge` (#1411).
* Fix arity checks and handling of arity `-2` for `rb_define_method()`.
* Setting `$SAFE` to a negative value now raises a `SecurityError`.
* The offset of `DATA` is now correct in the presence of heredocs.
* Fix double-loading of the `json` gem, which led to duplicate constant definition warnings.
* Fix definition of `RB_NIL_P` to be early enough. Fixes compilation of `msgpack`.
* Fix compilation of megamorphic interop calls.
* `Kernel#singleton_methods` now correctly ignores prepended modules of non-singleton classes. Fixes loading `sass` when `activesupport` is loaded.
* Object identity numbers should never be negative.

Performance:

* Optimize keyword rest arguments (`def foo(**kwrest)`).
* Optimize rejected (non-Symbol keys) keyword arguments.
* Source `SecureRandom.random_bytes` from `/dev/urandom` rather than OpenSSL.
* C extension bitcode is no longer encoded as Base64 to pass it to Sulong.
* Faster `String#==` using vectorization.

Changes:

* Clarified that all sources that come in from the Polyglot API `eval` method will be treated as UTF-8, and cannot be re-interpreted as another encoding using a magic comment.
* The `-Xembedded` option can now be set set on the launcher command line.
* The `-Xplatform.native=false` option can now load the core library, by enabling `-Xpolyglot.stdio`.
* `$SAFE` and `Thread#safe_level` now cannot be set to `1` - raising an error rather than warning as before. `-Xsafe` allows it to be set, but there are still no checks.
* Foreign objects are now printed as `#<Foreign:system-identity-hash-code>`, except for foreign arrays which are now printed as `#<Foreign [elements...]>`.
* Foreign objects `to_s` now calls `inspect` rather than Java's `toString`.
* The embedded configuration (`-Xembedded`) now warns about features which may not work well embedded, such as signals.
* The `-Xsync.stdio` option has been removed - use standard Ruby `STDOUT.sync = true` in your program instead.

# 1.0 RC 5, 3 August 2018

New features:

* It is no longer needed to add LLVM (`/usr/local/opt/llvm@4/bin`) to `PATH` on macOS.
* Improve error message when LLVM, `clang` or `opt` is missing.
* Automatically find LLVM and libssl with MacPorts on macOS (#1386).
* `--log.ruby.level=` can be used to set the log level from any launcher.
* Add documentation about installing with Ruby managers/installers and how to run TruffleRuby in CI such as TravisCI (#1062, #1070).
* `String#unpack1` has been implemented.

Bug fixes:

* Allow any name for constants with `rb_const_get()`/`rb_const_set()` (#1380).
* Fix `defined?` with an autoload constant to not raise but return `nil` if the autoload fails (#1377).
* Binary Ruby Strings can now only be converted to Java Strings if they only contain US-ASCII characters. Otherwise, they would produce garbled Java Strings (#1376).
* `#autoload` now correctly calls `main.require(path)` dynamically.
* Hide internal file from user-level backtraces (#1375).
* Show caller information in warnings from the core library (#1375).
* `#require` and `#require_relative` should keep symlinks in `$"` and `__FILE__` (#1383).
* Random seeds now always come directly from `/dev/urandom` for MRI compatibility.
* SIGINFO, SIGEMT and SIGPWR are now defined (#1382).
* Optional and operator assignment expressions now return the value assigned, not the value returned by an assignment method (#1391).
* `WeakRef.new` will now return the correct type of object, even if `WeakRef` is subclassed (#1391).
* Resolving constants in prepended modules failed, this has now been fixed (#1391).
* Send and `Symbol#to_proc` now take account of refinements at their call sites (#1391).
* Better warning when the timezone cannot be found on WSL (#1393).
* Allow special encoding names in `String#force_encoding` and raise an exception on bad encoding names (#1397).
* Fix `Socket.getifaddrs` which would wrongly return an empty array (#1375).
* `Binding` now remembers the file and line at which it was created for `#eval`. This is notably used by `pry`'s `binding.pry`.
* Resolve symlinks in `GEM_HOME` and `GEM_PATH` to avoid related problems (#1383).
* Refactor and fix `#autoload` so other threads see the constant defined while the autoload is in progress (#1332).
* Strings backed by `NativeRope`s now make a copy of the rope when `dup`ed.
* `String#unpack` now taints return strings if the format was tainted, and now does not taint the return array if the format was tainted.
* Lots of fixes to `Array#pack` and `String#unpack` tainting, and a better implementation of `P` and `p`.
* Array literals could evaluate an element twice under some circumstances. This has now been fixed.

Performance:

* Optimize required and optional keyword arguments.
* `rb_enc_to_index` is now faster by eliminating an expensive look-up.

Changes:

* `-Xlog=` now needs log level names to be upper case.
* `-Dtruffleruby.log` and `TRUFFLERUBY_LOG` have been removed - use `-Dpolyglot.log.ruby.level`.
* The log format, handlers, etc are now managed by the Truffle logging system.
* The custom log levels `PERFORMANCE` and `PATCH` have been removed.

# 1.0 RC 4, 18 July 2018

*TruffleRuby was not updated in RC 4*

# 1.0 RC 3, 2 July 2018

New features:

* `is_a?` can be called on foreign objects.

Bug fixes:

* It is no longer needed to have `ruby` in `$PATH` to run the post-install hook.
* `Qnil`/`Qtrue`/`Qfalse`/`Qundef` can now be used as initial value for global variables in C extensions.
* Fixed error message when the runtime libssl has no SSLv2 support (on Ubuntu 16.04 for instance).
* `RbConfig::CONFIG['extra_bindirs']` is now a String as other RbConfig values.
* `SIGPIPE` is correctly caught on SubstrateVM, and the corresponding write() raises `Errno::EPIPE` when the read end of a pipe or socket is closed.
* Use the magic encoding comment for determining the source encoding when using eval().
* Fixed a couple bugs where the encoding was not preserved correctly.

Performance:

* Faster stat()-related calls, by returning the relevant field directly and avoiding extra allocations.
* `rb_str_new()`/`rb_str_new_cstr()` are much faster by avoiding extra copying and allocations.
* `String#{sub,sub!}` are faster in the common case of an empty replacement string.
* Eliminated many unnecessary memory copy operations when reading from `IO` with a delimiter (e.g., `IO#each`), leading to overall improved `IO` reading for common use cases such as iterating through lines in a `File`.
* Use the byte[] of the given Ruby String when calling eval() directly for parsing.

# 1.0 RC 2, 6 June 2018

New features:

* We are now compatible with Ruby 2.4.4.
* `object.class` on a Java `Class` object will give you an object on which you can call instance methods, rather than static methods which is what you get by default.
* The log level can now also be set with `-Dtruffleruby.log=info` or `TRUFFLERUBY_LOG=info`.
* `-Xbacktraces.raise` will print Ruby backtraces whenever an exception is raised.
* `Java.import name` imports Java classes as top-level constants.
* Coercion of foreign numbers to Ruby numbers now works.
* `to_s` works on all foreign objects and calls the Java `toString`.
* `to_str` will try to `UNBOX` and then re-try `to_str`, in order to provoke the unboxing of foreign strings.

Changes:

* The version string now mentions if you're running GraalVM Community Edition (`GraalVM CE`) or GraalVM Enterprise Edition (`GraalVM EE`).
* The inline JavaScript functionality `-Xinline_js` has been removed.
* Line numbers `< 0`, in the various eval methods, are now warned about, because we don't support these at all. Line numbers `> 1` are warned about (at the fine level) but they are shimmed by adding blank lines in front to get to the correct offset. Line numbers starting at `0` are also warned about at the fine level and set to `1` instead.
* The `erb` standard library has been patched to stop using a -1 line number.
* `-Xbacktraces.interleave_java` now includes all the trailing Java frames.
* Objects with a `[]` method, except for `Hash`, now do not return anything for `KEYS`, to avoid the impression that you could `READ` them. `KEYINFO` also returns nothing for these objects, except for `Array` where it returns information on indices.
* `String` now returns `false` for `HAS_KEYS`.
* The supported additional functionality module has been renamed from `Truffle` to `TruffleRuby`. Anything not documented in `doc/user/truffleruby-additions.md` should not be used.
* Imprecise wrong gem directory detection was replaced. TruffleRuby newly marks its gem directories with a marker file, and warns if you try to use TruffleRuby with a gem directory which is lacking the marker.

Bug fixes:

* TruffleRuby on SubstrateVM now correctly determines the system timezone.
* `Kernel#require_relative` now coerces the feature argument to a path and canonicalizes it before requiring, and it now uses the current directory as the directory for a synthetic file name from `#instance_eval`.

# 1.0 RC 1, 17 April 2018

New features:

* The Ruby version has been updated to version 2.3.7.

Security:

* CVE-2018-6914, CVE-2018-8779, CVE-2018-8780, CVE-2018-8777, CVE-2017-17742 and CVE-2018-8778 have been mitigated.

Changes:

* `RubyTruffleError` has been removed and uses replaced with standard exceptions.
* C++ libraries like `libc++` are now not needed if you don't run C++ extensions. `libc++abi` is now never needed. Documentation updated to make it more clear what the minimum requirements for pure Ruby, C extensions, and C++ extensions separately.
* C extensions are now built by default - `TRUFFLERUBY_CEXT_ENABLED` is assumed `true` unless set to `false`.
* The `KEYS` interop message now returns an array of Java strings, rather than Ruby strings. `KEYS` on an array no longer returns indices.
* `HAS_SIZE` now only returns `true` for `Array`.
* A method call on a foreign object that looks like an operator (the method name does not begin with a letter) will call `IS_BOXED` on the object and based on that will possibly `UNBOX` and convert to Ruby.
* Now using the native version of Psych.
* The supported version of LLVM on Oracle Linux has been dropped to 3.8.
* The supported version of Fedora has been dropped to 25, and the supported version of LLVM to 3.8, due to LLVM incompatibilities. The instructions for installing `libssl` have changed to match.

# 0.33, April 2018

New features:

* The Ruby version has been updated to version 2.3.6.
* Context pre-initialization with TruffleRuby `--native`, which significantly improves startup time and loads the `did_you_mean` gem ahead of time.
* The default VM is changed to SubstrateVM, where the startup is significantly better. Use `--jvm` option for full JVM VM.
* The `Truffle::Interop` module has been replaced with a new `Polyglot` module which is designed to use more idiomatic Ruby syntax rather than explicit methods. A [new document](doc/user/polyglot.md) describes polyglot programming at a higher level.
* The `REMOVABLE`, `MODIFIABLE` and `INSERTABLE` Truffle interop key info flags have been implemented.
* `equal?` on foreign objects will check if the underlying objects are equal if both are Java interop objects.
* `delete` on foreign objects will send `REMOVE`, `size` will send `GET_SIZE`, and `keys` will send `KEYS`. `respond_to?(:size)` will send `HAS_SIZE`, `respond_to?(:keys)` will send `HAS_KEYS`.
* Added a new Java-interop API similar to the one in the Nashorn JavaScript implementation, as also implemented by Graal.js. The `Java.type` method returns a Java class object on which you can use normal interop methods. Needs the `--jvm` flag to be used.
* Supported and tested versions of LLVM for different platforms have been more precisely [documented](doc/user/installing-llvm.md).

Changes:

* Interop semantics of `INVOKE`, `READ`, `WRITE`, `KEYS` and `KEY_INFO` have changed significantly, so that `INVOKE` maps to Ruby method calls, `READ` calls `[]` or returns (bound) `Method` objects, and `WRITE` calls `[]=`.

Performance:

* `Dir.glob` is much faster and more memory efficient in cases that can reduce to direct filename lookups.
* `SecureRandom` now defers loading OpenSSL until it's needed, reducing time to load `SecureRandom`.
* `Array#dup` and `Array#shift` have been made constant-time operations by sharing the array storage and keeping a starting index.

Bug fixes:

* Interop key-info works with non-string-like names.

Internal changes:

* Changes to the lexer and translator to reduce regular expression calls.
* Some JRuby sources have been updated to 9.1.13.0.

# 0.32, March 2018

New features:

* A new embedded configuration is used when TruffleRuby is used from another language or application. This disables features like signals which may conflict with the embedding application, and threads which may conflict with other languages, and enables features such as the use of polyglot IO streams.

Performance:

* Conversion of ASCII-only Ruby strings to Java strings is now faster.
* Several operations on multi-byte character strings are now faster.
* Native I/O reads are about 22% faster.

Bug fixes:

* The launcher accepts `--native` and similar options in  the `TRUFFLERUBYOPT` environment variable.

Internal changes:

* The launcher is now part of the TruffleRuby repository, rather than part of the GraalVM repository.
* `ArrayBuilderNode` now uses `ArrayStrategies` and `ArrayMirrors` to remove direct knowledge of array storage.
* `RStringPtr` and `RStringPtrEnd` now report as pointers for interop purposes, fixing several issues with `char *` usage in C extensions.<|MERGE_RESOLUTION|>--- conflicted
+++ resolved
@@ -11,12 +11,9 @@
 Compatibility:
 
 * Implement `ruby_native_thread_p` for compatibility (#2556, @aardvark179).
-<<<<<<< HEAD
 * Add `rb_argv0` for the `tk` gem. (#2556, @aardvark179).
-=======
 * Implement more correct conversion of array elements by `Array#pack`(#2503, #2504, @aardvark179).
 * Implement `Pathname#{empty?, glob}` (#2559, @bjfish)
->>>>>>> 5eed117f
 
 Performance:
 
