# 25.0.0

New features:


Bug fixes:

* Fix `Range#cover?` on begin-less ranges and non-integer values (@nirvdrum, @rwstauner).

Compatibility:

* Updated to Ruby 3.3.7 (@andrykonchin).
* Implement `StringScanner#{peek_byte,scan_byte,scan_integer,named_captures}` methods (#3788, @andrykonchin).
* Support String patterns in `StringScanner#{exist?,scan_until,skip_until,check_until,search_full}` methods (@andrykonchin).
* Implement `ObjectSpace::WeakKeyMap` (#3681, @andrykonchin).
* Fix `String#slice` called with negative offset (@andrykonchin).
* Fix explicitly inherited `Struct` subclasses and don't provide `#members` method (#3802, @andrykonchin).
<<<<<<< HEAD
* Support Digest plugins (#1390, @nirvdrum).
=======
* Joni has been updated from 2.2.1 to 2.2.6 (@andrykonchin).
>>>>>>> 1d560d55

Performance:


Changes:


Memory Footprint:


# 24.2.0

New features:

* Updated to Ruby 3.3.5 (#3681, @andrykonchin, @eregon).

Bug fixes:

* Fix `Module#name` called inside the `Module#const_added` callback when the module is defined in the top-level scope (#3683, @andrykonchin).
* Fix duplicated calls of a `Module#const_added` callback when a module with nested modules is assigned to a constant (@andrykonchin).
* Support OpenSSL 1.1-3.4 and prefer in order OpenSSL 3.0.x, 3.x and 1.1 (EOL). There was a compilation issue with OpenSSL 3.4 (#3724, @eregon).
* Fix `Time{.at,.new,.now,#getlocal,#localtime}` methods and validation of seconds in utc offset in String format (@andrykonchin).
* Fix `ObjectSpace.undefine_finalizer` and raise `FrozenError` when called for a frozen object (@andrykonchin).
* Fix `Integer#/` when called with a bignum argument (@andrykonchin).

Compatibility:

* Fix `Module#include` so a module included into a reopened nested module is added into an ancestors chain (#3570, @andrykonchin).
* Fix `Kernel#eval` to ignore shebang with non-Ruby interpreter (#3623, @andrykonchin).
* Fix `Env#delete` and return value returned by a block if variable doesn't exist (@andrykonchin).
* Fix `Env#update` and accept multiple hashes (@andrykonchin).
* Add `MAJOR`, `MINOR`, `TEENY`, `PATCHLEVEL`, `RUBY_API_VERSION`, and `RUBY_PROGRAM_VERSION` to `RbConfig::CONFIG` (#3396, @rwstauner).
* Set `RbConfig::CONFIG['archincludedir']` (#3396, @andrykonchin).
* Support the index/length arguments for the string argument to `String#bytesplice` added in 3.3 (#3656, @rwstauner).
* Implement `rb_str_strlen()` (#3697, @Th3-M4jor).
* Support `Time.new` with String argument and error when invalid (#3693, @rwstauner).
* Implement `rb_enc_interned_str()` (#3703, @Th3-M4jor).
* Implement `rb_hash_bulk_insert()` (#3705, @Th3-M4jor).
* Remove deprecated `Pathname#{taint,untaint}` methods (#3681, @andrykonchin).
* Add `rb_category_warn` function (#3710, @andrykonchin).
* Add `rb_gc_mark_locations()` (#3704, @andrykonchin).
* Implement `rb_str_format()` (#3716, @andrykonchin).
* Add `IO#{pread, pwrite}` methods (#3718, @andrykonchin).
* Add `rb_io_closed_p()` (#3681, @andrykonchin).
* Add `rb_io_open_descriptor()` (#3681, @andrykonchin).
* Support serializing of `Data` instances into Marshal format (#3726, @andrykonchin).
* `Array#pack` now raises `ArgumentError` for unknown directives (#3681, @Th3-M4jor).
* `String#unpack` now raises `ArgumentError` for unknown directives (#3681, @Th3-M4jor).
* `Thread::Queue#freeze` now raises `TypeError` when called (#3681, @Th3-M4jor).
* `Thread::SizedQueue#freeze` now raises `TypeError` when called (#3681, @Th3-M4jor).
* Add `Range#reverse_each` (#3681, @andrykonchin).
* Emit a warning when `it` call without arguments is used in a block without parameters (#3681, @andrykonchin).
* Add `rb_syserr_fail_str()` (#3732, @andrykonchin).
* Add `Dir.for_fd` (#3681, @andrykonchin).
* Add `Dir.fchdir` (#3681, @andrykonchin).
* Add `Dir#chdir` (#3681, @andrykonchin).
* Declare `File::SHARE_DELETE` constant (#3745, @andrykonchin).
* Support `symbolize_names` argument to `MatchData#named_captures` (#3681, @rwstauner).
* Support `Proc#initialize_{dup,copy}` for subclasses (#3681, @rwstauner).
* Remove deprecated `Encoding#replicate` method (#3681, @rwstauner).
* Add `ObjectSpace::WeakMap#delete` (#3681, @andrykonchin).
* `Kernel#lambda` with now raises `ArgumentError` when given a non-lambda, non-literal block (#3681, @Th3-M4jor).
* Add `rb_data_define()` to define Data (#3681, @andrykonchin).
* Add `Refinement#target` (#3681, @andrykonchin).
* Add `Range#overlap?` (#3681, @andrykonchin).
* Update `NoMethodError#message` to not use `#inspect` on receiver (#3681, @rwstauner).
* Socket `#recv*` methods (`{BasicSocket,IPSocket,TCPSocket,UDPSocket,Socket}#{recv,recv_nonblock,recvmsg,recvmsg_nonblock,recvfrom,recvfrom_nonblock}`) return `nil` instead of an empty String on closed connections (#3681, @andrykonchyn).
* Fix `Marshal.dump` when a Float value is dumped repeatedly (#3747, @andrykochin).
* Emit warning when `Kernel#format` called with excessive arguments (@andrykonchin).
* Fix `Integer#ceil` when self is 0 (@andrykonchin).
* Fix `Module#remove_const` and emit warning when constant is deprecated (@andrykonchin).
* Add `Module#set_temporary_name` (#3681, @andrykonchin).
* Modify `Float#round` to match MRI behavior (#3676, @andrykonchin).
* Support Timezone argument to `Time.{new,at}` and `Time#{getlocal,localtime}` (#1717, @patricklinpl, @manefz, @rwstauner).

Performance:

* Speedup some C extensions like `sqlite3`, `trilogy` and `json` by 2 to 3 times by using the Panama NFI backend for faster upcalls in JVM mode (@eregon).
* Optimize encoding negotiation for ASCII-compatible encodings (@eregon, @andrykonchin).

Changes:
* Inherit `Polyglot::ForeignException` from `StandardError` instead of `Exception` (#3620, @andrykonchin).

Memory Footprint:

# 24.1.0

New features:

* Add `--reuse-precompiled-gems` option (@andrykonchin).
* Update to Ruby 3.2.4 (@andrykonchin).

Bug fixes:

* Add missing thread-safe objects write barriers for `TruffleRuby::ConcurrentMap` (#3179, @eregon).
* Fix repeated calling of methods `Dir#{each,each_child,children}` (#3464, @andrykonchin).
* Fix `IO#{wait,wait_readable,wait_writable}` methods and switch the current thread into a sleep state (@andrykonchin).
* Fix `rb_global_variable()` for `Float` and bignum values during the `Init_` function (#3478, @eregon).
* Fix `rb_gc_register_mark_object()` for `Float` and bignum values (#3502, @eregon, @andrykonchin).
* Fix parsing literal floats when the locale does not use `.` for the decimal separator (e.g. `LANG=fr_FR.UTF-8`) (#3512, @eregon).
* Fix `IO#{read_nonblock,readpartial,sysread}`, `BasicSocket#{recv,recv_nonblock}`, `{Socket,UDPSocket}#recvfrom_nonblock`, `UnixSocket#recvfrom` and preserve a provided buffer's encoding (#3506, @andrykonchyn).
* Repair `IO#{wait_readable,wait_writable,wait}` to be interruptible (#3504, @andrykonchin).
* Fix Hash value omission for constant names (@andrykonchin).
* Fix `MatchData#[index, length]` when index is larger than number of matched values (@andrykonchin).
* Fix `#each` for a foreign iterator which is also iterable (#3630, @eregon).

Compatibility:

* Move `IO#wait_readable`, `IO#wait_writable`, `IO#wait_priority` and `IO#wait` into core library (@andrykonchin).
* Change assignment evaluation order for fully qualified constant and evaluate left-hand-side before right-hand-side (#3039, @andrykonchin).
* Fix evaluation order for multi-assignment and evaluate left-hand-side before right-hand-side (@andrykonchin).
* Add `Regexp.linear_time?` method (#3039, @andrykonchin).
* Allow null encoding pointer in `rb_enc_interned_str_cstr` (@thomasmarshall).
* Allow anonymous memberless Struct (@simonlevasseur).
* Set `$!` when a `Kernel#at_exit` hook raises an exception (#3535, @andrykonchin).
* Support `:buffer` keyword argument to `Array#pack` (#3559, @andrykonchyn).
* Set `RbConfig::CONFIG['host_cpu']` to `arm64` on darwin platform (#3571, @andrykonchin).
* Fix `RegexpError` messages to match CRuby better (#3398, @andrykonchin).
* Fix `Enumerable#reduce` to handle non-Symbol method name parameter (#2931, @andrykonchin).
* Fix `RangeError` message to match CRuby for `Integer#chr` called with invalid codepoint argument (#2795, @andrykonchin).
* Joni has been updated from 2.1.44 to 2.2.1 (@andrykonchin).
* Fix `Hash#to_h` called with a block and pass key and value to the block as separate arguments (#3607, @andrykonchin).
* Fix `StringIO#initialize` and preserve initial string's encoding when mode is `w` so the initial string is truncated (#3599, @andrykonchin).
* Fix `IO#{autoclose=,autoclose?}` and raise `IOError` when io is closed (@andrykonchin).
* Fix `Thread#{thread_variable_get,thread_variable_set,thread_variable?,key?,[],[]=,fetch}` and convert a non-String/Symbol thread-local variable name to String using `#to_str` (@andrykonchin).
* Fix formatting in `Exception#full_message` when `RuntimeError` is not handled and `highlight` option is specified (@andrykonchin).
* Fix `String#encode` and convert fallback values into String using `#to_str` (@andrykonchin).
* Fix `Kernel.warn` and don't call `Warning#warn` if a specified category is disabled (@andrykonchin).
* Fix `$!` global variable and make it fiber-local (@andrykonchin).
* Fix `rb_set_errinfo` and `rb_errinfo` and store an error separately from `$!` (#2890, @andrykonchin).
* Fix `rb_mutex_synchronize` to not wrap/unwrap result value (#3624, @andrykonchin).
* Add `StringIO#set_encoding_by_bom` method (#3632, @andrykonchin).

Performance:

* Fix inline caching for Regexp creation from Strings (#3492, @andrykonchin, @eregon).
* Optimize `Integer#pow` method for small modulus values (#3544, @andrykonchin).
* Avoid repeated copies from native to managed string when matching Regexps on a native string (#2193, @eregon).

Changes:

Memory Footprint:

* Use inlined core method nodes even when modules are prepended to core classes (#3546, @eregon).

# 24.0.0

New features:

* C/C++ extensions are now compiled using the system toolchain and executed natively instead of using GraalVM LLVM (Sulong). This leads to faster startup, no warmup, better compatibility, smaller distribution and faster installation for C/C++ extensions (#3118, @eregon).
* Full support for the Ruby 3.2 and Ruby 3.3 syntax by adopting the [Prism](https://github.com/ruby/prism) parser, which is about twice as fast as the old parser (#3117, #3038, #3039, @andrykonchin, @eregon).
* Pattern matching is now fully supported (#3332, #2683, @eregon, @razetime).

Bug fixes:

* Fix `rb_enc_left_char_head()` so it is not always `ArgumentError` (#3267, @eregon).
* Fix `IO.copy_stream` with a `Tempfile` destination (#3280, @eregon).
* Fix `Regexp.union` negotiating the wrong result encoding (#3287, @nirvdrum, @simonlevasseur).
* Fix `Proc#parameters` and return all the numbered parameters lower than the used explicitly ones (@andrykonchin).
* Fix some C API functions which were failing when called with Ruby values represented as Java primitives (#3352, @eregon).
* Fix `IO.select([io], nil, [io])` on macOS, it was hanging due to a bug in macOS `poll(2)` (#3346, @eregon, @andrykonchin).
* Run context cleanup such as showing the output of tools when `SignalException` and `Interrupt` escape (@eregon).
* Handle a new variable inside the `case` target expression correctly (#3377, @eregon).
* The arguments of `Thread.new(*args, &block)` need to be marked as shared between multiple threads (#3179, @eregon).
* Fix `Range#bsearch` and raise `TypeError` when range boundaries are non-numeric and block not passed (@andrykonchin).
* Fix using the `--cpusampler` profiler when there are custom unblock functions for `rb_thread_call_without_gvl()` (#3013, @eregon).
* Fix recursive raising `FrozenError` exception when redefined `#inspect` modifies an object (#3388, @andrykonchin).
* Fix `Integer#div` returning the wrong object type when the divisor is a `Rational` (@simonlevasseur, @nirvdrum).
* Remove constant `Random::DEFAULT` (#3039, @patricklinpl)

Compatibility:

* Add `Exception#detailed_message` method (#3257, @andrykonchin).
* Fix `rb_enc_vsprintf` and force String encoding instead of converting it (@andrykonchin).
* Add `rb_gc_mark_movable` function (@andrykonchin).
* Promote `File#path` and `File#to_path` to `IO#path` and `IO#to_path` and make IO#new accept an optional `path:` keyword argument (#3039, @moste00)
* Display "unhandled exception" as the message for `RuntimeError` instances with an empty message (#3255, @nirvdrum).
* Set `RbConfig::CONFIG['configure_args']` for openssl and libyaml (#3170, #3303, @eregon).
* Support `Socket.sockaddr_in(port, Socket::INADDR_ANY)` (#3361, @mtortonesi).
* Implement the `Data` class from Ruby 3.2 (#3039, @moste00, @eregon).
* Make `Coverage.start` and `Coverage.result` accept parameters (#3149, @mtortonesi, @andrykonchin).
* Implement `rb_check_funcall()` (@eregon).
* Implement `MatchData#{byteoffset,deconstruct,deconstruct_keys}` from Ruby 3.2 (#3039, @rwstauner).
* Add `Integer#ceildiv` method (#3039, @simonlevasseur, @nirvdrum).
* Implement `Class#attached_object` method (#3039, @andrykonchin).
* Fix `ENV#{clone,dup}` and raise `TypeError` (#3039, @andrykonchin).
* Fix `Coverage.supported?` and raise `TypeError` if argument is not Symbol (#3039, @andrykonchin).
* Accept options argument to `Regexp.{new,compile}` of String and warn for unknown types (#3039, @rwstauner).
* Implement `Time#deconstruct_keys` from Ruby 3.2 (#3039, @rwstauner).
* Do not autosplat a proc that accepts a single positional argument and keywords (#3039, @andrykonchin).
* Support passing anonymous * and ** parameters as method call arguments (#3039, @andrykonchin).
* Handle either positional or keywords arguments by default in `Struct.new` (#3039, @rwstauner).
* Promote `Set` class to core library (#3039, @andrykonchin).
* Support `connect_timeout` keyword argument to `TCPSocket.{new,open}` (#3421, @manefz, @patricklinpl, @nirvdrum, @rwstauner).
* Add `File.lutime` and `Pathname#lutime` methods (#3039, @andrykonchin).
* Add a deprecation warning for `Encoding#replicate` (#3039, @patricklinpl, @manefz, @nirvdrum).
* Change `UnboundMethod#{==,inspect}` to use the owner module rather than the origin (#3039, @rwstauner, @manefz, @patricklinpl)
* Support `lambda` keyword argument in `Proc#parameters` (#3039, @thomasmarshall, @goyox86).
* Limit maximum encoding set size by 256 (#3039, @thomasmarshall, @goyox86).
* Remove deprecated methods `Dir.exists?`, `File.exists?`, and `Kernel#=~` (#3039, @patricklinpl, @nirvdrum).
* Remove deprecated `FileTest.exists?` method (#3039, @andrykonchin).
* Fix {Method,Proc}#parameters and return `*`, `**` and `&` names for anonymous parameters (@andrykonchin).
* Remove deprecated `Fixnum` and `Bignum` constants (#3039, @andrykonchin).
* Add `rb_enc_interned_str_cstr` function (#3408, @goyox86, @thomasmarshall).
* Add `rb_str_to_interned_str` function (#3408, @thomasmarshall).
* Add `SyntaxError#path` method (#3039, @wasabigeek).

Performance:

* Change the `Hash` representation from traditional buckets to a "compact hash table" for improved locality, performance and memory footprint (#3172, @moste00).
* Optimize calls with `ruby2_keywords` forwarding by deciding it per call site instead of per callee thanks to [my fix in CRuby 3.2](https://bugs.ruby-lang.org/issues/18625) (@eregon).
* Optimize feature loading when require is called with an absolute path to a .rb file (@rwstauner).
* Avoid extra copies for Strings passed as `:string` arguments to a FFI call and used later for Regexp matching (#3293, @eregon).

Changes:


Memory Footprint:


# 23.1.0

New features:

* Updated to Ruby 3.2.2 (#3039, @eregon, @andrykonchin).
* TruffleRuby Native on Oracle GraalVM on Linux now uses the G1 garbage collector which is much faster (@eregon).

Bug fixes:

* Fix `Dir.glob` returning blank string entry with leading `**/` in glob and `base:` argument (@rwstauner).
* Fix class lookup after an object's class has been replaced by `IO#reopen` (@itarato, @nirvdrum, @eregon).
* Fix `Marshal.load` and raise `ArgumentError` when dump is broken and is too short (#3108, @andrykonchin).
* Fix `super` method lookup for unbounded attached methods (#3131, @itarato).
* Fix `Module#define_method(name, Method)` to respect `module_function` visibility (#3181, @andrykonchin).
* Fix stack overflow with `Kernel.require` and `zeitwerk` (#3224, @eregon).
* Reimplement `IO.select` with `poll(2)` to support file descriptors >= 1024 (#3201, @eregon).

Compatibility:

* Fix `Hash#shift` when Hash is empty but has initial default value or initial default proc (#3039, @itarato).
* Make `Array#shuffle` produce the same results as CRuby (@rwstauner).
* Add `Process.argv0` method (@andrykonchin).
* Add support for array pattern matching. This is opt-in via `--pattern-matching` since pattern matching is not fully supported yet (#2683, @razetime).
* Fix `Array#[]` with `ArithmeticSequence` argument when step is negative (#3039, @itarato).
* Fix `Range#size` and return `nil` for beginningless Range when end isn't Numeric (#3039, @rwstauner).
* Alias `String#-@` to `String#dedup` (#3039, @itarato).
* Fix `Pathname#relative_path_from` to convert string arguments to Pathname objects (@rwstauner).
* Add `String#bytesplice` (#3039, @itarato).
* Add `String#byteindex` and `String#byterindex` (#3039, @itarato).
* Add implementations of `rb_proc_call_with_block`, `rb_proc_call_kw`, `rb_proc_call_with_block_kw` and `rb_funcall_with_block_kw` (#3068, @andrykonchin).
* Add optional `timeout` argument to `Thread::Queue#pop` (#3039, @itarato).
* Add optional `timeout` argument to `Thread::SizedsQueue#pop` (#3039, @itarato).
* Handle `long long` and aliases in `Fiddle` (#3128, @eregon).
* Add `Module#refinements` (#3039, @itarato).
* Add `Refinement#refined_class` (#3039, @itarato).
* Add `rb_hash_new_capa` function (#3039, @itarato).
* Fix `Encoding::Converter#primitive_convert` and raise `FrozenError` when a destination buffer argument is frozen (@andrykonchin).
* Add `Module#undefined_instance_methods` (#3039, @itarato).
* Add `Thread.each_caller_location` (#3039, @itarato).
* Add `timeout` argument to `Thread::SizedQueue#push` (#3039, @itarato).
* Add `rb_syserr_new` function (@rwstauner).
* Add `Enumerator#product` (#3039, @itarato).
* Add `Module#const_added` (#3039, @itarato).
* Show the pointer size information (if available) in `FFI::Pointer#inspect` (@nirvdrum).
* Implement performance warnings (`Warning[:performance]`) like in CRuby 3.3 (@eregon).
* The output of `Marshal.dump` is now compatible with CRuby for `Rational` and `Complex` instances (#3228, @eregon).

Performance:

* Improve `Truffle::FeatureLoader.loaded_feature_path` by removing expensive string ops from a loop. Speeds up feature lookup time (#3010, @itarato).
* Improve `String#-@` performance by reducing unnecessary data copying and supporting substring lookups (@nirvdrum)
* Specialize `Array#<<` and related methods appending elements per call site to have a single array storage strategy in the inline cache for most cases (@eregon).

Changes:

* `gu install $LANGUAGE` is replaced by `truffleruby-polyglot-get $LANGUAGE`, available in the TruffleRuby JVM standalone (@eregon).
* The TruffleRuby `ScriptEngine` implementation is removed in favor of the generic [ScriptEngine](https://github.com/oracle/graal/blob/master/docs/reference-manual/embedding/embed-languages.md#compatibility-with-jsr-223-scriptengine) in GraalVM docs (@eregon).

Memory Footprint:

* Replaced `RubyLibrary` with `FreezeNode` and `IsFrozenNode` (@horakivo).
* Address many truffle-sharing warnings (@horakivo).
* Address many truffle-inlining warnings (@horakivo).


# 23.0.0

New features:

* Updated to Ruby 3.1.3 (#2733, @andrykonchin, @eregon).
* `foreign_object.is_a?(foreign_meta_object)` is now supported (@eregon).
* Foreign big integers are now supported and work with all `Numeric` operators (@eregon).

Bug fixes:

* Ensure every parse node has a source section and fix the source section for `ensure` (#2758, @eregon).
* Fix `spawn(..., fd => fd)` on macOS, it did not work due to a macOS bug (@eregon).
* Fix `rb_gc_register_address()`/`rb_global_variable()` to read the latest value (#2721, #2734, #2720, @eregon).
* Synchronize concurrent writes to the same StringIO (@eregon).
* Fix `StringIO#write(str)` when `str` is of an incompatible encoding and position < buffer size (#2770, @eregon).
* Fix `rb_thread_fd_select()` to correctly initialize fdset copies and handle the timeout (@eregon).
* Fix `TracePoint#inspect` when it's called outside of a callback (@andrykonchin).
* Fix `Signal.trap` when signal argument is not supported (#2774, @andrykonchin).
* Fix `Dir.mkdir` and convert permissions argument to `Integer` (#2781, @andrykonchin).
* Fix `String#dump` and use `\u{xxxx}` notation (with curly brackets) for characters that don't fit in `\uxxxx` (#2794, @andrykonchin).
* Fix `Marshal.dump` when big Integer (that cannot be expressed with 4 bytes) is serialized (#2790, @andrykonchin).
* Fix `Array#pack` and accept `Numeric` values when `Float` is expected (#2815, @andrykonchin).
* Fix `\P{}` matching in regular expressions (#2798, @andrykonchin).
* Fix constants lookup when `BasicObject#instance_eval` method is called with a String (#2810, @andrykonchin).
* Don't trigger the `method_added` event when changing a method's visibility or calling `module_function` (@paracycle, @nirvdrum).
* Fix `rb_time_timespec_new` function to not call `Time.at` method directly (@andrykonchin).
* Fix `StringIO#write` to transcode strings with encodings that don't match the `StringIO`'s `external_encoding` (#2839, @flavorjones).
* Fix processing of proc rest arguments located at the beginning if there are no actual arguments (#2921, @andrykonchin).
* Fix `Monitor#exit` to raise `ThreadError` when monitor not owned by the current thread (#2922, @andrykonchin).
* Fix `MatchData#[]` to support negative `length` argument (#2929, @andrykonchin).
* Fix `IO` line reading calls when using a multi-byte delimiter (`IO#{each,gets,readline,readlines,etc.}`) (#2961, @vinistock, @nirvdrum).
* Fix the exception type raised when type coercion raises a `NoMethodError` (#2903, @paracycle, @nirvdrum).
* Fix `Method` and `Proc` `#parameters` method to return `_` parameter name without synthetic suffix when there are multiple `_` parameters (@paracycle).
* Fixed errors in IRB when attempting to navigate beyond bounds in singleline mode (@rwstauner).

Compatibility:

* Fix `MatchData#[]` when passed unbounded Range (#2755, @andrykonchin).
* Updated `rb_define_class`, `rb_define_class_under`, and `rb_define_class_id_under` to allow class names that aren't valid in Ruby (#2739, @nirvdrum).
* Fixed `rb_gv_get` so that it no longer implicitly creates global variables (#2748, @nirvdrum).
* Added implementations of `rb_gvar_val_getter` and `rb_define_virtual_variable` (#2750, @nirvdrum).
* Implement `rb_warning_category_enabled_p` to support the `syntax_tree` gem (#2764, @andrykonchin).
* Fix desctructuring of a single block argument that implements `#to_ary` dynamically (#2719, @andrykonchin).
* Fix `Kernel#Complex` and raise exception when an argument is formatted incorrectly (#2765, @andrykonchin).
* Add `#public?`, `#private?` and `#protected?` methods for `Method` and `UnboundMethod` classes (@andrykonchin).
* Add optional argument to `Thread::Queue.new` (@andrykonchin).
* Support a module as the second argument of `Kernel#load` (@andrykonchin).
* Improve argument validation in `Struct#valies_at` - raise `IndexError` or `RangeError` when arguments are out of range (#2773, @andrykonchin).
* Fix `MatchData#values_at` and handling indices that are out of range (#2783, @andrykonchin).
* Add support for `%-z` (UTC for unknown local time offset, RFC 3339) to `Time#strftime` (@andrykonchin).
* Add support for `UTC` and `A`-`Z` utc offset values, as well as `+/-HH`, `+/-HHMM`, `+/-HHMMSS` (without `:`) (@andrykonchin).
* Treat time with `UTC`, `Z` and `-00:00` utc offset as UTC time (@andrykonchin).
* Raise `FrozenError` when `Time#localtime`, `Time#utc` and `Time#gmtime` is called on a frozen time object (@andrykonchin).
* Validate a microseconds argument used to create a time object (@andrykonchin).
* Support accessing `dmark` and `dfree` fields for `RData` (#2771, @eregon).
* Implement `rb_enc_nth()` (#2771, @eregon).
* Support `offset` keyword argument for `String#unpack` and `String#unpack1` (@andrykonchin).
* Fix `Process.detach` and cast `pid` argument to `Integer` (#2782, @andrykonchin).
* `rb_to_id()` should create a static `ID`, used by RMagick (@eregon).
* Resolve the current user home even when `$HOME` is not set (#2784, @eregon).
* Fix `IO#lineno=` and convert argument to `Integer` more strictly (#2786, @andrykonchin).
* Fix argument implicit convertion in `IO#pos=` and `IO#seek` methods (#2787, @andrykonchin).
* Warn about unknown directive passed to `Array#pack` in verbose mode (#2791, @andrykonchin).
* Added constants `IO::SEEK_DATE` and `IO::SEEK_HOLE` (#2792, @andrykonchin).
* Fix `StringIO.new` to accept keyword arguments (#2793, @andrykonchin).
* `Process#spawn` should call `#to_io` on non-IO file descriptor objects (#2809, @jcouball).
* Add constants `IO::SEEK_DATE` and `IO::SEEK_HOLE` (#2792, @andrykonchin).
* Add `Class#subclasses` method (#2733, @andrykonchin).
* Implement `Coverage.running?` method (@andrykonchin).
* Fix arguments implicit type conversion for `Enumerable#zip` and `Array#zip` (#2788, @andrykonchin).
* Fix `Array#unshift` to not depend on `Array#[]=` and allow overriding `#[]=` in a subclass (#2772, @andrykonchin).
* Fix syntactic check for `void value expression` (#2821, @eregon).
* Fix `Range#step` with no block and non-`Numeric` values (#2824, @eregon).
* Fix execution order of `END` blocks and `at_exit` callbacks (#2818, @andrykonchin).
* Fix `String#casecmp?` for empty strings of different encodings (#2826, @eregon).
* Implement `Enumerable#compact` and `Enumerator::Lazy#compact` (#2733, @andrykonchin).
* Implement `Array#intersect?` (#2831, @nirvdrum).
* Record the source location in the constant for the `module`/`class` keywords (#2833, @eregon).
* Fix `File.open` and support `flags` option (#2820, @andrykonchin).
* Support writing to `RData.dfree` for native extensions (#2830, #2732, #2165, @eregon).
* Fix `IO#write` and support multiple arguments with different encodings (#2829, @andrykonchin).
* Fix `Array` methods `reject`, `reject!`, `inject`, `map`, `select`, `each_index` and handle a case when array is modified by a passed block like CRuby does (#2822, andrykonchin, @eregon).
* Fix `EncodingError` exception message when Symbol has invalid encoding (#2850, @andrykonchin).
* Raise `EncodingError` at parse time when Hash literal contains a Symbol key with invalid encoding (#2848, @andrykonchin).
* Fix `Array` methods `reject`, `reject!`, `inject`, `map`, `select`, `each_index` and handle a case when array is modified by a passed block like CRuby does (#2822, @andrykonchin, @eregon).
* Fix `Array` methods `select!` and `keep_if` and handle a case when exception is raised in a passed block properly (@andrykonchin).
* Fix `Enumerable` methods `each_cons` and `each_slice` to return receiver (#2733, @horakivo).
* `Module` methods `#private`, `#public`, `#protected`, `#module_function` now returns their arguments like in CRuby 3.1 (#2733, @horakivo).
* `Kernel#exit!`, killing Fibers and internal errors do not run code in `ensure` clauses anymore, the same as CRuby (@eregon).
* Implement `UnboundMethod#original_name` (@paracycle, @nirvdrum).
* Implement `Thread#native_thread_id` method (#2733, @horakivo).
* Modify `Struct#{inspect,to_s}` to match MRI when the struct is nested inside of an anonymous class or module (@st0012, @nirvdrum).
* `Fiber.current` and `Fiber#transfer` are available without `require 'fiber'` like in CRuby 3.1 (#2733, @eregon).
* Add `freeze` keyword argument to `Marshal.load` (#2733, @andrykonchin).
* Add `Integer.try_convert` (#2733, @moste00, @eregon).
* Support optional `:in` keyword argument for `Time.now` and `Time.new` (#2733, @andrykonchin).
* Add optional `Hash` argument to `Enumerable#tally` (#2733, @andrykonchin).
* Update `$LOAD_PATH.resolve_feature_path` to return `nil` instead of raising `LoadError` when feature isn't found (#2733, @andrykonchin).
* Add `objspace/trace` file (#2733, @andrykonchin).
* Add `Process._fork` (#2733, @horakivo).
* Update to JCodings 1.0.58 and Joni 2.1.44 (@eregon).
* Add `MatchData#match` and `MatchData#match_length` (#2733, @horakivo).
* Add `StructClass#keyword_init?` method (#2377, @moste00).
* Support optional `level` argument for `File.dirname` method (#2733, @moste00).
* Add `Thread::Backtrace.limit` method (#2733, @andrykonchin).
* Deprecate `rb_gc_force_recycle` and make it a no-op function (#2733, @moste00).
* Add `Refinement#import_methods` method and add deprecation warning for `Refinement#include` and `Refinement#prepend` (#2733, @horakivo).
* Upgrading `UNICODE` version to 13.0.0 and `EMOJI` version to 13.1 (#2733, @horakivo).
* Add `rb_io_maybe_wait_readable`, `rb_io_maybe_wait_writable` and `rb_io_maybe_wait` functions (#2733, @andrykonchin).
* `StringIO#set_encoding` should coerce the argument to an Encoding (#2954, @eregon).
* Implement changes of Ruby 3.0 to `IO#wait` (#2953, @larskanis).
* Implement `rb_io_descriptor()` (@eregon).

Performance:

* Marking of native structures wrapped in objects is now done on C call exit to reduce memory overhead (@aardvark179).
* Splitting (copying) of call targets has been optimized by implementing `cloneUninitialized()` (@andrykonchin, @eregon).
* `Process.pid` is now cached per process like `$$` (#2882, @horakivo).
* Use the system `libyaml` for `psych` to improve warmup when parsing YAML (#2089, @eregon).
* Fixed repeated deoptimizations for methods building an `Array` which is growing over multiple calls at a given call site (@eregon).

Changes:

* Remove `Truffle::Interop.deproxy` as it is unsafe and not useful (@eregon).
* Removed `Truffle::Interop.unbox_without_conversion` (should not be needed by user code) (@eregon).

# 22.3.0

New features:

* Foreign strings now have all methods of Ruby `String`. They are treated as `#frozen?` UTF-8 Ruby Strings (@eregon).
* Add `Java.add_to_classpath` method to add jar paths at runtime (#2693, @bjfish).
* Add support for Ruby 3.1's Hash shorthand/punning syntax (@nirvdrum).
* Add support for Ruby 3.1's anonymous block forwarding syntax (@nirvdrum).
* Added the following keyword arguments to `Polyglot::InnerContext.new`: `languages, language_options, inherit_all_access, code_sharing` (@eregon).

Bug fixes:

* Fix `StringIO` to set position correctly after reading multi-byte characters (#2207, @aardvark179).
* Update `Process` methods to use `module_function` (@bjfish).
* Fix `File::Stat`'s `#executable?` and `#executable_real?` predicates that unconditionally returned `true` for a superuser (#2690, @andrykonchin).
* The `strip` option `--keep-section=.llvmbc` is not supported on macOS (#2697, @eregon).
* Disallow the marshaling of polyglot exceptions since we can't properly reconstruct them (@nirvdrum).
* Fix `String#split` missing a value in its return array when called with a pattern of `" "` and a _limit_ value > 0 on a string with trailing whitespace where the limit hasn't been met (@nirvdrum).
* Fix `Kernel#sleep` and `Mutex#sleep` for durations smaller than 1 millisecond (#2716, @eregon).
* Fix `IO#{wait,wait_readable,wait_writable}` with a timeout > INT_MAX seconds (@eregon).
* Use the compatible encoding for `String#{sub,gsub,index,rindex}` (#2749, @eregon).
* Fix `Warning#warn` called with category specified is no longer throwing exception (#20446, @horakivo).

Compatibility:

* Fix `Array#fill` to raise `TypeError` instead of `ArgumentError` when the length argument is not numeric (#2652, @andrykonchin).
* Warn when a global variable is not initialized (#2595, @andrykonchin).
* Fix escaping of `/` by `Regexp#source` (#2569, @andrykonchin).
* Range literals of integers are now created at parse time like in CRuby (#2622, @aardvark179).
* Fix `IO.pipe` - allow overriding `IO.new` that is used to create new pipes (#2692, @andykonchin).
* Fix exception message when there are missing or extra keyword arguments - it contains all the missing/extra keywords now (#1522, @andrykonchin).
* Always terminate native strings with enough `\0` bytes (#2704, @eregon).
* Support `#dup` and `#clone` on foreign strings (@eregon).
* Fix `Regexp.new` to coerce non-String arguments (#2705, @andrykonchin).
* Fix `Kernel#sprintf` formatting for `%c` when used non-ASCII encoding (#2369, @andrykonchin).
* Fix `Kernel#sprintf` argument casting for `%c` (@andrykonchin).
* Implement the `rb_enc_strlen` function for use by native extensions (@nirvdrum).
* Match tag values used by `rb_protect` and `rb_jump_tag` for the `tk` gem (#2556, @aardvark179).
* Implement `rb_eval_cmd_kw` to support the `tk` gem (#2556, @aardvark179).
* Fix `rb_class2name` to call `inspect` on anonymous classes like in CRuby (#2701, @aardvark179).
* Implement `rb_ivar_foreach` to iterate over instance and class variables like in CRuby (#2701, @aardvark179).
* Fix the absolute path of the main script after chdir (#2709, @eregon).
* Fix exception for `Fiddle::Handle.new` with a missing library (#2714, @eregon).
* Fix arguments implicit type conversion for `BasicObject#instance_eval`, `Module#class_eval`, `Module#module_eval`, `Module#define_method` (@andrykonchin).
* Raise `ArgumentError` unconditionally when `Proc.new` is called without a block argument (@andrykonchin).
* Fix `UnboundMethod#hash` to not depend on a module it was retrieved from (#2728, @andrykonchin).

Performance:

* Replace a call of `-"string"` with frozen string literal at parse time (@andrykonchin).
* Report polymorphism inside `Hash#[]` to recover performance (@aardvark179).
* Improved interpreter performance by optimizing for better host inlining (@eregon).
* Use `poll` instead of `select` for simple IO waiting to reduce overheads (#1584, @aardvark179).

Changes:

* No more conversion between Java Strings and Ruby Strings at the interop boundary (@eregon).
* Removed `Truffle::Interop.{import_without_conversion,export_without_conversion}` (use `Polyglot.{import,export}` instead).
* Removed `Truffle::Interop.members_without_conversion` (use `Truffle::Interop.members` instead).
* Refactored internals of `rb_sprintf` to simplify handling of `VALUE`s in common cases (@aardvark179).
* Refactored sharing of array objects between threads using new `SharedArrayStorage` (@aardvark179).

Security:

* The native access permission is now properly checked before any native pointer (e.g. `Truffle::FFI::Pointer`) is created (@eregon).

# 22.2.0

New features:

* Add support for `darwin-aarch64` (macOS M1) (#2181, @lewurm, @chrisseaton, @eregon).
* Add support for OpenSSL 3.0.0 by updating the openssl gem (@aardvark179, @eregon).

Bug fixes:

* Fix `rb_id2name` to ensure the native string will have the same lifetime as the id (#2630, @aardvark179).
* Fix `MatchData#[]` exception when passing a length argument larger than the number of match values (#2636, @nirvdrum).
* Fix `MatchData#[]` exception when supplying a large negative index along with a length argument (@nirvdrum).
* Fix capacity computation for huge `Hash` (#2635, @eregon).
* Fix aliased methods to return the correct owner when method is from a superclass (@bjfish).
* Fix `String#[Regexp, Integer]` when the capture group exists but is not matched (@eregon).
* Fix `File.open` mode string parsing when binary option is the third character (@bjfish).
* Fix `rb_scan_args_kw` macro to avoid shadowing variables (#2649, @aardvark179).
* Fix `String#unpack("Z")` to not advance after the null byte, like CRuby (#2659, @aardvark179).
* Fix `Float#round` to avoid losing precision during the rounding process (@aardvark179).
* Fix `String#insert` to not call a subclassed string method (@bjfish).
* Fix `rb_obj_call_init` to pass any block argument to the `initialize` method (#2675, @aardvark179).
* Fix issue with feature loading not detecting a previously loaded feature (#2677, @bjfish).
* Fix `/#{...}/o` to evaluate only once per context when splitting happens (@eregon).
* Fix `Kernel#sprintf` formatting of floats to be like CRuby (@aardvark179).
* Fix `Process.egid=` to accept `String`s (#2615, @ngtban).
* Fix optional assignment to only evaluate index arguments once (#2658, @aardvark179).

Compatibility:

* Updated to Ruby 3.0.3. The 3 CVEs did not affect TruffleRuby, this is to bring the stdlib and gem updates (@eregon).
* Fix `Marshal.dump` to raise an error when an object has singleton methods (@bjfish).
* `Exception#full_message` now defaults the order to `:top` like CRuby 3+ (@eregon).
* Fix `Process.wait2` to return `nil` when the `WNOHANG` flag is given and the child process is still running (@bjfish).
* Disable most `nokogiri` C extension patches when system libraries are not being used (#2693, @aardvark179).
* Implement `rb_gc_mark_maybe` and `rb_global_variable` to ensure `VALUE` stay live in C extensions (@aardvark179).
* Implement `rb_imemo_tmpbuf` allocation for `ripper` (@aardvark179).
* Implement `inherit` argument for `Module#class_variables` (#2653, @bjfish).
* Fix `Float#/` when dividing by `Rational` (@bjfish).
* `Process.euid=` should accept String (#2615, @ngtban).
* Fix `instance_variable_get` and `instance_variable_set` for immutable objects (@bjfish).
* `Thread#raise(exc, message)` now calls `exc.exception` in the target thread like CRuby (@eregon).
* Define `Process::{CLOCK_BOOTTIME,CLOCK_BOOTTIME_ALARM,CLOCK_REALTIME_ALARM}` (#1480, @eregon).
* Improve support of `:chomp` keyword argument in `IO` and `StringIO` methods (#2650, @andrykonchin). 
* Implement specializations for immutable ruby objects for ObjectSpace methods (@bjfish).
* Use `$PAGER` for `--help` and `--help*`, similar to CRuby (#2542, @Strech).
* Ensure all headers are warnings-free (#2662, @eregon).
* All `IO` instances should have `T_FILE` as their `rb_type()`, not only `File` instances (#2662, @eregon).
* Make `rb_fd_select` retry on `EINTR` (#1584, @aardvark179).

Performance:

* Reimplement `Float#to_s` for better performance (#1584, @aardvark179).
* Improve reference processing by making C object free functions and other finalizers more lightweight (@aardvark179).
* Improve performance of `RSTRING_PTR` for interned strings (@aardvark179).
* Cache constant argument formats used with `rb_scan_args_kw` (@aardvark179).

Changes:

* `-Werror=implicit-function-declaration` is now used for compiling C extensions to fail more clearly and earlier if a function is missing, like CRuby 3.2 (#2618, @eregon).
* Disable thread pool for Fibers as it causes correctness issues (#2551, @eregon).

# 22.1.0

New features:

* Foreign exceptions are now fully integrated and have most methods of `Exception` (@eregon).
* Foreign exceptions can now be rescued with `rescue Polyglot::ForeignException` or `rescue foreign_meta_object` (#2544, @eregon).

Bug fixes:

* Guard against unterminated ranges in file matching patterns (#2556, @aardvark179).
* Fixed `rb_proc_new` to return a proc that will pass all required arguments to C (#2556, @aardvark179).
* Fixed `String#split` to return empty array when splitting all whitespace on whitespace (#2565, @bjfish).
* Raise `RangeError` for `Time.at(bignum)` (#2580, @eregon).
* Fix `Integer#{<<,>>}` with RHS bignum and long (@eregon).
* Fix a resource leak from allocators defined in C extensions (@aardvark179).
* `SIGINT`/`Interrupt`/`Ctrl+C` now shows the backtrace and exits as signaled, like CRuby (@eregon).
* Update patch feature finding to prefer the longest matching load path (#2605, @bjfish).
* Fix `Hash#{to_s,inspect}` for keys whose `#inspect` return a frozen String (#2613, @eregon).
* Fix `Array#pack` with `x*` to not output null characters (#2614, @bjfish).
* Fix `Random#rand` not returning random floats when given float ranges (#2612, @bjfish).
* Fix `Array#sample` for `[]` when called without `n` and a `Random` is given (#2612, @bjfish).
* Fix `Module#const_get` to raise a `NameError` when nested modules do not exist (#2610, @bjfish).
* Ensure native `VALUE`s returned from C are unwrapped before the objects can be collected (@aardvark179).
* Fix `Enumerator::Lazy#with_index` to start with new index for multiple enumerations (@bjfish).
* Fix `rb_id2name` to ensure the native string will have the same lifetime as the id (#2630, @aardvark179).
* Fix `Integer#fdiv` and `Rational#to_f` for large `Integer` values (#2631, @bjfish).
* Remove the `RB_NEWOBJ/NEWOBJ` and `OBJSETUP` macros since we cannot support them in TruffleRuby and native extensions may use `#ifdef` to detect features (#2869, @nirvdrum).
* Fix memory leak in `--native` mode for native extension handles and native pointers (@eregon).

Compatibility:

* Implement full Ruby 3 keyword arguments semantics (#2453, @eregon, @chrisseaton).
* Implement `ruby_native_thread_p` for compatibility (#2556, @aardvark179).
* Add `rb_argv0` for the `tk` gem (#2556, @aardvark179).
* Implement more correct conversion of array elements by `Array#pack`(#2503, #2504, @aardvark179).
* Implement `Pathname#{empty?, glob}` (#2559, @bjfish).
* Fixed `Rational('')` to raise error like MRI (#2566, @aardvark179).
* Freeze instances of `Range` but not subclasses, like CRuby (#2570, @MattAlp).
* When writing to STDOUT redirected to a closed pipe, no broken pipe error message will be shown now (#2532, @gogainda).
* Use `#to_a` for converting `list` in `rescue *list` (#2572, @eregon).
* Implement 'rb_str_buf_append' (@bjfish).
* Add patch for `digest` so that TruffleRuby implementation is not overridden (@bjfish).
* Handle encoding conversion errors when reading directory entries (@aardvark179).
* Follow symlinks when processing `*/` directory glob patterns (#2589, @aardvark179).
* Set `@gem_prelude_index` variable on the default load paths (#2586 , @bjfish).
* Do not call `IO#flush` dynamically from `IO#close` (#2594, @gogainda).
* Implement `rb_str_new_static` for C extensions that use it (@aardvark179).
* Rewrote `ArrayEachIteratorNode` and re-introduced `each` specs for MRI parity when mutating arrays whilst iterating, rather than crashing (#2587, @MattAlp).
* Update `String#rindex` to only accept `Regexp` or objects convertable to `String` as the first parameter (#2608, @bjfish).
* Update `String#<<` to require one argument (#2609, @bjfish).
* Update `String#split` to raise `TypeError` when false is given (#2606, @bjfish).
* Update `String#lstrip!` to remove leading null characters (#2607, @bjfish).
* Update `File.utime` to return the number of file names in the arguments (#2616, @bjfish).
* Update `Dir.foreach` to accept an `encoding` parameter (#2627, @bjfish).
* Update `IO.readlines` to ignore negative limit parameters (#2625 , @bjfish).
* Update `Math.sqrt` to raise a `Math::DomainError` for negative numbers (#2621, @bjfish).
* Update `Enumerable#inject` to raise an `ArgumentError` if no block or symbol are given (#2626, @bjfish).

Performance:

* Increase dispatch limit for string library to handle mutable, immutable and non-strings (@aardvark179).
* Switch to `Arrays.mismatch()` in string comparison for better performance (@aardvark179).
* Removed extra array allocations for method calls in the interpreter to improve warmup performance (@aardvark179).
* Optimize `Dir[]` by sorting entries as they are found and grouping syscalls (#2092, @aardvark179).
* Reduce memory footprint by tracking `VALUE`s created during C extension init separately (@aardvark179).
* Rewrote `ArrayEachIteratorNode` to optimize performance for a constant-sized array and reduce specializations to 1 general case (#2587, @MattAlp).
* Reduce conversion of `VALUE`s to native handle during common operations in C extensions (@aardvark179).
* Improved performance of regex boolean matches (e.g., `Regexp#match?`) by avoiding match data allocation in TRegex (#2588, @nirvdrum).
* Remove overhead when getting using `RDATA_PTR` (@aardvark179).
* Additional copy operations have been reduced when performing IO (#2536, @aardvark179).

Changes:

* Foreign exceptions are no longer translated to `RuntimeError` but instead remain as foreign exceptions, see the [documentation](doc/user/polyglot.md) for how to rescue them (@eregon).

# 22.0.0

New features:

* Updated to Ruby 3.0.2 (#2453, @eregon).

Bug fixes:

* Fix `File.utime` to use nanoseconds (#2448, @bjfish).
* Capture the intercepted feature path during patching to reuse during patch require (#2441, @bjfish).
* Update `Module#constants` to filter invalid constant identifiers (#2452, @bjfish).
* Fixed `-0.0 <=> 0.0` and `-0.0 <=> 0` to return `0` like on CRuby (#1391, @eregon).
* Fixed `Range#step` to return correct class with begin-less range (@ccocchi, #2516).
* Fixed exception creation when an `Errno` is sub-classed (@bjfish, #2521).
* Fixed `String#[]=` to use the negotiated encoding (@bjfish, #2545).

Compatibility:

* Implement `rb_sprintf` in our format compiler to provide consistent formatting across C standard libraries (@eregon).
* Update `defined?` to return frozen strings (#2450, @bjfish).
* Use compensated summation for `{Array,Enumerable}#sum` when floating point values are included (@eregon).
* `Module#attr_*` methods now return an array of method names (#2498, @gogainda).
* Fixed `Socket#(local|remote)_address` to retrieve family and type from the file descriptor (#2444, @larskanis).
* Add `Thread.ignore_deadlock` accessor (#2453, @bjfish).
* Allow `Hash#transform_keys` to take a hash argument (@ccocchi, #2464).
* Add `Enumerable#grep{_v}` optimization for `Regexp` (#2453, @bjfish).
* Update `IO#write` to accept multiple arguments (#2501, @bjfish).
* Do not warn when uninitialized instance variable is accessed (#2502, @andrykonchin).
* Remove `TRUE`, `FALSE`, and `NIL` constants like CRuby 3.0 (#2505, @andrykonchin).
* `Symbol#to_proc` now returns a lambda like in Ruby 3 (#2508, @andrykonchin).
* `Kernel#lambda` now warns if called without a literal block (#2500, @andrykonchin).
* Implement Hash#except (#2463, @wildmaples).
* Remove special `$SAFE` global and related C API methods (#2453, @bjfish).
* Assigning to a numbered parameter raises `SyntaxError` (#2506, @andrykonchin).
* Implement `--backtrace-limit` option (#2453, @bjfish).
* Update `String` methods to return `String` instances when called on a subclass (#2453, @bjfish).
* Update `String#encode` to support the `:fallback` option (#1391, @aardvark179).
* `Module#alias_method` now returns the defined alias as a symbol(#2499, @gogainda).
* Implement `Symbol#name` (#2453, @bjfish).
* Update `Module#{public, protected, private, public_class_method, private_class_method}` and top-level `private` and `public` methods to accept single array argument with a list of method names (#2453, @bjfish).
* Constants deprecated by `Module#deprecate_constant` only warn if `Warning[:deprecated]` is `true` (@eregon).
* All Array methods now return Array instances and not subclasses (#2510, @Strech).
* Integer#zero? overrides Numeric#zero? for optimization (#2453, @bjfish).
* Default `Kernel#eval` source file and line to `(eval):1` like CRuby 3 (#2453, @aardvark179).
* Add `GC.auto_compact` accessors for compatibility (#2453, @bjfish).
* Update accessing a class variable from the top-level scope to be a `RuntimeError` (#2453, @bjfish).
* Update interpolated strings to not be frozen (#2453, @bjfish).
* Add `WERRORFLAG` to `RbConfig` (#2519, @bjfish).
* Update `MatchData` methods to return `String` instances when called on a subclass (#2453, @bjfish).
* Implement `Proc#{==,eql?}` (#2453, @bjfish).
* Implement all `StringScanner` methods (#2520, @eregon).
* Handle `Kernel#clone(freeze: true)` (#2512, @andrykonchin).
* Relax `Fiber#transfer` limitations (#2453, @bjfish).
* Implement `Fiber#blocking?` like CRuby 3 (#2453, @aardvark179).
* Sort by default for `Dir.{glob,[]}` and add `sort:` keyword argument (#2523, @Strech).
* Implement `rb_str_locktmp` and `rb_str_unlocktmp` (#2524, @bjfish).
* Update `Kernel#instance_variables` to return insertion order (@bjfish).
* Fixed `rb_path2class()` to not error for a module (#2511, @eregon).
* Update `Kernel#print` to print `$_` when no arguments are given (#2531, @bjfish).
* Add category kwarg to Kernel.warn and Warning.warn (#2533, @Strech).
* Implement `GC.{measure_total_time, total_time}` and update `GC.stat` to update provided hash (#2535, @bjfish).
* Implement `Array#slice` with `ArithmeticSequence` (#2526, @ccocchi).
* Update `Hash#each` to consistently yield a 2-element array (#2453, @bjfish).
* Remove `Hash#{__store__, index}` methods for compatibility (#2546, @bjfish).
* Implement more correct conversion of array elements by `Array#pack` (#2503, #2504, @aardvark179).
* Update `String#split` to raise a `RangeError` when `limit` is larger than `int` (@bjfish).

Performance:

* Regexp objects are now interned in a similar way to symbols (@aardvark179).
* Improve performance of regexps using POSIX bracket expressions (e.g., `[[:lower:]]`) matching against ASCII-only strings (#2447, @nirvdrum).
* `String#sub`, `sub!`, `gsub`, and `gsub!` have been refactored for better performance (@aardvark179).
* Don't allocate a `MatchData` object when `Regexp#match?` or `String#match?` is used (#2509, @nirvdrum).
* Add `ENV.except` (#2507, @Strech).
* Fully inline the `Integer#+` and `Integer#-` logic for interpreter speed (#2518, @smarr).
* Remove unnecessary work in negotiating the encoding to use in a Regexp match (#2522, @nirvdrum).
* Add new fast paths for encoding negotiation between strings with different encodings, but which match common default cases (#2522, @nirvdrum).
* Reduce footprint by removing unnecessary nodes for accessing the `FrameOnStackMarker` (#2530, @smarr).

Changes:

* TruffleRuby now requires Java 11+ and no longer supports Java 8 (@eregon).

# 21.3.0

New features:

* [TRegex](https://github.com/oracle/graal/tree/master/regex) is now used by default, which provides large speedups for matching regular expressions.
* Add `Polyglot.languages` to expose the list of available languages.
* Add `Polyglot::InnerContext` to eval code in any available language in an inner isolated context (#2169).
* Foreign objects now have a dynamically-generated class based on their interop traits like `ForeignArray` and are better integrated with Ruby objects (#2149).
* Foreign arrays now have all methods of Ruby `Enumerable` and many methods of `Array` (#2149).
* Foreign hashes now have all methods of Ruby `Enumerable` and many methods of `Hash` (#2149).
* Foreign iterables (`InteropLibrary#hasIterator`) now have all methods of Ruby `Enumerable` (#2149).
* Foreign objects now implement `#instance_variables` (readable non-invocable members) and `#methods` (invocable members + Ruby methods).

Bug fixes:

* Fix `Marshal.load` of multiple `Symbols` with an explicit encoding (#1624).
* Fix `rb_str_modify_expand` to preserve existing bytes (#2392).
* Fix `String#scrub` when replacement is frozen (#2398, @LillianZ).
* Fix `Dir.mkdir` error handling for `Pathname` paths (#2397).
* `BasicSocket#*_nonblock(exception: false)` now only return `:wait_readable/:wait_writable` for `EAGAIN`/`EWOULDBLOCK` like MRI (#2400).
* Fix issue with `strspn` used in the `date` C extension compiled as a macro on older glibc and then missing the `__strspn_c1` symbol on newer glibc (#2406).
* Fix constant lookup when loading the same file multiple times (#2408).
* Fix handling of `break`, `next` and `redo` in `define_method(name, &block)` methods (#2418).
* Fix handling of incompatible types in `Float#<=>` (#2432, @chrisseaton).
* Fix issue with escaping curly braces for `Dir.glob` (#2425).
* Fix `base64` decoding issue with missing output (#2435).
* Fix `StringIO#ungetbyte` to treat a byte as a byte, not a code point (#2436). 
* Fix `defined?(yield)` when used inside a block (#2446).
* Fix a couple issues related to native memory allocation and release.

Compatibility:

* Implement `Process::Status.wait` (#2378).
* Update `rb_str_modify` and `rb_str_modify_expand` to raise a `FrozenError` when given a frozen string (#2392).
* Implement `rb_fiber_*` functions (#2402).
* Implement `rb_str_vcatf`.
* Add support for tracing allocations from C functions (#2403, @chrisseaton).
* Implement `rb_str_catf`.
* Search the executable in the passed env `PATH` for subprocesses (#2419).
* Accept a string as the pattern argument to `StringScanner#scan` and `StringScanner#check` (#2423).

Performance:

* Moved most of `MonitorMixin` to primitives to deal with interrupts more efficiently (#2375).
* Improved the performance of `rb_enc_from_index` by adding cached lookups (#2379, @nirvdrum).
* Improved the performance of many `MatchData` operations (#2384, @nirvdrum).
* Significantly improved performance of TRegex calls by allowing Truffle splitting (#2389, @nirvdrum).
* Improved `String#gsub` performance by adding a fast path for the `string_byte_index` primitive (#2380, @nirvdrum).
* Improved `String#index` performance by adding a fast path for the `string_character_index` primitive (#2383, @LillianZ).
* Optimized conversion of strings to integers if the string contained a numeric value (#2401, @nirvdrum).
* Use Truffle's `ContextThreadLocal` to speedup access to thread-local data.
* Provide a new fast path for `rb_backref*` and `rb_lastline*`functions from C extensions.

Changes:

* `foreign_object.class` on foreign objects is no longer special and uses `Kernel#class` (it used to return the `java.lang.Class` object for a Java type or `getMetaObject()`, but that is too incompatible with Ruby code).
* `Java.import name` imports a Java class in the enclosing module instead of always as a top-level constant.
* `foreign_object.keys` no longer returns members, use `foreign_object.instance_variables` or `foreign_object.methods` instead.
* `foreign_object.respond_to?(:class)` is now always true (before it was only for Java classes), since the method is always defined.

Security:

* Updated to Ruby 2.7.4 to fix CVE-2021-31810, CVE-2021-32066 and CVE-2021-31799.

# 21.2.0

New features:

* New `TruffleRuby::ConcurrentMap` data structure for use in [`concurrent-ruby`](https://github.com/ruby-concurrency/concurrent-ruby) (#2339, @wildmaples).

Bug fixes:

* Fix of different values of self in different scopes.
* `Truffle::POSIX.select` was being redefined repeatedly (#2332).
* Fix the `--backtraces-raise` and `--backtraces-rescue` options in JVM mode (#2335).
* Fix `File.{atime, mtime, ctime}` to include nanoseconds (#2337).
* Fix `Array#[a, b] = "frozen string literal".freeze` (#2355).
* `rb_funcall()` now releases the C-extension lock (similar to MRI).

Compatibility:

* Updated to Ruby 2.7.3. The `resolv` stdlib was not updated (`resolv` in 2.7.3 has [bugs](https://bugs.ruby-lang.org/issues/17748)).
* Make interpolated strings frozen for compatibility with Ruby 2.7 (#2304, @kirs).
* `require 'socket'` now also requires `'io/wait'` like CRuby (#2326).
* Support precision when formatting strings (#2281, @kirs).
* Make rpartition compatible with Ruby 2.7 (#2320, @gogainda).
* Include the type name in exception messages from `rb_check_type` (#2307).
* Fix `Hash#rehash` to remove duplicate keys after modifications (#2266, @MattAlp).
* Only fail `rb_check_type` for typed data, not wrapped untyped structs (#2331).
* Decide the visibility in `Module#define_method` based on `self` and the default definee (#2334).
* Configure `mandir` value in `RbConfig::CONFIG` and `RbConfig::MAKEFILE_CONFIG` (#2315).
* TruffleRuby now supports the Truffle polyglot Hash interop API.
* Implement `Fiber#raise` (#2338).
* Update `File.basename` to return new `String` instances (#2343).
* Allow `Fiber#raise` after `Fiber#transfer` like Ruby 3.0 (#2342).
* Fix `ObjectSpace._id2ref` for Symbols and frozen String literals (#2358).
* Implemented `Enumerator::Lazy#filter_map` (#2356).
* Fix LLVM toolchain issue on macOS 11.3 (#2352, [oracle/graal#3383](https://github.com/oracle/graal/issues/3383)).
* Implement `IO#set_encoding_by_bom` (#2372, pawandubey).
* Implemented `Enumerator::Lazy#with_index` (#2356).
* Implement `rb_backref_set`.
* Fix `Float#<=>` when comparing `Infinity` to other `#infinite?` values.
* Implement `date` library as a C extension to improve compatibility (#2344).

Performance:

* Make `#dig` iterative to make it faster and compile better for calls with 3+ arguments (#2301, @chrisseaton, @jantnovi).
* Make `Struct#dig` faster in interpreter by avoiding exceptions (#2306, @kirs).
* Reduce the number of AST nodes created for methods and blocks (#2261).
* Fiber-local variables are much faster now by using less synchronization.
* Improved the performance of the exceptional case of `String#chr` (#2318, @chrisseaton).
* Improved the performance of `IO#read_nonblock` when no data is available to be read.
* `TruffleSafepoint` is now used instead of custom logic, which no longer invalidates JITed code for guest safepoints (e.g., `Thread#{backtrace,raise,kill}`, `ObjectSpace`, etc).
* Significantly improved performance of `Time#strftime` for common formats (#2361, @wildmaples, @chrisseaton).
* Faster solution for lazy integer length (#2365, @lemire, @chrisseaton).
* Speedup `rb_funcallv*()` by directly unwrapping the C arguments array instead of going through a Ruby `Array` (#2089).
* Improved the performance of several `Truffle::RegexOperations` methods (#2374, @wildmapes, @nirvdrum).

Changes:

* `rb_iterate()` (deprecated since 1.9) no longer magically passes the block to `rb_funcall()`, use `rb_block_call()` instead.

Security:

* Updated to Ruby 2.7.3 to fix CVE-2021-28965 and CVE-2021-28966.

# 21.1.0

New features:

* Access to local variables of the interactive Binding via language bindings is now supported: `context.getBindings("ruby").putMember("my_var", 42);` (#2030).
* `VALUE`s in C extensions now expose the Ruby object when viewed in the debugger, as long as they have not been converted to native values.
* Signal handlers can now be run without triggering multi-threading.
* Fibers no longer trigger Truffle multi-threading.

Bug fixes:

* `Range#to_a` wasn't working for `long` ranges (#2198, @tomstuart and @LillianZ).
* Show the interleaved host and guest stacktrace for host exceptions (#2226).
* Fix the label of the first location reported by `Thread#backtrace_locations` (#2229).
* Fix `Thread.handle_interrupt` to defer non-pure interrupts until the end of the `handle_interrupt` block (#2219).
* Clear and restore errinfo on entry and normal return from methods in C extensions (#2227).
* Fix extra whitespace in squiggly heredoc with escaped newline (#2238, @wildmaples and @norswap).
* Fix handling of signals with `--single-threaded` (#2265).
* Fix `Enumerator::Lazy#{chunk_while, slice_before, slice_after, slice_when}` to return instances of `Enumerator::Lazy` (#2273).
* Fix `Truffle::Interop.source_location` to return unavailable source sections for modules instead of null (#2257).
* Fix usage of `Thread.handle_interrupt` in `MonitorMixin#mon_synchronize`.
* Fixed `TruffleRuby.synchronized` to handle guest safepoints (#2277).
* Fix control flow bug when assigning constants using ||= (#1489).
* Fix `Kernel#raise` argument handling for hashes (#2298).
* Set errinfo when `rb_protect` captures a Ruby exception (#2245).
* Fixed handling of multiple optional arguments and keywords when passed a positional `Hash` (#2302).

Compatibility:

* Prepend the GraalVM LLVM Toolchain to `PATH` when installing gems (#1974, #1088, #1343, #1400, #1947, #1931, #1588).
* Installing the `nokogiri` gem now defaults to use the vendored `libxml2` and `libxslt`, similar to CRuby, which means the corresponding system packages are no longer needed (#62).
* Implemented `$LOAD_PATH.resolve_feature_path`.
* Add `Pathname#/` alias to `Pathname#+` (#2178).
* Fixed issue with large `Integer`s in `Math.log` (#2184).
* Updated `Regexp.last_match` to support `Symbol` and `String` parameter (#2179).
* Added support for numbered block parameters (`_1` etc).
* Fixed `String#upto` issue with non-ascii strings (#2183).
* Implemented partial support for pattern matching (#2186).
* Make `File.extname` return `'.'` if the path ends with one (#2192, @tomstuart).
* Include fractional seconds in `Time#inspect` output (#2194, @tomstuart).
* Add support for `Integer#[Range]` and `Integer#[start, length]` (#2182, @gogainda).
* Allow private calls with `self` as an explicit receiver (#2196, @wildmaples).
* Fixed `:perm` parameter for `File.write`.
* Implemented `Time#floor` and `#ceil` (#2201, @wildmaples).
* Allow `Range#include?` and `#member?` with `Time` (#2202, @wildmaples).
* Implemented `Comparable#clamp(Range)` (#2200, @wildmaples).
* Added a `Array#minmax` to override `Enumerable#minmax` (#2199, @wildmaples).
* Implemented `chomp` parameter for `IO.{readlines, foreach}` (#2205).
* Implemented the Debug Inspector C API.
* Added beginless range support for `Range#{new, bsearch, count, each, equal_value, first, inspect, max, min, size, cover?, include?, ===}`.
* Added beginless range support for `Array#{[], []=, slice, slice!, to_a, fill, values_at}` (#2155, @LillianZ).
* Added beginless range support for `String#{byteslice, slice, slice!}` and `Symbol#slice` (#2211, @LillianZ).
* Added beginless range support for `Kernel#{caller, caller_locations}` and `Thread#backtrace_locations` (#2211, @LillianZ).
* Make rand work with exclusive range with Float (#1506, @gogainda).
* Fixed `String#dump`'s formatting of escaped unicode characters (#2217, @meganniu).
* Switched to the io-console C extension from C ruby for better performance and compatibility in `irb`.
* Coerce the message to a `String` for `BasicSocket#send` (#2209, @HoneyryderChuck).
* Support buffer argument for `UDPSocket#recvfrom_nonblock` (#2209, @HoneyryderChuck).
* Fixed `Integer#digits` implementation to handle more bases (#2224, #2225).
* Support the `inherit` parameter for `Module#{private, protected, public}_method_defined?`.
* Implement `Thread.pending_interrupt?` and `Thread#pending_interrupt?` (#2219).
* Implement `rb_lastline_set` (#2170).
* Implemented `Module#const_source_location` (#2212, @tomstuart and @wildmaples).
* Do not call `File.exist?` in `Dir.glob` as `File.exist?` is often mocked (#2236, @gogainda).
* Coerce the inherit argument to a boolean in `Module#const_defined?` and `Module#const_get` (#2240).
* Refinements take place at `Object#method` and `Module#instance_method` (#2004, @ssnickolay).
* Add support for `rb_scan_args_kw` in C API (#2244, @LillianZ).
* Update random implementation layout to be more compatible (#2234).
* Set `RbConfig::CONFIG['LIBPATHFLAG'/'RPATHFLAG']` like MRI to let `$LIBPATH` changes in `extconf.rb` work.
* Access to path and mode via `rb_io_t` from C has been changed to improve compatibility for io-console.
* Implemented the `Time.at` `in:` parameter.
* Implemented `Kernel#raise` `cause` parameter.
* Improved compatibility of `Signal.trap` and `Kernel#trap` (#2287, @chrisseaton).
* Implemented `GC.stat(:total_allocated_objects)` as `0` (#2292, @chrisseaton).
* `ObjectSpace::WeakMap` now supports immediate and frozen values as both keys and values (#2267).
* Call `divmod` when coercion to `Float` fails for `#sleep` (#2289, @LillianZ).

Performance:

* Multi-Tier compilation is now enabled by default, which improves warmup significantly.
* Improve the performance of checks for recursion (#2189, @LillianZ).
* Improve random number generation performance by avoiding synchronization (#2190, @ivoanjo).
* We now create a single call target per block by default instead of two.
* Some uses of class variables are now much better optimized (#2259, @chrisseaton).
* Several methods that need the caller frame are now always inlined in their caller, which speeds up the interpreter and reduces footprint.
* Pasting code in IRB should be reasonably fast, by updating to `irb` 1.3.3 and `reline` 0.2.3 (#2233).

Changes:

* Standalone builds of TruffleRuby are now based on JDK11 (they used JDK8 previously). There should be no user-visible changes. Similarly, JDK11 is now used by default in development instead of JDK8.
* The deprecated `Truffle::System.synchronized` has been removed.
* `Java.synchronized` has been removed, it did not work on host objects.

# 21.0.0

Release notes:

* The new IRB is quite slow when copy/pasting code into it. This is due to an inefficient `io/console` implementation which will be addressed in the next release. A workaround is to use `irb --readline`, which disables some IRB features but is much faster for copy/pasting code.

New features:

* Updated to Ruby 2.7.2 (#2004).

Bug fixes:

* Fix error message when the method name is not a Symbol or String for `Kernel#respond_to?` (#2132, @ssnickolay).
* Fixed setting of special variables in enumerators and enumerables (#1484).
* Fixed return value of `Enumerable#count` and `Enumerable#uniq` with multiple yielded arguments (#2145, @LillianZ).
* Fixed `String#unpack` for `w*` format (#2143).
* Fixed issue with ``Kernel#` `` when invalid UTF-8 given (#2118).
* Fixed issue with `Method#to_proc` and special variable storage (#2156).
* Add missing `offset` parameter for `FFI::Pointer#put_array_of_*` (#1525).
* Fixed issue with different `Struct`s having the same hash values (#2214).

Compatibility:

* Implement `String#undump` (#2131, @kustosz).
* `Errno` constants with the same `errno` number are now the same class.
* Implement `Enumerable#tally` and `Enumerable#filter_map` (#2144 and #2152, @LillianZ).
* Implement `Range#minmax`.
* Pass more `Enumerator::Lazy#uniq` and `Enumerator::Lazy#chunk` specs (#2146, @LillianZ).
* Implement `Enumerator#produce` (#2160, @zverok).
* Implement `Complex#<=>` (#2004, @ssnickolay).
* Add warning for `proc` without block (#2004, @ssnickolay).
* Implemented `FrozenError#receiver`.
* `Proc#<<` and `Proc#>>` raises TypeError if passed not callable object (#2004, @ssnickolay).
* Support time and date related messages for `Time` (#2166).
* Updated `Dir.{glob,[]}` to raise `ArgumentError` for nul-separated strings.
* `Kernel#lambda` with no block in a method called with a block raises an exception (#2004, @ssnickolay).
* Implemented `BigDecimal` as C extension to improve compatibility.
* Comment lines can be placed between fluent dot now (#2004, @ssnickolay).
* Implemented `rb_make_exception`.
* `**kwargs` now accept non-Symbol keys like Ruby 2.7.
* Updated the Unicode Emoji version (#2173, @wildmaples).
* Added `Enumerator::Yielder#to_proc`.
* Implemented `Enumerator::Lazy#eager`.
* Updated `Method#inspect` to include paremeter information.
* Update `Module#name` to return the same frozen string.
* Implemented `inherit` argument for `Module#autoload?`.

Performance:

* Refactor and implement more performant `MatchData#length` (#2147, @LillianZ).
* Refactor and implement more performant `Array#sample` (#2148, @LillianZ).
* `String#inspect` is now more efficient.

Changes:

* All `InteropLibrary` messages are now exposed consistently as methods on `Truffle::Interop` (#2139). Some methods were renamed to match the scheme described in the documentation.

# 20.3.0

Bug fixes:

* Handle foreign null object as falsy value (#1902, @ssnickolay).
* Fixed return value of `Enumerable#first` with multiple yielded arguments (#2056, @LillianZ).
* Improve reliability of the post install hook by disabling RubyGems (#2075).
* Fixed top level exception handler to print exception cause (#2013).
* Fixed issue when extending FFI from File (#2094).
* Fixed issue with `Kernel#freeze` not freezing singleton class (#2093).
* Fixed `String#encode` with options issue (#2091, #2095, @LillianZ).
* Fixed issue with `spawn` when `:close` redirect is used (#2097).
* Fixed `coverage` issue when `*eval` is used (#2078).
* Use expanded load paths for feature matching (#1501).
* Fixed handling of post arguments for `super()` (#2111).
* Fixed `SystemStackError` sometimes replaced by an internal Java `NoClassDefFoundError` on JVM (#1743).
* Fixed constant/identifier detection in lexer for non-ASCII encodings (#2079, #2102, @ivoanjo).
* Fixed parsing of `--jvm` as an application argument (#2108).
* Fix `rb_rescue2` to ignore the end marker `(VALUE)0` (#2127, #2130).
* Fix status and output when SystemExit is subclassed and raised (#2128).
* Fix `String#{chomp, chomp!}` issue with invalid encoded strings (#2133).

Compatibility:

* Run `at_exit` handlers even if parsing the main script fails (#2047).
* Load required libraries (`-r`) before parsing the main script (#2047).
* `String#split` supports block (#2052, @ssnickolay).
* Implemented `String#{grapheme_clusters, each_grapheme_cluster}`.
* Fix the caller location for `#method_added` (#2059).
* Fix issue with `Float#round` when `self` is `-0.0`.
* Fix `String#unpack` issue with `m0` format (#2065).
* Fix issue with `File.absolute_path` returning a path to current directory (#2062).
* Update `Range#cover?` to handle `Range` parameter.
* Fix `String#{casecmp, casecmp?}` parameter conversion.
* Fix `Regexp` issue which raised syntax error instead of `RegexpError` (#2066).
* Handle `Object#autoload` when autoload itself (#1616, @ssnickolay).
* Skip upgraded default gems while loading RubyGems (#2075).
* Verify that gem paths are correct before loading RubyGems (#2075).
* Implement `rb_ivar_count`.
* Implemented `rb_yield_values2`.
* Implemented `Digest::Base#{update, <<}` (#2100).
* Pass the final `super` specs (#2104, @chrisseaton).
* Fix arity for arguments with optional kwargs (#1669, @ssnickolay).
* Fix arity for `Proc` (#2098, @ssnickolay).
* Check bounds for `FFI::Pointer` accesses when the size of the memory behind is known.
* Implement negative line numbers for eval (#1482).
* Support refinements for `#to_s` called by string interpolation (#2110, @ssnickolay).
* Module#using raises error in method scope (#2112, @ssnickolay).
* `File#path` now returns a new mutable String on every call like MRI (#2115).
* Avoid infinite recursion when redefining `Warning#warn` and calling `Kernel#warn` (#2109).
* Convert objects with `#to_path` in `$LOAD_PATH` (#2119).
* Handle the functions being native for `rb_thread_call_without_gvl()` (#2090).
* Support refinements for Kernel#respond_to? (#2120, @ssnickolay).
* JCodings has been updated from 1.0.45 to 1.0.55.
* Joni has been updated from 2.1.30 to 2.1.40.

Performance:

* Calls with a literal block are no longer always split but instead the decision is made by the Truffle splitting heuristic.
* `Symbol#to_proc` is now AST-inlined in order to not rely on splitting and to avoid needing the caller frame to find refinements which apply.
* `Symbol#to_proc` is now globally cached per Symbol and refinements, to avoid creating many redundant `CallTargets`.
* Setting and access to the special variables `$~` and `$_` has been refactored to require less splitting.

Changes:

* Migrated from JLine 2 to JLine 3 for the `readline` standard library.

# 20.2.0

New features:

* Updated to Ruby 2.6.6.
* Use `InteropLibrary#toDisplayString()` to better display objects from other languages.
* Implement writing to the top scope for global variables (#2024).
* `foreign_object.to_s` now uses `InteropLibrary#toDisplayString()` (and still `asString()` if `isString()`).
* `foreign_object.inspect` has been improved to be more useful (include the language and meta object).
* `foreign_object.class` now calls `getMetaObject()` (except for Java classes, same as before).
* Add basic support for Linux AArch64.
* `foreign_object.name = value` will now call `Interoplibrary#writeMember("name", value)` instead of `invokeMember("name=", value)`.
* Always show the Ruby core library files in backtraces (#1414).
* The Java stacktrace is now shown when sending SIGQUIT to the process, also on TruffleRuby Native, see [Debugging](doc/user/debugging.md) for details (#2041).
* Calls to foreign objects with a block argument will now pass the block as the last argument.
* `foreign.name` will now use `invokeMember` if invocable and if not use `readMember`, see `doc/contrib/interop_implicit_api.md` for details.
* `foreign.to_f` and `foreign.to_i` will now attempt to convert to Ruby `Float` and `Integer` (#2038).
* `foreign.equal?(other)` now uses `InteropLibrary#isIdentical(other)` and `foreign.object_id/__id__` now uses `InteropLibrary#identityHashCode()`.

Bug fixes:

* Fix `#class_exec`, `#module_exec`, `#instance_eval`, and `instance_exec` to use activated refinements (#1988, @ssnickolay).
* Fixed missing method error for FFI calls with `blocking: true` when interrupted.
* Use upgraded default gems when installed (#1956).
* Fixed `NameError` when requiring an autoload path that does not define the autoload constant (#1905).
* Thread local IO buffers are now allocated using a stack to ensure safe operating if a signal handler uses one during an IO operation.
* Fixed `TracePoint` thread-safety by storing the state on the Ruby `Thread` (like MRI) instead of inside the `TracePoint` instance.
* Make `require 'rubygems/package'` succeed and define `Gem::Deprecate` correctly (#2014).
* Fix `MBCLEN_CHARFOUND_P` error.
* Fix `rb_enc_str_new` when `NULL` encoding is given with a constant string.
* Fixed `rb_enc_precise_mbclen` to handle more inputs.
* The output for `--engine.TraceCompilation` is now significantly easier to read, by having shorter method names and source names (oracle/graal#2052).
* Fix indentation for squiggly heredoc with single quotes (#1564).
* Only print members which are readable for foreign `#inspect` (#2027).
* Fixed the return value of the first call to `Kernel#srand` in a Thread (#2028).
* Fix missing flushing when printing an exception at top-level with a custom backtrace, which caused no output being shown (#1750, #1895).
* Use the mode of the given `IO` for `IO#reopen(IO)` which is important for the 3 standard IOs (#2034).
* Fix potential deadlock when running finalizers (#2041).
* Let `require 'rubygems/specification'` work before `require 'rubygems'`.

Compatibility:

* Implement `UnboundMethod#bind_call`.
* Implemented `ObjectSpace::WeakMap` (#1385, #1958).
* Implemented `strtod` and `ruby_strtod` (#2007).
* Fix detection of `#find_type` in FFI to ignore `MakeMakefile#find_type` from `mkmf` (#1896, #2010).
* Implemented `rb_uv_to_utf8` (#1998, @skateman).
* Implemented `rb_str_cat_cstr`.
* Implemented `rb_fstring`.
* Support `#refine` for Module (#2021, @ssnickolay).
* Implemented `rb_ident_hash_new`.
* Improved the compatibility of `Symbol.all_symbols` (#2022, @chrisseaton).
* Implemented `rb_enc_str_buf_cat`.
* Implemented `rb_int_positive_pow`.
* Implemented `rb_usascii_str_new_lit`.
* Define `#getch` and `#getpass` on `StringIO` when `io/console` is required.
* Implemented `rb_uv_to_utf8` (#1998).
* Single character IDs now behave more like those in MRI to improve C extension compatibility, so `rb_funcall(a, '+', b)` will now do the same thing as in MRI.
* Removed extra public methods on `String`.
* Implemented `rb_array_sort` and `rb_array_sort_bang`.
* Do not create a finalizers `Thread` if there are other public languages, which is helpful for polyglot cases (#2035).
* Implemented `rb_enc_isalnum` and `rb_enc_isspace`.
* `RUBY_REVISION` is now the full commit hash used to build TruffleRuby, similar to MRI 2.7+.
* Implemented `rb_enc_mbc_to_codepoint`.
* Changed the lookup methods to achieve Refinements specification (#2033, @ssnickolay).
* Implemented `Digest::Instance#new` (#2040).
* Implemented `ONIGENC_MBC_CASE_FOLD`.
* Fixed `Thread#raise` to call the exception class' constructor with no arguments when given no message (#2045).
* Fixed `refine + super` compatibility (#2039, #2048, @ssnickolay).
* Make the top-level exception handler more compatible with MRI (#2047).
* Implemented `rb_enc_codelen`.
* Implemented `Ripper` by using the C extension (#1585).

Changes:

* RubyGems gem commands updated to use the `--no-document` option by default.

Performance:

* Enable lazy translation from the parser AST to the Truffle AST for user code by default. This should improve application startup time (#1992).
* `instance variable ... not initialized` and similar warnings are now optimized to have no peak performance impact if they are not printed (depends on `$VERBOSE`).
* Implement integer modular exponentiation using `BigInteger#mod_pow` (#1999, @skateman).
* Fixed a performance issue when computing many substrings of a given non-leaf `String` with non-US-ASCII characters.
* Speedup native handle to Ruby object lookup for C extensions.

# 20.1.0

New features:

* Nightly builds of TruffleRuby are now available, see the README for details (#1483).
* `||=` will not compile the right-hand-side if it's only executed once, to match the idiomatic lazy-initialisation use-case ([blog post](https://engineering.shopify.com/blogs/engineering/optimizing-ruby-lazy-initialization-in-truffleruby-with-deoptimization), #1887, @kipply).
* Added `--metrics-profile-require` option to profile searching, parsing, translating and loading files.
* Added support for captured variables for the Truffle instruments (e.g. Chrome debugger).

Bug fixes:

* Fixed `Exception#dup` to copy the `Exception#backtrace` string array.
* Fixed `rb_warn` and `rb_warning` when used as statements (#1886, @chrisseaton).
* Fixed `NameError.new` and `NoMethodError.new` `:receiver` argument.
* Correctly handle large numbers of arguments to `rb_funcall` (#1882).
* Added arity check to `Module#{include, prepend}`.
* Fix `OpenSSL::Digest.{digest,hexdigest,base64digest}` to handle `algorithm, data` arguments (#1889, @bdewater).
* Fixed `SystemCallError.new` parameter conversion.
* Fixed `File#{chmod, umask}` argument conversion check.
* Added warning in `Hash.[]` for non-array elements.
* Fixed `File.lchmod` to raise `NotImplementedError` when not available.
* `RSTRING_PTR()` now always returns a native pointer, resolving two bugs `memcpy`ing to (#1822) and from (#1772) Ruby Strings.
* Fixed issue with duping during splat (#1883).
* Fixed `Dir#children` implementation.
* Fixed `SignalException.new` error when bad parameter given.
* Added deprecation warning to `Kernel#=~`.
* Fixed `puts` for a foreign objects, e.g. `puts Polyglot.eval('js', '[]')` (#1881).
* Fixed `Exception#full_message` implementation.
* Updated `Kernel.Complex()` to handle the `exception: false` parameter.
* Fixed `Kernel#dup` to return self for `Complex` and `Rational` objects.
* Updated `Kernel.Float()` to handle the `exception: false` parameter.
* Fixed `String#unpack` `M` format (#1901).
* Fixed error when `SystemCallError` message contained non-ASCII characters.
* Fixed `rb_rescue` to allow null rescue methods (#1909, @kipply).
* Fixed incorrect comparisons between bignums and doubles.
* Prevented some internal uses of `Kernel#caller_locations` to be overridden by user code (#1934).
* Fixed an issue caused by recursing inlining within `Regexp#quote` (#1927).
* Updated `Kernel.Float()` to return given string in error message (#1945).
* Parameters and arity of methods derived from `method_missing` should now match MRI (#1921).
* Fixed compile error in `RB_FLOAT_TYPE_P` macro (#1928).
* Fixed `Symbol#match` to call the block with the `MatchData` (#1933).
* Fixed `Digest::SHA2.hexdigest` error with long messages (#1922).
* Fixed `Date.parse` to dup the coerced string to not modify original (#1946).
* Update `Comparable` error messages for special constant values (#1941).
* Fixed `File.ftype` parameter conversion (#1961).
* Fixed `Digest::Instance#file` to not modify string literals (#1964).
* Make sure that string interpolation returns a `String`, and not a subclass (#1950).
* `alias_method` and `instance_methods` should now work correctly inside a refinement (#1942).
* Fixed `Regexp.union` parameter conversion (#1963).
* `IO#read(n)` no longer buffers more than needed, which could cause hanging if detecting readability via a native call such as `select(2)` (#1951).
* Fixed `Random::DEFAULT.seed` to be different on boot (#1965, @kipply).
* `rb_encoding->name` can now be read even if the `rb_encoding` is stored in native memory.
* Detect and cut off recursion when inspecting a foreign object, substituting an ellipsis instead.
* Fixed feature lookup order to check every `$LOAD_PATH` path entry for `.rb`, then every entry for native extension when `require` is called with no extension.
* Define the `_DARWIN_C_SOURCE` macro in extension makefiles (#1592).
* Change handling of var args in `rb_rescue2` to handle usage in C extensions (#1823).
* Fixed incorrect `Encoding::CompatibilityError` raised for some interpolated Regexps (#1967).
* Actually unset environment variables with a `nil` value for `Process.spawn` instead of setting them to an empty String.
* Core library methods part of the Native Image heap are no longer added in the compilation queue on the first call, but after they reach the thresholds like other methods.
* Fix `RbConfig::CONFIG['LIBRUBY_SO']` file extension.
* Fix `char`, `short`, `unsigned char`, `unsigned int`, and `unsigned short` types in `Fiddle` (#1971).
* Fix `IO#select` to reallocate its buffer if it is interrupted by a signal.
* Fix issue where interpolated string matched `#` within string as being a variable (#1495).
* Fix `File.join` to raise error on strings with null bytes.
* Fix initialization of Ruby Thread for foreign thread created in Java.
* Fix registration of default specs in RubyGems (#1987).

Compatibility:

* The C API type `VALUE` is now defined as `unsigned long` as on MRI. This enables `switch (VALUE)` and other expressions which rely on `VALUE` being an integer type (#1409, #1541, #1675, #1917, #1954).
* Implemented `Float#{floor, ceil}` with `ndigits` argument.
* Implemented `Thread#fetch`.
* Implemented `Float#truncate` with `ndigits` argument.
* Made `String#{byteslice, slice, slice!}` and `Symbol#slice` compatible with endless ranges.
* Implemented "instance variable not initialized" warning.
* Make `Kernel#{caller, caller_locations}` and `Thread#backtrace_locations` compatible with endless ranges.
* Implemented `Dir#each_child`.
* Implemented `Kernel.{chomp, chop}` and `Kernel#{chomp, chop}`.
* Implemented `-p` and `-a`, and `-l` CLI options.
* Convert the argument to `File.realpath` with `#to_path` (#1894).
* `StringIO#binmode` now sets the external encoding to BINARY like MRI (#1898).
* `StringIO#inspect` should not include the contents of the `StringIO` (#1898).
* Implemented `rb_fd_*` functions (#1623).
* Fixed uninitialized variable warnings in core and lib (#1897).
* Make `Thread#backtrace` support omit, length and range arguments.
* Implemented `Range#%`.
* Fixed the type of the `flags` field of `rb_data_type_t` (#1911).
* Implemented `rb_obj_is_proc` (#1908, @kipply, @XrXr).
* Implemented C API macro `RARRAY_ASET()`.
* Implemented `num2short` (#1910, @kipply).
* `RSTRING_END()` now always returns a native pointer.
* Removed `register` specifier for `rb_mem_clear()` (#1924).
* Implemented `Thread::Backtrace::Locations#base_label` (#1920).
* Implemented `rb_mProcess` (#1936).
* Implemented `rb_gc_latest_gc_info` (#1937).
* Implemented `RBASIC_CLASS` (#1935).
* Yield 2 arguments for `Hash#map` if the arity of the block is > 1 (#1944).
* Add all `Errno` constants to match MRI, needed by recent RubyGems.
* Silence `ruby_dep` warnings since that gem is unmaintained.
* Clarify error message for not implemented `Process.daemon` (#1962).
* Allow multiple assignments in conditionals (#1513).
* Update `NoMethodError#message` to match MRI (#1957).
* Make `StringIO` work with `--enable-frozen-string-literal` (#1969).
* Support `NULL` for the status of `rb_protect()`.
* Ensure `BigDecimal#inspect` does not call `BigDecimal#to_s` to avoid behaviour change on `to_s` override (#1960).
* Define all C-API `rb_{c,m,e}*` constants as C global variables (#1541).
* Raise `ArgumentError` for `Socket.unpack_sockaddr_un` if the socket family is incorrect.
* Implemented `RTYPEDDATA_*()` macros and `rb_str_tmp_new()` (#1975).
* Implemented `rb_set_end_proc` (#1959).
* Implemented `rb_to_symbol`.
* Implemented `rb_class_instance_methods`, `rb_class_public_instance_methods`, `rb_class_protected_instance_methods`, and `rb_class_private_instance_methods`.
* Implemented `rb_tracepoint_new`, `rb_tracepoint_disable`, `rb_tracepoint_enable`, and `rb_tracepoint_enabled_p` (#1450).
* Implemented `RbConfig::CONFIG['AR']` and `RbConfig::CONFIG['STRIP']` (#1973).
* Not yet implemented C API functions are now correctly detected as missing via `mkmf`'s `have_func` (#1980).
* Accept `RUBY_INTERNAL_EVENT_{NEWOBJ,FREEOBJ}` events but warn they are not triggered (#1978, #1983).
* `IO.copy_stream(in, STDOUT)` now writes to `STDOUT` without buffering like MRI.
* Implemented `RbConfig['vendordir']`.
* Implemented `Enumerator::ArithmeticSequence`.
* Support `(struct RBasic *)->flags` and `->klass` from `ruby.h` (#1891, #1884, #1978).

Changes:

* `TRUFFLERUBY_RESILIENT_GEM_HOME` has been removed. Unset `GEM_HOME` and `GEM_PATH` instead if you need to.
* The deprecated `Truffle::System.full_memory_barrier`, `Truffle::Primitive.logical_processors`, and `Truffle::AtomicReference` have been removed.
* The implicit interface for allowing Ruby objects to behave as polyglot arrays with `#size`, `#[]` methods has been removed and replaced with an explicit interface where each method starts with `polyglot_*`.
* Hash keys are no longer reported as polyglot members.
* All remaining implicit polyglot behaviour for `#[]` method was replaced with `polyglot_*` methods.
* Rename dynamic API to match InteropLibrary. All the methods keep the name as it is in InteropLibrary with the following changes: use snake_case, add `polyglot_` prefix, drop `get` and `is` prefix, append `?` on all predicates.
* Split `Truffle::Interop.write` into `.write_array_element` and `.write_member` methods.
* Rename `Truffle::Interop.size` to `.array_size`.
* Rename `Truffle::Interop.is_boolean?` to `.boolean?`.
* Split `Truffle::Interop.read` into `.read_member` and `.read_array_element`.
* Drop `is_` prefix in `Truffle::Interop.is_array_element_*` predicates.
* `Truffle::Interop.hash_keys_as_members` has been added to treat a Ruby Hash as a polyglot object with the Hash keys as members.

Performance:

* Optimized `RSTRING_PTR()` accesses by going to native directly, optimized various core methods, use Mode=latency and tune GC heap size for Bundler. This speeds up `bundle install` from 84s to 19s for a small Gemfile with 6 gems (#1398).
* Fixed memory footprint issue due to large compilation on Native Image, notably during `bundle install` (#1893).
* `ArrayBuilderNode` now uses a new Truffle library for manipulating array stores.
* Ruby objects passed to C extensions are now converted less often to native handles.
* Calling blocking system calls and running C code with unblocking actions has been refactored to remove some optimisation boundaries.
* `return` expressions are now rewritten as implicit return expressions where control flow allows this to be safely done as a tail optimisation. This can improve interpreter performance by up to 50% in some benchmarks, and can be applied to approximately 80% of return nodes seen in Rails and its dependencies (#1977).
* The old array strategy code has been removed and all remaining nodes converted to the new `ArrayStoreLibrary`.
* Updated `nil` to be a global immutable singleton (#1835).

# 20.0.0

New features:

* Enable and document `--coverage` option (#1840, @chrisseaton).
* Update the internal LLVM toolchain to LLVM 9 and reduce its download size.
* Updated to Ruby 2.6.5 (#1749).
* Automatically set `PKG_CONFIG_PATH` as needed for compiling OpenSSL on macOS (#1830).

Bug fixes:

* Fix `Tempfile#{size,length}` when the IO is not flushed (#1765, @rafaelfranca).
* Dump and load instance variables in subclasses of `Exception` (#1766, @rafaelfranca).
* Fix `Date._iso8601` and `Date._rfc3339` when the string is an invalid date (#1773, @rafaelfranca).
* Fail earlier for bad handle unwrapping (#1777, @chrisseaton).
* Match out of range `ArgumentError` message with MRI (#1774, @rafaelfranca).
* Raise `Encoding::CompatibilityError` with incompatible encodings on `Regexp` (#1775, @rafaelfranca).
* Fixed interactions between attributes and instance variables in `Struct` (#1776, @chrisseaton).
* Coercion fixes for `TCPServer.new` (#1780, @XrXr).
* Fix `Float#<=>` not calling `coerce` when `other` argument responds to it (#1783, @XrXr).
* Do not warn / crash when requiring a file that sets and trigger autoload on itself (#1779, @XrXr).
* Strip trailing whitespaces when creating a `BigDecimal` with a `String` (#1796, @XrXr).
* Default `close_others` in `Process.exec` to `false` like Ruby 2.6 (#1798, @XrXr).
* Don't clone methods when setting method to the same visibility (#1794, @XrXr).
* `BigDecimal()` deal with large rationals precisely (#1797, @XrXr).
* Make it possible to call `instance_exec` with `rb_block_call` (#1802, @XrXr).
* Check for duplicate members in `Struct.new` (#1803, @XrXr).
* `Process::Status#to_i` return raw `waitpid(2)` status (#1800, @XrXr).
* `Process#exec`: set close-on-exec to false for fd redirection (#1805, @XrXr, @rafaelfranca).
* Building C extensions should now work with frozen string literals (#1786).
* Keep the Truffle working directory in sync with the native working directory.
* Rename `to_native` to `polyglot_to_native` to match `polyglot_pointer?` and `polyglot_address` methods.
* Fixed missing partial evaluation boundary in `Array#{sort,sort!}` (#1727).
* Fixed the class of `self` and the wrapping `Module` for `Kernel#load(path, wrap=true)` (#1739).
* Fixed missing polyglot type declaration for `RSTRING_PTR` to help with native/managed interop.
* Fixed `Module#to_s` and `Module#inspect` to not return an extra `#<Class:` for singleton classes.
* Arrays backed by native storage now allocate the correct amount of memory (#1828).
* Fixed issue in `ConditionVariable#wait` that could lose a `ConditionVariable#signal`.
* Do not expose TruffleRuby-specific method `Array#swap` (#1816).
* Fixed `#inspect` on broken UTF-8 sequences (#1842, @chrisseaton).
* `Truffle::Interop.keys` should report methods of `String` and `Symbol` (#1817).
* `Kernel#sprintf` encoding validity has been fixed (#1852, @XrXr).
* Fixed `ArrayIndexOutOfBoundsException` in `File.fnmatch` (#1845).
* Make `String#concat` work with no or multiple arguments (#1519).
* Make `Array#concat` work with no or multiple arguments (#1519).
* Coerce `BigDecimal(arg)` using `to_str` (#1826).
* Fixed `NameError#dup`, `NoMethodError#dup`, and `SystemCallError#dup` to copy internal fields.
* Make `Enumerable#chunk` work without a block (#1518).
* Fixed issue with `SystemCallError.new` setting a backtrace too early.
* Fixed `BigDecimal#to_s` formatting issue (#1711).
* Run `END` keyword block only once at exit.
* Implement `Numeric#clone` to return `self`.
* Fixed `Symbol#to_proc` to create a `Proc` with `nil` `source_location` (#1663).
* Make `GC.start` work with keyword arguments.
* Fixed `Kernel#clone` for `nil`, `true`, `false`, `Integer`, and `Symbol`.
* Make top-level methods available in `Context#getBindings()` (#1838).
* Made `Kernel#caller_locations` accept a range argument, and return `nil` when appropriate.
* Made `rb_respond_to` work with primitives (#1869, @chrisseaton).
* Fixed issue with missing backtrace for `rescue $ERROR_INFO` (#1660).
* Fixed `Struct#hash` for `keyword_init: true` `Struct`.
* Fixed `String#{upcase!,downcase!,swapcase!}(:ascii)` for non-ASCII-compatible encodings like UTF-16.
* Fixed `String#capitalize!` for strings that weren't full ASCII.
* Fixed enumeration issue in `ENV.{select, filter}`.
* Fixed `Complex` and `Rational` should be frozen after initializing.
* Fixed `printf` should raise error when not enough arguments for positional argument.
* Removed "shadowing outer local variable" warning.
* Fixed parameter conversion to `String` in ENV methods.
* Fixed deprecation warning when `ENV.index` is called.
* Fixed issue with `ENV.each_key`.
* Fixed `ENV.replace` implementation.
* Fixed `ENV.udpate` implementation.
* Fixed argument handling in `Kernel.printf`.
* Fixed character length after conversion to binary from a non-US-ASCII String.
* Fixed issue with installing latest bundler (#1880).
* Fixed type conversion for `Numeric#step` `step` parameter.
* Fixed `Kernel#Integer` conversion.
* Fixed `IO.try_convert` parameter conversion.
* Fixed linking of always-inline C API functions with `-std=gnu90` (#1837, #1879).
* Avoid race conditions during `gem install` by using a single download thread.
* Do not use gems precompiled for MRI on TruffleRuby (#1837).
* Fixed printing foreign arrays that were also pointers (#1679).
* Fixed `nil#=~` to not warn.
* Fixed `Enumerable#collect` to give user block arity in the block passed to `Enumerable#each`.

Compatibility:

* Implemented `String#start_with?(Regexp)` (#1771, @zhublik).
* Various improvements to `SignalException` and signal handling (#1790, @XrXr).
* Implemented `rb_utf8_str_new`, `rb_utf8_str_new_cstr`, `rb_utf8_str_new_static` (#1788, @chrisseaton).
* Implemented the `unit` argument of `Time.at` (#1791, @XrXr).
* Implemented `keyword_init: true` for `Struct.new` (#1789, @XrXr).
* Implemented `MatchData#dup` (#1792, @XrXr).
* Implemented a native storage strategy for `Array` to allow better C extension compatibility.
* Implemented `rb_check_symbol_cstr` (#1814).
* Implemented `rb_hash_start` (#1841, @XrXr).
* JCodings has been updated from 1.0.42 to 1.0.45.
* Joni has been updated from 2.1.25 to 2.1.30.
* Implemented `Method#<<` and `Method#>>` (#1821).
* The `.bundle` file extension is now used for C extensions on macOS (#1819, #1837).
* Implemented `Comparable#clamp` (#1517).
* Implemented `rb_gc_register_mark_object` and `rb_enc_str_asciionly_p` (#1856, @chrisseaton).
* Implemented `rb_io_set_nonblock` (#1741).
* Include the major kernel version in `RUBY_PLATFORM` on macOS like MRI (#1860, @eightbitraptor).
* Implemented `Enumerator::Chain`, `Enumerator#+`, and `Enumerable#chain` (#1859, #1858).
* Implemented `Thread#backtrace_locations` and `Exception#backtrace_locations` (#1556).
* Implemented `rb_module_new`, `rb_define_class_id`, `rb_define_module_id`, (#1876, @XrXr, @chrisseaton).
* Implemented `-n` CLI option (#1532).
* Cache the `Symbol` of method names in call nodes only when needed (#1872).
* Implemented `rb_get_alloc_func` and related functions (#1874, @XrXr).
* Implemented `rb_module_new`, `rb_define_class_id`, `rb_define_module_id`, (#1876, @chrisseaton).
* Implemented `ENV.slice`.
* Support for the Darkfish theme for RDoc generation has been added back.
* Implemented `Kernel#system` `exception: true` option.
* Implemented `Random.bytes`.
* Implemented `Random.random_number`.
* Added the ability to parse endless ranges.
* Made `Range#{to_a, step, each, bsearch, step, last, max, min, to_s, ==}` compatible with endless ranges.
* Made `Array#{[], []=, values_at, fill, slice!}` compatible with endless ranges.
* Defined `Array#{min, max}` methods.

Performance:

* Use a smaller limit for identity-based inline caches to improve warmup by avoiding too many deoptimizations.
* `long[]` array storage now correctly declare that they accept `int` values, reducing deoptimisations and promotions to `Object[]` storage.
* Enable inline caching of `Symbol` conversion for `rb_iv_get` and `rb_iv_set`.
* `rb_type` information is now cached on classes as a hidden variable to improve performance.
* Change to using thread local buffers for socket calls to reduce allocations.
* Refactor `IO.select` to reduce copying and optimisation boundaries.
* Refactor various `String` and `Rope` nodes to avoid Truffle performance warnings.
* Reading caller frames should now work in more cases without deoptimisation.

# 19.3.0

New features:

* Compilation of C extensions is now done with an internal LLVM toolchain producing both native code and bitcode. This means more C extensions should compile out of the box and this should resolve most linker-related issues.
* It is no longer necessary to install LLVM for installing C extensions on TruffleRuby.
* It is no longer necessary to install libc++ and libc++abi for installing C++ extensions on TruffleRuby.
* On macOS, it is no longer necessary to install the system headers package (#1417).
* License updated to EPL 2.0/GPL 2.0/LGPL 2.1 like recent JRuby.

Bug fixes:

* `rb_undef_method` now works for private methods (#1731, @cky).
* Fixed several issues when requiring C extensions concurrently (#1565).
* `self.method ||= value` with a private method now works correctly (#1673).
* Fixed `RegexpError: invalid multibyte escape` for binary regexps with a non-binary String (#1433).
* Arrays now report their methods to other languages for interopability (#1768).
* Installing `sassc` now works due to using the LLVM toolchain (#1753).
* Renamed `Truffle::Interop.respond_to?` to avoid conflict with Ruby's `respond_to?` (#1491).
* Warn only if `$VERBOSE` is `true` when a magic comment is ignored (#1757, @nirvdrum).
* Make C extensions use the same libssl as the one used for the openssl C extension (#1770).

Compatibility:

* `GC.stat` can now take an optional argument (#1716, @kirs).
* `Kernel#load` with `wrap` has been implemented (#1739).
* Implemented `Kernel#spawn` with `:chdir` (#1492).
* Implemented `rb_str_drop_bytes`, notably used by OpenSSL (#1740, @cky).
* Include executables of default gems, needed for `rails new` in Rails 6.
* Use compilation flags similar to MRI for C extension compilation.
* Warn for `gem update --system` as it is not fully supported yet and is often not needed.
* Pass `-undefined dynamic_lookup` to the linker on macOS like MRI.

Performance:

* Core methods are no longer always cloned, which reduces memory footprint and should improve warmup.
* Inline cache calls to `rb_intern()` with a constant name in C extensions.
* Improve allocation speed of native handles for C extensions.
* Improve the performance of `NIL_P` and `INT2FIX` in C extensions.
* Various fixes to improve Rack performance.
* Optimize `String#gsub(String)` by not creating a `Regexp` and using `String#index` instead.
* Fixed "FrameWithoutBoxing should not be materialized" compilation issue in `TryNode`.

# 19.2.0, August 2019

New features:

* `Fiddle` has been implemented.

Bug fixes:

* Set `RbConfig::CONFIG['ruby_version']` to the same value as the TruffleRuby version. This fixes reusing C extensions between different versions of TruffleRuby with Bundler (#1715).
* Fixed `Symbol#match` returning `MatchData` (#1706, @zhublik).
* Allow `Time#strftime` to be called with binary format strings.
* Do not modify the argument passed to `IO#write` when the encoding does not match (#1714).
* Use the class where the method was defined to check if an `UnboundMethod` can be used for `#define_method` (#1710).
* Fixed setting `$~` for `Enumerable` and `Enumerator::Lazy`'s `#grep` and `#grep_v`.
* Improved errors when interacting with single-threaded languages (#1709).

Compatibility:

* Added `Kernel#then` (#1703, @zhublik).
* `FFI::Struct#[]=` is now supported for inline character arrays.
* `blocking: true` is now supported for `FFI::Library#attach_function`.
* Implemented `Proc#>>` and `#<<` (#1688).
* `Thread.report_on_exception` is now `true` by default like MRI 2.5+.
* `BigDecimal` compatibility has been generally improved in several ways.

Changes:

* An interop read message sent to a `Proc` will no longer call the `Proc`.

Performance:

* Several `String` methods have been made faster by the usage of vector instructions
  when searching for a single-byte character in a String.
* Methods needing the caller frame are now better optimized.

# 19.1.0, June 2019

*Ruby is an experimental language in the GraalVM 19.1.0 release*

Bug fixes:

* Sharing for thread-safety of objects is now triggered later as intended, e.g., when a second `Thread` is started.
* Fixed `Array#to_h` so it doesn't set a default value (#1698).
* Removed extra `public` methods on `IO` (#1702).
* Fixed `Process.kill(signal, Process.pid)` when the signal is trapped as `:IGNORE` (#1702).
* Fixed `Addrinfo.new(String)` to reliably find the address family (#1702).
* Fixed argument checks in `BasicSocket#setsockopt` (#1460).
* Fixed `ObjectSpace.trace_object_allocations` (#1456).
* Fixed `BigDecimal#{clone,dup}` so it now just returns the receiver, per Ruby 2.5+ semantics (#1680).
* Fixed creating `BigDecimal` instances from non-finite `Float` values (#1685).
* Fixed `BigDecimal#inspect` output for non-finite values (e.g, NaN or -Infinity) (#1683).
* Fixed `BigDecimal#hash` to return the same value for two `BigDecimal` objects that are equal (#1656).
* Added missing `BigDecimal` constant definitions (#1684).
* Implemented `rb_eval_string_protect`.
* Fixed `rb_get_kwargs` to correctly handle optional and rest arguments.
* Calling `Kernel#raise` with a raised exception will no longer set the cause of the exception to itself (#1682).
* Return a `FFI::Function` correctly for functions returning a callback.
* Convert to intuitive Ruby exceptions when INVOKE fails (#1690).
* Implemented `FFI::Pointer#clear` (#1687).
* Procs will now yield to the block in their declaration context even when called with a block argument (#1657).
* Fixed problems with calling POSIX methods if `Symbol#[]` is redefined (#1665).
* Fixed sharing of `Array` and `Hash` elements for thread-safety of objects (#1601).
* Fixed concurrent modifications of `Gem::Specification::LOAD_CACHE` (#1601).
* Fix `TCPServer#accept` to set `#do_not_reverse_lookup` correctly on the created `TCPSocket`.

Compatibility:

* Exceptions from `coerce` are no longer rescued, like MRI.
* Implemented `Integer#{allbits?,anybits?,nobits?}`.
* `Integer#{ceil,floor,truncate}` now accept a precision and `Integer#round` accepts a rounding mode.
* Added missing `Enumerable#filter` and `Enumerator::Lazy#filter` aliases to the respective `select` method (#1610).
* Implemented more `Ripper` methods as no-ops (#1694, @Mogztter).
* Implemented `rb_enc_sprintf` (#1702).
* Implemented `ENV#{filter,filter!}` aliases for `select` and `select!`.
* Non-blocking `StringIO` and `Socket` APIs now support `exception: false` like MRI (#1702).
* Increased compatibility of `BigDecimal`.
* `String#-@` now performs string deduplication (#1608).
* `Hash#merge` now preserves the key order from the original hash for merged values (#1650).
* Coerce values given to `FFI::Pointer` methods.
* `FrozenError` is now defined and is used for `can't modify frozen` object exceptions.
* `StringIO` is now available by default like in MRI, because it is required by RubyGems.

Changes:

* Interactive sources (like the GraalVM polyglot shell) now all share the same binding (#1695).
* Hash code calculation has been improved to reduce hash collisions for `Hash` and other cases.

Performance:

* `eval(code, binding)` for a fixed `code` containing blocks is now much faster. This improves the performance of rendering `ERB` templates containing loops.
* `rb_str_cat` is faster due to the C string now being concatenated without first being converted to a Ruby string or having its encoding checked. As a side effect the behaviour of `rb_str_cat` should now more closely match that of MRI.

# 19.0.0, May 2019

*Ruby is an experimental language in the GraalVM 19.0.0 release*

Bug fixes:

* The debugger now sees global variables as the global scope.
* Temporary variables are no longer visible in the debugger.
* Setting breakpoints on some lines has been fixed.
* The OpenSSL C extension is now always recompiled, fixing various bugs when using the extension (e.g., when using Bundler in TravisCI) (#1676, #1627, #1632).
* Initialize `$0` when not run from the 'ruby' launcher, which is needed to `require` gems (#1653).

Compatibility:

* `do...end` blocks can now have `rescue/else/ensure` clauses like MRI (#1618).

Changes:

* `TruffleRuby.sulong?` has been replaced by `TruffleRuby.cexts?`, and `TruffleRuby.graal?` has been replaced by `TruffleRuby.jit?`. The old methods will continue to work for now, but will produce warnings, and will be removed at a future release.

# 1.0 RC 16, 19 April 2019

Bug fixes:

* Fixed `Hash#merge` with no arguments to return a new copy of the receiver (#1645).
* Fixed yield with a splat and keyword arguments (#1613).
* Fixed `rb_scan_args` to correctly handle kwargs in combination with optional args.
* Many fixes for `FFI::Pointer` to be more compatible with the `ffi` gem.

New features:

* Rounding modes have been implemented or improved for `Float`, `Rational`, `BigDecimal` (#1509).
* Support Homebrew installed in other prefixes than `/usr/local` (#1583).
* Added a pure-Ruby implementation of FFI which passes almost all Ruby FFI specs (#1529, #1524).

Changes:

* Support for the Darkfish theme for RDoc generation has been removed.

Compatibility:

* The `KeyError` raised from `ENV#fetch` and `Hash#fetch` now matches MRI's message formatting (#1633).
* Add the missing `key` and `receiver` values to `KeyError` raised from `ENV#fetch`.
* `String#unicode_normalize` has been moved to the core library like in MRI.
* `StringScanner` will now match a regexp beginning with `^` even when not scanning from the start of the string.
* `Module#define_method` is now public like in MRI.
* `Kernel#warn` now supports the `uplevel:` keyword argument.

# 1.0 RC 15, 5 April 2019

Bug fixes:

* Improved compatibility with MRI's `Float#to_s` formatting (#1626).
* Fixed `String#inspect` when the string uses a non-UTF-8 ASCII-compatible encoding and has non-ASCII characters.
* Fixed `puts` for strings with non-ASCII-compatible encodings.
* `rb_protect` now returns `Qnil` when an error occurs.
* Fixed a race condition when using the interpolate-once (`/o`) modifier in regular expressions.
* Calling `StringIO#close` multiple times no longer raises an exception (#1640).
* Fixed a bug in include file resolution when compiling C extensions.

New features:

* `Process.clock_getres` has been implemented.

Changes:

* `debug`, `profile`, `profiler`, which were already marked as unsupported, have been removed.
* Our experimental JRuby-compatible Java interop has been removed - use `Polyglot` and `Java` instead.
* The Trufle handle patches applied to `psych` C extension have now been removed.
* The `rb_tr_handle_*` functions have been removed as they are no longer used in any C extension patches.
* Underscores and dots in options have become hyphens, so `--exceptions.print_uncaught_java` is now `--exceptions-print-uncaught-java`, for example.
* The `rb_tr_handle_*` functions have been removed as they are no longer used in any C extension patches.

Bug fixes:

* `autoload :C, "path"; require "path"` now correctly triggers the autoload.
* Fixed `UDPSocket#bind` to specify family and socktype when resolving address.
* The `shell` standard library can now be `require`-d.
* Fixed a bug where `for` could result in a `NullPointerException` when trying to assign the iteration variable.
* Existing global variables can now become aliases of other global variables (#1590).

Compatibility:

* ERB now uses StringScanner and not the fallback, like on MRI. As a result `strscan` is required by `require 'erb'` (#1615).
* Yield different number of arguments for `Hash#each` and `Hash#each_pair` based on the block arity like MRI (#1629).
* Add support for the `base` keyword argument to `Dir.{[], glob}`.

# 1.0 RC 14, 18 March 2019

Updated to Ruby 2.6.2.

Bug fixes:

* Implement `rb_io_wait_writable` (#1586).
* Fixed error when using arrows keys first within `irb` or `pry` (#1478, #1486).
* Coerce the right hand side for all `BigDecimal` operations (#1598).
* Combining multiple `**` arguments containing duplicate keys produced an incorrect hash. This has now been fixed (#1469).
* `IO#read_nonblock` now returns the passed buffer object, if one is supplied.
* Worked out autoloading issue (#1614).

New features:

* Implemented `String#delete_prefix`, `#delete_suffix`, and related methods.
* Implemented `Dir.children` and `Dir#children`.
* Implemented `Integer#sqrt`.

Changes:

* `-Xoptions` has been removed - use `--help:languages` instead.
* `-Xlog=` has been removed - use `--log.level=` instead.
* `-J` has been removed - use `--vm.` instead.
* `-J-cp lib.jar` and so on have removed - use `--vm.cp=lib.jar` or `--vm.classpath=lib.jar` instead.
* `--jvm.` and `--native.` have been deprecated, use `--vm.` instead to pass VM options.
* `-Xoption=value` has been removed - use `--option=value` instead.
* The `-X` option now works as in MRI.
* `--help:debug` is now `--help:internal`.
* `ripper` is still not implemented, but the module now exists and has some methods that are implemented as no-ops.

# 1.0 RC 13, 5 March 2019

Note that as TruffleRuby RC 13 is built on Ruby 2.4.4 it is still vulnerable to CVE-2018-16395. This will be fixed in the next release.

New features:

* Host interop with Java now works on SubstrateVM too.

Bug fixes:

* Fixed `Enumerator::Lazy` which wrongly rescued `StandardError` (#1557).
* Fixed several problems with `Numeric#step` related to default arguments, infinite sequences, and bad argument types (#1520).
* Fixed incorrect raising of `ArgumentError` with `Range#step` when at least one component of the `Range` is `Float::INFINITY` (#1503).
* Fixed the wrong encoding being associated with certain forms of heredoc strings (#1563).
* Call `#coerce` on right hand operator if `BigDecimal` is the left hand operator (#1533, @Quintasan).
* Fixed return type of division of `Integer.MIN_VALUE` and `Long.MIN_VALUE` by -1 (#1581).
* `Exception#cause` is now correctly set for internal exceptions (#1560).
* `rb_num2ull` is now implemented as well as being declared in the `ruby.h` header (#1573).
* `rb_sym_to_s` is now implemented (#1575).
* `R_TYPE_P` now returns the type number for a wider set of Ruby objects (#1574).
* `rb_fix2str` has now been implemented.
* `rb_protect` will now work even if `NilClass#==` has been redefined.
* `BigDecimal` has been moved out of the `Truffle` module to match MRI.
* `StringIO#puts` now correctly handles `to_s` methods which do not return strings (#1577).
* `Array#each` now behaves like MRI when the array is modified (#1580).
* Clarified that `$SAFE` can never be set to a non-zero value.
* Fix compatibility with RubyGems 3 (#1558).
* `Kernel#respond_to?` now returns false if a method is protected and the `include_all` argument is false (#1568).

Changes:

* `TRUFFLERUBY_CEXT_ENABLED` is no longer supported and C extensions are now always built, regardless of the value of this environment variable.
* Getting a substring of a string created by a C extension now uses less memory as only the requested portion will be copied to a managed string.
* `-Xoptions` has been deprecated and will be removed - use `--help:languages` instead.
* `-Xlog=` has been deprecated and will be removed - use `--log.level=` instead.
* `-J` has been deprecated and will be removed - use `--jvm.` instead.
* `-J-cp lib.jar` and so on have been deprecated and will be removed - use `--jvm.cp=lib.jar` or `--jvm.classpath=lib.jar` instead.
* `-J-cmd`, `--jvm.cmd`, `JAVA_HOME`, `JAVACMD`, and `JAVA_OPTS` do not work in any released configuration of TruffleRuby, so have been removed.
* `-Xoption=value` has been deprecated and will be removed - use `--option=value` instead.
* `TracePoint` now raises an `ArgumentError` for unsupported events.
* `TracePoint.trace` and `TracePoint#inspect` have been implemented.

Compatibility:

* Improved the exception when an `-S` file isn't found.
* Removed the message from exceptions raised by bare `raise` to better match MRI (#1487).
* `TracePoint` now handles the `:class` event.

Performance:

* Sped up `String` handling in native extensions, quite substantially in some cases, by reducing conversions between native and managed strings and allowing for mutable metadata in native strings.

# 1.0 RC 12, 4 February 2019

Bug fixes:

* Fixed a bug with `String#lines` and similar methods with multibyte characters (#1543).
* Fixed an issue with `String#{encode,encode!}` double-processing strings using XML conversion options and a new destination encoding (#1545).
* Fixed a bug where a raised cloned exception would be caught as the original exception (#1542).
* Fixed a bug with `StringScanner` and patterns starting with `^` (#1544).
* Fixed `Enumerable::Lazy#uniq` with infinite streams (#1516).

Compatibility:

* Change to a new system for handling Ruby objects in C extensions which greatly increases compatibility with MRI.
* Implemented `BigDecimal#to_r` (#1521).
* `Symbol#to_proc` now returns `-1` like on MRI (#1462).

# 1.0 RC 11, 15 January 2019

New features:

* macOS clocks `CLOCK_MONOTONIC_RAW`, `_MONOTONIC_RAW_APPROX`, `_UPTIME_RAW`, `_UPTIME_RAW_APPROX`, and `_PROCESS_CPUTIME_ID` have been implemented (#1480).
* TruffleRuby now automatically detects native access and threading permissions from the `Context` API, and can run code with no permissions given (`Context.create()`).

Bug fixes:

* FFI::Pointer now does the correct range checks for signed and unsigned values.
* Allow signal `0` to be used with `Process.kill` (#1474).
* `IO#dup` now properly sets the new `IO` instance to be close-on-exec.
* `IO#reopen` now properly resets the receiver to be close-on-exec.
* `StringIO#set_encoding` no longer raises an exception if the underlying `String` is frozen (#1473).
* Fix handling of `Symbol` encodings in `Marshal#dump` and `Marshal#load` (#1530).

Compatibility:

* Implemented `Dir.each_child`.
* Adding missing support for the `close_others` option to `exec` and `spawn`.
* Implemented the missing `MatchData#named_captures` method (#1512).

Changes:

* `Process::CLOCK_` constants have been given the same value as in standard Ruby.

Performance:

* Sped up accesses to native memory through FFI::Pointer.
* All core files now make use of frozen `String` literals, reducing the number of `String` allocations for core methods.
* New -Xclone.disable option to disable all manual cloning.

# 1.0 RC 10, 5 December 2018

New features:

* The `nkf` and `kconv` standard libraries were added (#1439).
* `Mutex` and `ConditionVariable` have a new fast path for acquiring locks that are unlocked.
* `Queue` and `SizedQueue`, `#close` and `#closed?`, have been implemented.
* `Kernel#clone(freeze)` has been implemented (#1454).
* `Warning.warn` has been implemented (#1470).
* `Thread.report_on_exception` has been implemented (#1476).
* The emulation symbols for `Process.clock_gettime` have been implemented.

Bug fixes:

* Added `rb_eEncodingError` for C extensions (#1437).
* Fixed race condition when creating threads (#1445).
* Handle `exception: false` for IO#write_nonblock (#1457, @ioquatix).
* Fixed `Socket#connect_nonblock` for the `EISCONN` case (#1465, @ioquatix).
* `File.expand_path` now raises an exception for a non-absolute user-home.
* `ArgumentError` messages now better match MRI (#1467).
* Added support for `:float_millisecond`, `:millisecond`, and `:second` time units to `Process.clock_gettime` (#1468).
* Fixed backtrace of re-raised exceptions (#1459).
* Updated an exception message in Psych related to loading a non-existing class so that it now matches MRI.
* Fixed a JRuby-style Java interop compatibility issue seen in `test-unit`.
* Fixed problem with calling `warn` if `$stderr` has been reassigned.
* Fixed definition of `RB_ENCODING_GET_INLINED` (#1440).

Changes:

* Timezone messages are now logged at `CONFIG` level, use `-Xlog=CONFIG` to debug if the timezone is incorrectly shown as `UTC`.

# 1.0 RC 9, 5 November 2018

Security:

* CVE-2018-16396, *tainted flags are not propagated in Array#pack and String#unpack with some directives* has been mitigated by adding additional taint operations.

New features:

* LLVM for Oracle Linux 7 can now be installed without building from source.

Bug fixes:

* Times can now be created with UTC offsets in `+/-HH:MM:SS` format.
* `Proc#to_s` now has `ASCII-8BIT` as its encoding instead of the incorrect `UTF-8`.
* `String#%` now has the correct encoding for `UTF-8` and `US-ASCII` format strings, instead of the incorrect `ASCII-8BIT`.
* Updated `BigDecimal#to_s` to use `e` instead of `E` for exponent notation.
* Fixed `BigDecimal#to_s` to allow `f` as a format flag to indicate conventional floating point notation. Previously only `F` was allowed.

Changes:

* The supported version of LLVM for Oracle Linux has been updated from 3.8 to 4.0.
* `mysql2` is now patched to avoid a bug in passing `NULL` to `rb_scan_args`, and now passes the majority of its test suite.
* The post-install script now automatically detects if recompiling the OpenSSL C extension is needed. The post-install script should always be run in TravisCI as well.
* Detect when the system libssl is incompatible more accurately and add instructions on how to recompile the extension.

# 1.0 RC 8, 19 October 2018

New features:

* `Java.synchronized(object) { }` and `TruffleRuby.synchronized(object) { }` methods have been added.
* Added a `TruffleRuby::AtomicReference` class.
* Ubuntu 18.04 LTS is now supported.
* macOS 10.14 (Mojave) is now supported.

Changes:

* Random seeds now use Java's `NativePRNGNonBlocking`.
* The supported version of Fedora is now 28, upgraded from 25.
* The FFI gem has been updated from 1.9.18 to 1.9.25.
* JCodings has been updated from 1.0.30 to 1.0.40.
* Joni has been updated from 2.1.16 to 2.1.25.

Performance:

* Performance of setting the last exception on a thread has now been improved.

# 1.0 RC 7, 3 October 2018

New features:

* Useful `inspect` strings have been added for more foreign objects.
* The C extension API now defines a preprocessor macro `TRUFFLERUBY`.
* Added the rbconfig/sizeof native extension for better MRI compatibility.
* Support for `pg` 1.1. The extension now compiles successfully, but may still have issues with some datatypes.

Bug fixes:

* `readline` can now be interrupted by the interrupt signal (Ctrl+C). This fixes Ctrl+C to work in IRB.
* Better compatibility with C extensions due to a new "managed struct" type.
* Fixed compilation warnings which produced confusing messages for end users (#1422).
* Improved compatibility with Truffle polyglot STDIO.
* Fixed version check preventing TruffleRuby from working with Bundler 2.0 and later (#1413).
* Fixed problem with `Kernel.public_send` not tracking its caller properly (#1425).
* `rb_thread_call_without_gvl()` no longer holds the C-extensions lock.
* Fixed `caller_locations` when called inside `method_added`.
* Fixed `mon_initialize` when called inside `initialize_copy` (#1428).
* `Mutex` correctly raises a `TypeError` when trying to serialize with `Marshal.dump`.

Performance:

* Reduced memory footprint for private/internal AST nodes.
* Increased the number of cases in which string equality checks will become compile-time constants.
* Major performance improvement for exceptional paths where the rescue body does not access the exception object (e.g., `x.size rescue 0`).

Changes:

* Many clean-ups to our internal patching mechanism used to make some native extensions run on TruffleRuby.
* Removed obsoleted patches for Bundler compatibility now that Bundler 1.16.5 has built-in support for TruffleRuby.
* Reimplemented exceptions and other APIs that can return a backtrace to use Truffle's lazy stacktraces API.

# 1.0 RC 6, 3 September 2018

New features:

* `Polyglot.export` can now be used with primitives, and will now convert strings to Java, and `.import` will convert them from Java.
* Implemented `--encoding`, `--external-encoding`, `--internal-encoding`.
* `rb_object_tainted` and similar C functions have been implemented.
* `rb_struct_define_under` has been implemented.
* `RbConfig::CONFIG['sysconfdir']` has been implemented.
* `Etc` has been implemented (#1403).
* The `-Xcexts=false` option disables C extensions.
* Instrumentation such as the CPUSampler reports methods in a clearer way like `Foo#bar`, `Gem::Specification.each_spec`, `block in Foo#bar` instead of just `bar`, `each_spec`, `block in bar` (which is what MRI displays in backtraces).
* TruffleRuby is now usable as a JSR 223 (`javax.script`) language.
* A migration guide from JRuby (`doc/user/jruby-migration.md`) is now included.
* `kind_of?` works as an alias for `is_a?` on foreign objects.
* Boxed foreign strings unbox on `to_s`, `to_str`, and `inspect`.

Bug fixes:

* Fix false-positive circular warning during autoload.
* Fix Truffle::AtomicReference for `concurrent-ruby`.
* Correctly look up `llvm-link` along `clang` and `opt` so it is no longer needed to add LLVM to `PATH` on macOS for Homebrew and MacPorts.
* Fix `alias` to work when in a refinement module (#1394).
* `Array#reject!` no longer truncates the array if the block raises an exception for an element.
* WeakRef now has the same inheritance and methods as MRI's version.
* Support `-Wl` linker argument for C extensions. Fixes compilation of`mysql2` and `pg`.
* Using `Module#const_get` with a scoped argument will now correctly autoload the constant if needed.
* Loaded files are read as raw bytes, rather than as a UTF-8 string and then converted back into bytes.
* Return 'DEFAULT' for `Signal.trap(:INT) {}`. Avoids a backtrace when quitting a Sinatra server with Ctrl+C.
* Support `Signal.trap('PIPE', 'SYSTEM_DEFAULT')`, used by the gem `rouge` (#1411).
* Fix arity checks and handling of arity `-2` for `rb_define_method()`.
* Setting `$SAFE` to a negative value now raises a `SecurityError`.
* The offset of `DATA` is now correct in the presence of heredocs.
* Fix double-loading of the `json` gem, which led to duplicate constant definition warnings.
* Fix definition of `RB_NIL_P` to be early enough. Fixes compilation of `msgpack`.
* Fix compilation of megamorphic interop calls.
* `Kernel#singleton_methods` now correctly ignores prepended modules of non-singleton classes. Fixes loading `sass` when `activesupport` is loaded.
* Object identity numbers should never be negative.

Performance:

* Optimize keyword rest arguments (`def foo(**kwrest)`).
* Optimize rejected (non-Symbol keys) keyword arguments.
* Source `SecureRandom.random_bytes` from `/dev/urandom` rather than OpenSSL.
* C extension bitcode is no longer encoded as Base64 to pass it to Sulong.
* Faster `String#==` using vectorization.

Changes:

* Clarified that all sources that come in from the Polyglot API `eval` method will be treated as UTF-8, and cannot be re-interpreted as another encoding using a magic comment.
* The `-Xembedded` option can now be set set on the launcher command line.
* The `-Xplatform.native=false` option can now load the core library, by enabling `-Xpolyglot.stdio`.
* `$SAFE` and `Thread#safe_level` now cannot be set to `1` - raising an error rather than warning as before. `-Xsafe` allows it to be set, but there are still no checks.
* Foreign objects are now printed as `#<Foreign:system-identity-hash-code>`, except for foreign arrays which are now printed as `#<Foreign [elements...]>`.
* Foreign objects `to_s` now calls `inspect` rather than Java's `toString`.
* The embedded configuration (`-Xembedded`) now warns about features which may not work well embedded, such as signals.
* The `-Xsync.stdio` option has been removed - use standard Ruby `STDOUT.sync = true` in your program instead.

# 1.0 RC 5, 3 August 2018

New features:

* It is no longer needed to add LLVM (`/usr/local/opt/llvm@4/bin`) to `PATH` on macOS.
* Improve error message when LLVM, `clang` or `opt` is missing.
* Automatically find LLVM and libssl with MacPorts on macOS (#1386).
* `--log.ruby.level=` can be used to set the log level from any launcher.
* Add documentation about installing with Ruby managers/installers and how to run TruffleRuby in CI such as TravisCI (#1062, #1070).
* `String#unpack1` has been implemented.

Bug fixes:

* Allow any name for constants with `rb_const_get()`/`rb_const_set()` (#1380).
* Fix `defined?` with an autoload constant to not raise but return `nil` if the autoload fails (#1377).
* Binary Ruby Strings can now only be converted to Java Strings if they only contain US-ASCII characters. Otherwise, they would produce garbled Java Strings (#1376).
* `#autoload` now correctly calls `main.require(path)` dynamically.
* Hide internal file from user-level backtraces (#1375).
* Show caller information in warnings from the core library (#1375).
* `#require` and `#require_relative` should keep symlinks in `$"` and `__FILE__` (#1383).
* Random seeds now always come directly from `/dev/urandom` for MRI compatibility.
* SIGINFO, SIGEMT and SIGPWR are now defined (#1382).
* Optional and operator assignment expressions now return the value assigned, not the value returned by an assignment method (#1391).
* `WeakRef.new` will now return the correct type of object, even if `WeakRef` is subclassed (#1391).
* Resolving constants in prepended modules failed, this has now been fixed (#1391).
* Send and `Symbol#to_proc` now take account of refinements at their call sites (#1391).
* Better warning when the timezone cannot be found on WSL (#1393).
* Allow special encoding names in `String#force_encoding` and raise an exception on bad encoding names (#1397).
* Fix `Socket.getifaddrs` which would wrongly return an empty array (#1375).
* `Binding` now remembers the file and line at which it was created for `#eval`. This is notably used by `pry`'s `binding.pry`.
* Resolve symlinks in `GEM_HOME` and `GEM_PATH` to avoid related problems (#1383).
* Refactor and fix `#autoload` so other threads see the constant defined while the autoload is in progress (#1332).
* Strings backed by `NativeRope`s now make a copy of the rope when `dup`ed.
* `String#unpack` now taints return strings if the format was tainted, and now does not taint the return array if the format was tainted.
* Lots of fixes to `Array#pack` and `String#unpack` tainting, and a better implementation of `P` and `p`.
* Array literals could evaluate an element twice under some circumstances. This has now been fixed.

Performance:

* Optimize required and optional keyword arguments.
* `rb_enc_to_index` is now faster by eliminating an expensive look-up.

Changes:

* `-Xlog=` now needs log level names to be upper case.
* `-Dtruffleruby.log` and `TRUFFLERUBY_LOG` have been removed - use `-Dpolyglot.log.ruby.level`.
* The log format, handlers, etc are now managed by the Truffle logging system.
* The custom log levels `PERFORMANCE` and `PATCH` have been removed.

# 1.0 RC 4, 18 July 2018

*TruffleRuby was not updated in RC 4*

# 1.0 RC 3, 2 July 2018

New features:

* `is_a?` can be called on foreign objects.

Bug fixes:

* It is no longer needed to have `ruby` in `$PATH` to run the post-install hook.
* `Qnil`/`Qtrue`/`Qfalse`/`Qundef` can now be used as initial value for global variables in C extensions.
* Fixed error message when the runtime libssl has no SSLv2 support (on Ubuntu 16.04 for instance).
* `RbConfig::CONFIG['extra_bindirs']` is now a String as other RbConfig values.
* `SIGPIPE` is correctly caught on SubstrateVM, and the corresponding write() raises `Errno::EPIPE` when the read end of a pipe or socket is closed.
* Use the magic encoding comment for determining the source encoding when using eval().
* Fixed a couple bugs where the encoding was not preserved correctly.

Performance:

* Faster stat()-related calls, by returning the relevant field directly and avoiding extra allocations.
* `rb_str_new()`/`rb_str_new_cstr()` are much faster by avoiding extra copying and allocations.
* `String#{sub,sub!}` are faster in the common case of an empty replacement string.
* Eliminated many unnecessary memory copy operations when reading from `IO` with a delimiter (e.g., `IO#each`), leading to overall improved `IO` reading for common use cases such as iterating through lines in a `File`.
* Use the byte[] of the given Ruby String when calling eval() directly for parsing.

# 1.0 RC 2, 6 June 2018

New features:

* We are now compatible with Ruby 2.4.4.
* `object.class` on a Java `Class` object will give you an object on which you can call instance methods, rather than static methods which is what you get by default.
* The log level can now also be set with `-Dtruffleruby.log=info` or `TRUFFLERUBY_LOG=info`.
* `-Xbacktraces.raise` will print Ruby backtraces whenever an exception is raised.
* `Java.import name` imports Java classes as top-level constants.
* Coercion of foreign numbers to Ruby numbers now works.
* `to_s` works on all foreign objects and calls the Java `toString`.
* `to_str` will try to `UNBOX` and then re-try `to_str`, in order to provoke the unboxing of foreign strings.

Changes:

* The version string now mentions if you're running GraalVM Community Edition (`GraalVM CE`) or GraalVM Enterprise Edition (`GraalVM EE`).
* The inline JavaScript functionality `-Xinline_js` has been removed.
* Line numbers `< 0`, in the various eval methods, are now warned about, because we don't support these at all. Line numbers `> 1` are warned about (at the fine level) but they are shimmed by adding blank lines in front to get to the correct offset. Line numbers starting at `0` are also warned about at the fine level and set to `1` instead.
* The `erb` standard library has been patched to stop using a -1 line number.
* `-Xbacktraces.interleave_java` now includes all the trailing Java frames.
* Objects with a `[]` method, except for `Hash`, now do not return anything for `KEYS`, to avoid the impression that you could `READ` them. `KEYINFO` also returns nothing for these objects, except for `Array` where it returns information on indices.
* `String` now returns `false` for `HAS_KEYS`.
* The supported additional functionality module has been renamed from `Truffle` to `TruffleRuby`. Anything not documented in `doc/user/truffleruby-additions.md` should not be used.
* Imprecise wrong gem directory detection was replaced. TruffleRuby newly marks its gem directories with a marker file, and warns if you try to use TruffleRuby with a gem directory which is lacking the marker.

Bug fixes:

* TruffleRuby on SubstrateVM now correctly determines the system timezone.
* `Kernel#require_relative` now coerces the feature argument to a path and canonicalizes it before requiring, and it now uses the current directory as the directory for a synthetic file name from `#instance_eval`.

# 1.0 RC 1, 17 April 2018

New features:

* The Ruby version has been updated to version 2.3.7.

Security:

* CVE-2018-6914, CVE-2018-8779, CVE-2018-8780, CVE-2018-8777, CVE-2017-17742 and CVE-2018-8778 have been mitigated.

Changes:

* `RubyTruffleError` has been removed and uses replaced with standard exceptions.
* C++ libraries like `libc++` are now not needed if you don't run C++ extensions. `libc++abi` is now never needed. Documentation updated to make it more clear what the minimum requirements for pure Ruby, C extensions, and C++ extensions separately.
* C extensions are now built by default - `TRUFFLERUBY_CEXT_ENABLED` is assumed `true` unless set to `false`.
* The `KEYS` interop message now returns an array of Java strings, rather than Ruby strings. `KEYS` on an array no longer returns indices.
* `HAS_SIZE` now only returns `true` for `Array`.
* A method call on a foreign object that looks like an operator (the method name does not begin with a letter) will call `IS_BOXED` on the object and based on that will possibly `UNBOX` and convert to Ruby.
* Now using the native version of Psych.
* The supported version of LLVM on Oracle Linux has been dropped to 3.8.
* The supported version of Fedora has been dropped to 25, and the supported version of LLVM to 3.8, due to LLVM incompatibilities. The instructions for installing `libssl` have changed to match.

# 0.33, April 2018

New features:

* The Ruby version has been updated to version 2.3.6.
* Context pre-initialization with TruffleRuby `--native`, which significantly improves startup time and loads the `did_you_mean` gem ahead of time.
* The default VM is changed to SubstrateVM, where the startup is significantly better. Use `--jvm` option for full JVM VM.
* The `Truffle::Interop` module has been replaced with a new `Polyglot` module which is designed to use more idiomatic Ruby syntax rather than explicit methods. A [new document](doc/user/polyglot.md) describes polyglot programming at a higher level.
* The `REMOVABLE`, `MODIFIABLE` and `INSERTABLE` Truffle interop key info flags have been implemented.
* `equal?` on foreign objects will check if the underlying objects are equal if both are Java interop objects.
* `delete` on foreign objects will send `REMOVE`, `size` will send `GET_SIZE`, and `keys` will send `KEYS`. `respond_to?(:size)` will send `HAS_SIZE`, `respond_to?(:keys)` will send `HAS_KEYS`.
* Added a new Java-interop API similar to the one in the Nashorn JavaScript implementation, as also implemented by Graal.js. The `Java.type` method returns a Java class object on which you can use normal interop methods. Needs the `--jvm` flag to be used.
* Supported and tested versions of LLVM for different platforms have been more precisely [documented](doc/user/installing-llvm.md).

Changes:

* Interop semantics of `INVOKE`, `READ`, `WRITE`, `KEYS` and `KEY_INFO` have changed significantly, so that `INVOKE` maps to Ruby method calls, `READ` calls `[]` or returns (bound) `Method` objects, and `WRITE` calls `[]=`.

Performance:

* `Dir.glob` is much faster and more memory efficient in cases that can reduce to direct filename lookups.
* `SecureRandom` now defers loading OpenSSL until it's needed, reducing time to load `SecureRandom`.
* `Array#dup` and `Array#shift` have been made constant-time operations by sharing the array storage and keeping a starting index.

Bug fixes:

* Interop key-info works with non-string-like names.

Internal changes:

* Changes to the lexer and translator to reduce regular expression calls.
* Some JRuby sources have been updated to 9.1.13.0.

# 0.32, March 2018

New features:

* A new embedded configuration is used when TruffleRuby is used from another language or application. This disables features like signals which may conflict with the embedding application, and threads which may conflict with other languages, and enables features such as the use of polyglot IO streams.

Performance:

* Conversion of ASCII-only Ruby strings to Java strings is now faster.
* Several operations on multi-byte character strings are now faster.
* Native I/O reads are about 22% faster.

Bug fixes:

* The launcher accepts `--native` and similar options in the `TRUFFLERUBYOPT` environment variable.

Internal changes:

* The launcher is now part of the TruffleRuby repository, rather than part of the GraalVM repository.
* `ArrayBuilderNode` now uses `ArrayStrategies` and `ArrayMirrors` to remove direct knowledge of array storage.
* `RStringPtr` and `RStringPtrEnd` now report as pointers for interop purposes, fixing several issues with `char *` usage in C extensions.<|MERGE_RESOLUTION|>--- conflicted
+++ resolved
@@ -15,11 +15,8 @@
 * Implement `ObjectSpace::WeakKeyMap` (#3681, @andrykonchin).
 * Fix `String#slice` called with negative offset (@andrykonchin).
 * Fix explicitly inherited `Struct` subclasses and don't provide `#members` method (#3802, @andrykonchin).
-<<<<<<< HEAD
 * Support Digest plugins (#1390, @nirvdrum).
-=======
 * Joni has been updated from 2.2.1 to 2.2.6 (@andrykonchin).
->>>>>>> 1d560d55
 
 Performance:
 
