# 20.0.0

New features:

* Enable and document `--coverage` option (#1840, @chrisseaton).

Bug fixes:

* Fix `Tempfile#{size,length}` when the IO is not flushed (#1765, @rafaelfranca).
* Dump and load instance variables in subclasses of `Exception` (#1766, @rafaelfranca).
* Fix `Date._iso8601` and `Date._rfc3339` when the string is an invalid date (#1773, @rafaelfranca).
* Fail earlier for bad handle unwrapping (#1777, @chrisseaton).
* Match out of range ArgumentError message with MRI (#1774, @rafaelfranca)
* Raise Encoding::CompatibilityError with incompatible encodings on regexp (#1775, @rafaelfranca).
* Fixed interactions between attributes and instance variables in structs (#1776, @chrisseaton).
* Coercion fixes for `TCPServer.new` (#1780, @XrXr)
* Fix `Float#<=>` not calling `coerce` when `other` argument responds to it (#1783, @XrXr).
* Do not warn / crash when requiring a file that sets and trigger autoload on itself (#1779, @XrXr).
* Strip trailing whitespaces when BigDecimal gets a string (#1796, @XrXr).
* Default `close_others` in `Process.exec` to false like Ruby 2.6 (#1798, @XrXr).
* Don't clone methods when setting method to the same visibility (#1794, @XrXr).
* BigDecimal() deal with large rationals precisely (#1797, @XrXr).
* Make it possible to call `instance_exec` with `rb_block_call` (#1802, @XrXr).
* Struct.new: check for duplicate members (#1803, @XrXr).
* `Process::Status#to_i` return raw `waitpid(2)` status (#1800, @XrXr).
* Process#exec: set close-on-exec to false for fd redirection (#1805, @XrXr, @rafaelfranca).
* Building C extensions should now work with frozen string literals (#1786).
* Keep the Truffle working directory in sync with the native working directory.
* Rename `to_native` to `polyglot_to_native` to match `polyglot_pointer?` and `polyglot_address` methods. 
* Fixed missing partial evaluation boundary in `Array#{sort,sort!}` (#1727).
* Fixed the class of `self` and the wrapping `Module` for `Kernel#load(path, wrap=true)` (#1739).
* Fixed missing polyglot type declaration for `RSTRING_PTR` to help with native/managed interop.
* Fixed `Module#to_s` and `Module#inspect` to not return an extra `#<Class:` for singleton classes.
* Arrays backed by native storage now allocate the correct amount of memory (#1828).
<<<<<<< HEAD
* Fixed issue in `ConditionVariable#wait` that could lose a `ConditionVariable#signal`.
* Do not leak TruffleRuby specific method Array#swap (#1816)
* Fixed `#inspect` on broken UTF-8 sequences (#1842, @chrisseaton).
=======
* `Truffle::Interop.keys` should report methods of String and Symbol (#1817)
>>>>>>> de3f986e

Compatibility:

* Implemented `String#start_with?(Regexp)` (#1771, @zhublik).
* Various improvements to `SignalException` and signal handling (#1790, @XrXr).
* Implemented `rb_utf8_str_new`, `rb_utf8_str_new_cstr`, `rb_utf8_str_new_static` (#1788, @chrisseaton).
* Implemented the `unit` argument of `Time.at` (#1791, @XrXr).
* Implemented `keyword_init: true` for `Struct.new` (#1789, @XrXr).
* Implemented `MatchData#dup` (#1792, @XrXr).
* Implemented a native storage strategy for arrays to allow better C extension compatibility.
* Implemented `rb_check_symbol_cstr` (#1814).
* Implemented `rb_hash_start` (#1841, @XrXr).

Performance:

* Use a smaller limit for identity-based inline caches to improve warmup by avoiding too many deoptimizations.
* Long array strategies now correctly declare that they accept Integers, reducing deoptimisations and proomotions to Object arrays.
* Enable inline caching of symbol conversion for `rb_iv_get` and `rb_iv_set`.
* `rb_type` information is now cached on classes as a hidden variable to improve performance.
* Change to using thread local buffers for socket calls to reduce allocations.
* Refactor `IO.select` to reduce copying and optimisation boundaries.
* Refactor various `String` and `Rope` nodes to avoid Truffle performance warnings.

# 19.3.0

New features:

* Compilation of C extensions is now done with an internal LLVM toolchain producing both native code and bitcode. This means more C extensions should compile out of the box and this should resolve most linker-related issues.
* It is no longer necessary to install LLVM for installing C extensions on TruffleRuby.
* It is no longer necessary to install libc++ and libc++abi for installing C++ extensions on TruffleRuby.
* On macOS, it is no longer necessary to install the system headers package (#1417).
* License updated to EPL 2.0/GPL 2.0/LGPL 2.1 like recent JRuby.

Bug fixes:

* `rb_undef_method` now works for private methods (#1731, @cky).
* Fixed several issues when requiring C extensions concurrently (#1565).
* `self.method ||= value` with a private method now works correctly (#1673).
* Fixed `RegexpError: invalid multibyte escape` for binary regexps with a non-binary String (#1433).
* Arrays now report their methods to other languages for interopability (#1768).
* Installing `sassc` now works due to using the LLVM toolchain (#1753).
* Renamed `Truffle::Interop.respond_to?` to avoid conflict with Ruby's `respond_to?` (#1491).
* Warn only if `$VERBOSE` is `true` when a magic comment is ignored (#1757, @nirvdrum).
* Make C extensions use the same libssl as the one used for the openssl C extension (#1770).

Compatibility:

* `GC.stat` can now take an optional argument (#1716, @kirs).
* `Kernel#load` with `wrap` has been implemented (#1739).
* Implemented `Kernel#spawn` with `:chdir` (#1492).
* Implemented `rb_str_drop_bytes`, notably used by OpenSSL (#1740, @cky).
* Include executables of default gems, needed for `rails new` in Rails 6.
* Use compilation flags similar to MRI for C extension compilation.
* Warn for `gem update --system` as it is not fully supported yet and is often not needed.
* Pass `-undefined dynamic_lookup` to the linker on macOS like MRI.

Performance:

* Core methods are no longer always cloned, which reduces memory footprint and should improve warmup.
* Inline cache calls to `rb_intern()` with a constant name in C extensions.
* Improve allocation speed of native handles for C extensions.
* Improve the performance of `NIL_P` and `INT2FIX` in C extensions.
* Various fixes to improve Rack performance.
* Optimize `String#gsub(String)` by not creating a `Regexp` and using `String#index` instead.
* Fixed "FrameWithoutBoxing should not be materialized" compilation issue in `TryNode`.

# 19.2.0, August 2019

New features:

* `Fiddle` has been implemented.

Bug fixes:

* Set `RbConfig::CONFIG['ruby_version']` to the same value as the TruffleRuby version. This fixes reusing C extensions between different versions of TruffleRuby with Bundler (#1715).
* Fixed `Symbol#match` returning `MatchData` (#1706, @zhublik).
* Allow `Time#strftime` to be called with binary format strings.
* Do not modify the argument passed to `IO#write` when the encoding does not match (#1714).
* Use the class where the method was defined to check if an `UnboundMethod` can be used for `#define_method` (#1710).
* Fixed setting `$~` for `Enumerable` and `Enumerator::Lazy`'s `#grep` and `#grep_v`.
* Improved errors when interacting with single-threaded languages (#1709).

Compatibility:

* Added `Kernel#then` (#1703, @zhublik).
* `FFI::Struct#[]=` is now supported for inline character arrays.
* `blocking: true` is now supported for `FFI::Library#attach_function`.
* Implemented `Proc#>>` and `#<<` (#1688).
* `Thread.report_on_exception` is now `true` by default like MRI 2.5+.
* `BigDecimal` compatibility has been generally improved in several ways.

Changes:

* An interop read message sent to a `Proc` will no longer call the `Proc`.

Performance:

* Several `String` methods have been made faster by the usage of vector instructions
  when searching for a single-byte character in a String.
* Methods needing the caller frame are now better optimized.

# 19.1.0, June 2019

*Ruby is an experimental language in the GraalVM 19.1.0 release*

Bug fixes:

* Sharing for thread-safety of objects is now triggered later as intended, e.g., when a second `Thread` is started.
* Fixed `Array#to_h` so it doesn't set a default value (#1698).
* Removed extra `public` methods on `IO` (#1702).
* Fixed `Process.kill(signal, Process.pid)` when the signal is trapped as `:IGNORE` (#1702).
* Fixed `Addrinfo.new(String)` to reliably find the address family (#1702).
* Fixed argument checks in `BasicSocket#setsockopt` (#1460).
* Fixed `ObjectSpace.trace_object_allocations` (#1456).
* Fixed `BigDecimal#{clone,dup}` so it now just returns the receiver, per Ruby 2.5+ semantics (#1680).
* Fixed creating `BigDecimal` instances from non-finite `Float` values (#1685).
* Fixed `BigDecimal#inspect` output for non-finite values (e.g, NaN or -Infinity) (#1683).
* Fixed `BigDecimal#hash` to return the same value for two `BigDecimal` objects that are equal (#1656).
* Added missing `BigDecimal` constant definitions (#1684).
* Implemented `rb_eval_string_protect`.
* Fixed `rb_get_kwargs` to correctly handle optional and rest arguments.
* Calling `Kernel#raise` with a raised exception will no longer set the cause of the exception to itself (#1682).
* Return a `FFI::Function` correctly for functions returning a callback.
* Convert to intuitive Ruby exceptions when INVOKE fails (#1690).
* Implemented `FFI::Pointer#clear` (#1687).
* Procs will now yield to the block in their declaration context even when called with a block argument (#1657).
* Fixed problems with calling POSIX methods if `Symbol#[]` is redefined (#1665).
* Fixed sharing of `Array` and `Hash` elements for thread-safety of objects (#1601).
* Fixed concurrent modifications of `Gem::Specification::LOAD_CACHE` (#1601).
* Fix `TCPServer#accept` to set `#do_not_reverse_lookup` correctly on the created `TCPSocket`.

Compatibility:

* Exceptions from `coerce` are no longer rescued, like MRI.
* Implemented `Integer#{allbits?,anybits?,nobits?}`.
* `Integer#{ceil,floor,truncate}` now accept a precision and `Integer#round` accepts a rounding mode.
* Added missing `Enumerable#filter` and `Enumerator::Lazy#filter` aliases to the respective `select` method (#1610).
* Implemented more `Ripper` methods as no-ops (#1694, @Mogztter).
* Implemented `rb_enc_sprintf` (#1702).
* Implemented `ENV#{filter,filter!}` aliases for `select` and `select!`.
* Non-blocking `StringIO` and `Socket` APIs now support `exception: false` like MRI (#1702).
* Increased compatibility of `BigDecimal`.
* `String#-@` now performs string deduplication (#1608).
* `Hash#merge` now preserves the key order from the original hash for merged values (#1650).
* Coerce values given to `FFI::Pointer` methods.
* `FrozenError` is now defined and is used for `can't modify frozen` object exceptions.
* `StringIO` is now available by default like in MRI, because it is required by RubyGems.

Changes:

* Interactive sources (like the GraalVM polyglot shell) now all share the same binding (#1695).
* Hash code calculation has been improved to reduce hash collisions for `Hash` and other cases.

Performance:

* `eval(code, binding)` for a fixed `code` containing blocks is now much faster. This improves the performance of rendering `ERB` templates containing loops.
* `rb_str_cat` is faster due to the C string now being concatenated without first being converted to a Ruby string or having its encoding checked. As a side effect the behaviour of `rb_str_cat` should now more closely match that of MRI.

# 19.0.0, May 2019

*Ruby is an experimental language in the GraalVM 19.0.0 release*

Bug fixes:

* The debugger now sees global variables as the global scope.
* Temporary variables are no longer visible in the debugger.
* Setting breakpoints on some lines has been fixed.
* The OpenSSL C extension is now always recompiled, fixing various bugs when using the extension (e.g., when using Bundler in TravisCI) (#1676, #1627, #1632).
* Initialize `$0` when not run from the 'ruby' launcher, which is needed to `require` gems (#1653).

Compatibility:

* `do...end` blocks can now have `rescue/else/ensure` clauses like MRI (#1618).

Changes:

* `TruffleRuby.sulong?` has been replaced by `TruffleRuby.cexts?`, and `TruffleRuby.graal?` has been replaced by `TruffleRuby.jit?`. The old methods will continue to work for now, but will produce warnings, and will be removed at a future release.

# 1.0 RC 16, 19 April 2019

Bug fixes:

* Fixed `Hash#merge` with no arguments to return a new copy of the receiver (#1645).
* Fixed yield with a splat and keyword arguments (#1613).
* Fixed `rb_scan_args` to correctly handle kwargs in combination with optional args.
* Many fixes for `FFI::Pointer` to be more compatible with the `ffi` gem.

New features:

* Rounding modes have been implemented or improved for `Float`, `Rational`, `BigDecimal` (#1509).
* Support Homebrew installed in other prefixes than `/usr/local` (#1583).
* Added a pure-Ruby implementation of FFI which passes almost all Ruby FFI specs (#1529, #1524).

Changes:

* Support for the Darkfish theme for RDoc generation has been removed.

Compatibility:

* The `KeyError` raised from `ENV#fetch` and `Hash#fetch` now matches MRI's message formatting (#1633).
* Add the missing `key` and `receiver` values to `KeyError` raised from `ENV#fetch`.
* `String#unicode_normalize` has been moved to the core library like in MRI.
* `StringScanner` will now match a regexp beginning with `^` even when not scanning from the start of the string.
* `Module#define_method` is now public like in MRI.
* `Kernel#warn` now supports the `uplevel:` keyword argument.

# 1.0 RC 15, 5 April 2019

Bug fixes:

* Improved compatibility with MRI's `Float#to_s` formatting (#1626).
* Fixed `String#inspect` when the string uses a non-UTF-8 ASCII-compatible encoding and has non-ASCII characters.
* Fixed `puts` for strings with non-ASCII-compatible encodings.
* `rb_protect` now returns `Qnil` when an error occurs.
* Fixed a race condition when using the interpolate-once (`/o`) modifier in regular expressions.
* Calling `StringIO#close` multiple times no longer raises an exception (#1640).
* Fixed a bug in include file resolution when compiling C extensions.

New features:

* `Process.clock_getres` has been implemented.

Changes:

* `debug`, `profile`, `profiler`, which were already marked as unsupported, have been removed.
* Our experimental JRuby-compatible Java interop has been removed - use `Polyglot` and `Java` instead.
* The Trufle handle patches applied to `psych` C extension have now been removed.
* The `rb_tr_handle_*` functions have been removed as they are no longer used in any C extension patches.
* Underscores and dots in options have become hyphens, so `--exceptions.print_uncaught_java` is now `--exceptions-print-uncaught-java`, for example.
* The `rb_tr_handle_*` functions have been removed as they are no longer used in any C extension patches.

Bug fixes:

* `autoload :C, "path"; require "path"` now correctly triggers the autoload.
* Fixed `UDPSocket#bind` to specify family and socktype when resolving address.
* The `shell` standard library can now be `require`-d.
* Fixed a bug where `for` could result in a `NullPointerException` when trying to assign the iteration variable.
* Existing global variables can now become aliases of other global variables (#1590).

Compatibility:

* ERB now uses StringScanner and not the fallback, like on MRI. As a result `strscan` is required by `require 'erb'` (#1615).
* Yield different number of arguments for `Hash#each` and `Hash#each_pair` based on the block arity like MRI (#1629).
* Add support for the `base` keyword argument to `Dir.{[], glob}`.

# 1.0 RC 14, 18 March 2019

Updated to Ruby 2.6.2.

Bug fixes:

* Implement `rb_io_wait_writable` (#1586).
* Fixed error when using arrows keys first within `irb` or `pry` (#1478, #1486).
* Coerce the right hand side for all `BigDecimal` operations (#1598).
* Combining multiple `**` arguments containing duplicate keys produced an incorrect hash. This has now been fixed (#1469).
* `IO#read_nonblock` now returns the passed buffer object, if one is supplied.
* Worked out autoloading issue (#1614).

New features:

* Implemented `String#delete_prefix`, `#delete_suffix`, and related methods.
* Implemented `Dir.children` and `Dir#children`.
* Implemented `Integer#sqrt`.

Changes:

* `-Xoptions` has been removed - use `--help:languages` instead.
* `-Xlog=` has been removed - use `--log.level=` instead.
* `-J` has been removed - use `--vm.` instead.
* `-J-cp lib.jar` and so on have removed - use `--vm.cp=lib.jar` or `--vm.classpath=lib.jar` instead.
* `--jvm.` and `--native.` have been deprecated, use `--vm.` instead to pass VM options.
* `-Xoption=value` has been removed - use `--option=value` instead.
* The `-X` option now works as in MRI.
* `--help:debug` is now `--help:internal`.
* `ripper` is still not implemented, but the module now exists and has some methods that are implemented as no-ops.

# 1.0 RC 13, 5 March 2019

Note that as TruffleRuby RC 13 is built on Ruby 2.4.4 it is still vulnerable to CVE-2018-16395. This will be fixed in the next release.

New features:

* Host interop with Java now works on SubstrateVM too.

Bug fixes:

* Fixed `Enumerator::Lazy` which wrongly rescued `StandardError` (#1557).
* Fixed several problems with `Numeric#step` related to default arguments, infinite sequences, and bad argument types (#1520).
* Fixed incorrect raising of `ArgumentError` with `Range#step` when at least one component of the `Range` is `Float::INFINITY` (#1503).
* Fixed the wrong encoding being associated with certain forms of heredoc strings (#1563).
* Call `#coerce` on right hand operator if `BigDecimal` is the left hand operator (#1533, @Quintasan).
* Fixed return type of division of `Integer.MIN_VALUE` and `Long.MIN_VALUE` by -1 (#1581).
* `Exception#cause` is now correctly set for internal exceptions (#1560).
* `rb_num2ull` is now implemented as well as being declared in the `ruby.h` header (#1573).
* `rb_sym_to_s` is now implemented (#1575).
* `R_TYPE_P` now returns the type number for a wider set of Ruby objects (#1574).
* `rb_fix2str` has now been implemented.
* `rb_protect` will now work even if `NilClass#==` has been redefined.
* `BigDecimal` has been moved out of the `Truffle` module to match MRI.
* `StringIO#puts` now correctly handles `to_s` methods which do not return strings (#1577).
* `Array#each` now behaves like MRI when the array is modified (#1580).
* Clarified that `$SAFE` can never be set to a non-zero value.
* Fix compatibility with RubyGems 3 (#1558).
* `Kernel#respond_to?` now returns false if a method is protected and the `include_all` argument is false (#1568).

Changes:

* `TRUFFLERUBY_CEXT_ENABLED` is no longer supported and C extensions are now always built, regardless of the value of this environment variable.
* Getting a substring of a string created by a C extension now uses less memory as only the requested portion will be copied to a managed string.
* `-Xoptions` has been deprecated and will be removed - use `--help:languages` instead.
* `-Xlog=` has been deprecated and will be removed - use `--log.level=` instead.
* `-J` has been deprecated and will be removed - use `--jvm.` instead.
* `-J-cp lib.jar` and so on have been deprecated and will be removed - use `--jvm.cp=lib.jar` or `--jvm.classpath=lib.jar` instead.
* `-J-cmd`, `--jvm.cmd`, `JAVA_HOME`, `JAVACMD`, and `JAVA_OPTS` do not work in any released configuration of TruffleRuby, so have been removed.
* `-Xoption=value` has been deprecated and will be removed - use `--option=value` instead.
* `TracePoint` now raises an `ArgumentError` for unsupported events.
* `TracePoint.trace` and `TracePoint#inspect` have been implemented.

Compatibility:

* Improved the exception when an `-S` file isn't found.
* Removed the message from exceptions raised by bare `raise` to better match MRI (#1487).
* `TracePoint` now handles the `:class` event.

Performance:

* Sped up `String` handling in native extensions, quite substantially in some cases, by reducing conversions between native and managed strings and allowing for mutable metadata in native strings.

# 1.0 RC 12, 4 February 2019

Bug fixes:

* Fixed a bug with `String#lines` and similar methods with multibyte characters (#1543).
* Fixed an issue with `String#{encode,encode!}` double-processing strings using XML conversion options and a new destination encoding (#1545).
* Fixed a bug where a raised cloned exception would be caught as the original exception (#1542).
* Fixed a bug with `StringScanner` and patterns starting with `^` (#1544).
* Fixed `Enumerable::Lazy#uniq` with infinite streams (#1516).

Compatibility:

* Change to a new system for handling Ruby objects in C extensions which greatly increases compatibility with MRI.
* Implemented `BigDecimal#to_r` (#1521).
* `Symbol#to_proc` now returns `-1` like on MRI (#1462).

# 1.0 RC 11, 15 January 2019

New features:

* macOS clocks `CLOCK_MONOTONIC_RAW`, `_MONOTONIC_RAW_APPROX`, `_UPTIME_RAW`, `_UPTIME_RAW_APPROX`, and `_PROCESS_CPUTIME_ID` have been implemented (#1480).
* TruffleRuby now automatically detects native access and threading permissions from the `Context` API, and can run code with no permissions given (`Context.create()`).

Bug fixes:

* FFI::Pointer now does the correct range checks for signed and unsigned values.
* Allow signal `0` to be used with `Process.kill` (#1474).
* `IO#dup` now properly sets the new `IO` instance to be close-on-exec.
* `IO#reopen` now properly resets the receiver to be close-on-exec.
* `StringIO#set_encoding` no longer raises an exception if the underlying `String` is frozen (#1473).
* Fix handling of `Symbol` encodings in `Marshal#dump` and `Marshal#load` (#1530).

Compatibility:

* Implemented `Dir.each_child`.
* Adding missing support for the `close_others` option to `exec` and `spawn`.
* Implemented the missing `MatchData#named_captures` method (#1512).

Changes:

* `Process::CLOCK_` constants have been given the same value as in standard Ruby.

Performance:

* Sped up accesses to native memory through FFI::Pointer.
* All core files now make use of frozen `String` literals, reducing the number of `String` allocations for core methods.
* New -Xclone.disable option to disable all manual cloning.

# 1.0 RC 10, 5 December 2018

New features:

* The `nkf` and `kconv` standard libraries were added (#1439).
* `Mutex` and `ConditionVariable` have a new fast path for acquiring locks that are unlocked.
* `Queue` and `SizedQueue`, `#close` and `#closed?`, have been implemented.
* `Kernel#clone(freeze)` has been implemented (#1454).
* `Warning.warn` has been implemented (#1470).
* `Thread.report_on_exception` has been implemented (#1476).
* The emulation symbols for `Process.clock_gettime` have been implemented.

Bug fixes:

* Added `rb_eEncodingError` for C extensions (#1437).
* Fixed race condition when creating threads (#1445).
* Handle `exception: false` for IO#write_nonblock (#1457, @ioquatix).
* Fixed `Socket#connect_nonblock` for the `EISCONN` case (#1465, @ioquatix).
* `File.expand_path` now raises an exception for a non-absolute user-home.
* `ArgumentError` messages now better match MRI (#1467).
* Added support for `:float_millisecond`, `:millisecond`, and `:second` time units to `Process.clock_gettime` (#1468).
* Fixed backtrace of re-raised exceptions (#1459).
* Updated an exception message in Psych related to loading a non-existing class so that it now matches MRI.
* Fixed a JRuby-style Java interop compatibility issue seen in `test-unit`.
* Fixed problem with calling `warn` if `$stderr` has been reassigned.
* Fixed definition of `RB_ENCODING_GET_INLINED` (#1440).

Changes:

* Timezone messages are now logged at `CONFIG` level, use `-Xlog=CONFIG` to debug if the timezone is incorrectly shown as `UTC`.

# 1.0 RC 9, 5 November 2018

Security:

* CVE-2018-16396, *tainted flags are not propagated in Array#pack and String#unpack with some directives* has been mitigated by adding additional taint operations.

New features:

* LLVM for Oracle Linux 7 can now be installed without building from source.

Bug fixes:

* Times can now be created with UTC offsets in `+/-HH:MM:SS` format.
* `Proc#to_s` now has `ASCII-8BIT` as its encoding instead of the incorrect `UTF-8`.
* `String#%` now has the correct encoding for `UTF-8` and `US-ASCII` format strings, instead of the incorrect `ASCII-8BIT`.
* Updated `BigDecimal#to_s` to use `e` instead of `E` for exponent notation.
* Fixed `BigDecimal#to_s` to allow `f` as a format flag to indicate conventional floating point notation. Previously only `F` was allowed.

Changes:

* The supported version of LLVM for Oracle Linux has been updated from 3.8 to 4.0.
* `mysql2` is now patched to avoid a bug in passing `NULL` to `rb_scan_args`, and now passes the majority of its test suite.
* The post-install script now automatically detects if recompiling the OpenSSL C extension is needed. The post-install script should always be run in TravisCI as well, see `doc/user/standalone-distribution.md`.
* Detect when the system libssl is incompatible more accurately and add instructions on how to recompile the extension.

# 1.0 RC 8, 19 October 2018

New features:

* `Java.synchronized(object) { }` and `TruffleRuby.synchronized(object) { }` methods have been added.
* Added a `TruffleRuby::AtomicReference` class.
* Ubuntu 18.04 LTS is now supported.
* macOS 10.14 (Mojave) is now supported.

Changes:

* Random seeds now use Java's `NativePRNGNonBlocking`.
* The supported version of Fedora is now 28, upgraded from 25.
* The FFI gem has been updated from 1.9.18 to 1.9.25.
* JCodings has been updated from 1.0.30 to 1.0.40.
* Joni has been updated from 2.1.16 to 2.1.25.

Performance:

* Performance of setting the last exception on a thread has now been improved.

# 1.0 RC 7, 3 October 2018

New features:

* Useful `inspect` strings have been added for more foreign objects.
* The C extension API now defines a preprocessor macro `TRUFFLERUBY`.
* Added the rbconfig/sizeof native extension for better MRI compatibility.
* Support for `pg` 1.1. The extension now compiles successfully, but may still have issues with some datatypes.

Bug fixes:

* `readline` can now be interrupted by the interrupt signal (Ctrl+C). This fixes Ctrl+C to work in IRB.
* Better compatibility with C extensions due to a new "managed struct" type.
* Fixed compilation warnings which produced confusing messages for end users (#1422).
* Improved compatibility with Truffle polyglot STDIO.
* Fixed version check preventing TruffleRuby from working with Bundler 2.0 and later (#1413).
* Fixed problem with `Kernel.public_send` not tracking its caller properly (#1425).
* `rb_thread_call_without_gvl()` no longer holds the C-extensions lock.
* Fixed `caller_locations` when called inside `method_added`.
* Fixed `mon_initialize` when called inside `initialize_copy` (#1428).
* `Mutex` correctly raises a `TypeError` when trying to serialize with `Marshal.dump`.

Performance:

* Reduced memory footprint for private/internal AST nodes.
* Increased the number of cases in which string equality checks will become compile-time constants.
* Major performance improvement for exceptional paths where the rescue body does not access the exception object (e.g., `x.size rescue 0`).

Changes:

* Many clean-ups to our internal patching mechanism used to make some native extensions run on TruffleRuby.
* Removed obsoleted patches for Bundler compatibility now that Bundler 1.16.5 has built-in support for TruffleRuby.
* Reimplemented exceptions and other APIs that can return a backtrace to use Truffle's lazy stacktraces API.

# 1.0 RC 6, 3 September 2018

New features:

* `Polyglot.export` can now be used with primitives, and will now convert strings to Java, and `.import` will convert them from Java.
* Implemented `--encoding`, `--external-encoding`, `--internal-encoding`.
* `rb_object_tainted` and similar C functions have been implemented.
* `rb_struct_define_under` has been implemented.
* `RbConfig::CONFIG['sysconfdir']` has been implemented.
* `Etc` has been implemented (#1403).
* The `-Xcexts=false` option disables C extensions.
* Instrumentation such as the CPUSampler reports methods in a clearer way like `Foo#bar`, `Gem::Specification.each_spec`, `block in Foo#bar` instead of just `bar`, `each_spec`, `block in bar` (which is what MRI displays in backtraces).
* TruffleRuby is now usable as a JSR 223 (`javax.script`) language.
* A migration guide from JRuby (`doc/user/jruby-migration.md`) is now included.
* `kind_of?` works as an alias for `is_a?` on foreign objects.
* Boxed foreign strings unbox on `to_s`, `to_str`, and `inspect`.

Bug fixes:

* Fix false-positive circular warning during autoload.
* Fix Truffle::AtomicReference for `concurrent-ruby`.
* Correctly look up `llvm-link` along `clang` and `opt` so it is no longer needed to add LLVM to `PATH` on macOS for Homebrew and MacPorts.
* Fix `alias` to work when in a refinement module (#1394).
* `Array#reject!` no longer truncates the array if the block raises an exception for an element.
* WeakRef now has the same inheritance and methods as MRI's version.
* Support `-Wl` linker argument for C extensions. Fixes compilation of`mysql2` and `pg`.
* Using `Module#const_get` with a scoped argument will now correctly autoload the constant if needed.
* Loaded files are read as raw bytes, rather than as a UTF-8 string and then converted back into bytes.
* Return 'DEFAULT' for `Signal.trap(:INT) {}`. Avoids a backtrace when quitting a Sinatra server with Ctrl+C.
* Support `Signal.trap('PIPE', 'SYSTEM_DEFAULT')`, used by the gem `rouge` (#1411).
* Fix arity checks and handling of arity `-2` for `rb_define_method()`.
* Setting `$SAFE` to a negative value now raises a `SecurityError`.
* The offset of `DATA` is now correct in the presence of heredocs.
* Fix double-loading of the `json` gem, which led to duplicate constant definition warnings.
* Fix definition of `RB_NIL_P` to be early enough. Fixes compilation of `msgpack`.
* Fix compilation of megamorphic interop calls.
* `Kernel#singleton_methods` now correctly ignores prepended modules of non-singleton classes. Fixes loading `sass` when `activesupport` is loaded.
* Object identity numbers should never be negative.

Performance:

* Optimize keyword rest arguments (`def foo(**kwrest)`).
* Optimize rejected (non-Symbol keys) keyword arguments.
* Source `SecureRandom.random_bytes` from `/dev/urandom` rather than OpenSSL.
* C extension bitcode is no longer encoded as Base64 to pass it to Sulong.
* Faster `String#==` using vectorization.

Changes:

* Clarified that all sources that come in from the Polyglot API `eval` method will be treated as UTF-8, and cannot be re-interpreted as another encoding using a magic comment.
* The `-Xembedded` option can now be set set on the launcher command line.
* The `-Xplatform.native=false` option can now load the core library, by enabling `-Xpolyglot.stdio`.
* `$SAFE` and `Thread#safe_level` now cannot be set to `1` - raising an error rather than warning as before. `-Xsafe` allows it to be set, but there are still no checks.
* Foreign objects are now printed as `#<Foreign:system-identity-hash-code>`, except for foreign arrays which are now printed as `#<Foreign [elements...]>`.
* Foreign objects `to_s` now calls `inspect` rather than Java's `toString`.
* The embedded configuration (`-Xembedded`) now warns about features which may not work well embedded, such as signals.
* The `-Xsync.stdio` option has been removed - use standard Ruby `STDOUT.sync = true` in your program instead.

# 1.0 RC 5, 3 August 2018

New features:

* It is no longer needed to add LLVM (`/usr/local/opt/llvm@4/bin`) to `PATH` on macOS.
* Improve error message when LLVM, `clang` or `opt` is missing.
* Automatically find LLVM and libssl with MacPorts on macOS (#1386).
* `--log.ruby.level=` can be used to set the log level from any launcher.
* Add documentation about installing with Ruby managers/installers and how to run TruffleRuby in CI such as TravisCI (#1062, #1070).
* `String#unpack1` has been implemented.

Bug fixes:

* Allow any name for constants with `rb_const_get()`/`rb_const_set()` (#1380).
* Fix `defined?` with an autoload constant to not raise but return `nil` if the autoload fails (#1377).
* Binary Ruby Strings can now only be converted to Java Strings if they only contain US-ASCII characters. Otherwise, they would produce garbled Java Strings (#1376).
* `#autoload` now correctly calls `main.require(path)` dynamically.
* Hide internal file from user-level backtraces (#1375).
* Show caller information in warnings from the core library (#1375).
* `#require` and `#require_relative` should keep symlinks in `$"` and `__FILE__` (#1383).
* Random seeds now always come directly from `/dev/urandom` for MRI compatibility.
* SIGINFO, SIGEMT and SIGPWR are now defined (#1382).
* Optional and operator assignment expressions now return the value assigned, not the value returned by an assignment method (#1391).
* `WeakRef.new` will now return the correct type of object, even if `WeakRef` is subclassed (#1391).
* Resolving constants in prepended modules failed, this has now been fixed (#1391).
* Send and `Symbol#to_proc` now take account of refinements at their call sites (#1391).
* Better warning when the timezone cannot be found on WSL (#1393).
* Allow special encoding names in `String#force_encoding` and raise an exception on bad encoding names (#1397).
* Fix `Socket.getifaddrs` which would wrongly return an empty array (#1375).
* `Binding` now remembers the file and line at which it was created for `#eval`. This is notably used by `pry`'s `binding.pry`.
* Resolve symlinks in `GEM_HOME` and `GEM_PATH` to avoid related problems (#1383).
* Refactor and fix `#autoload` so other threads see the constant defined while the autoload is in progress (#1332).
* Strings backed by `NativeRope`s now make a copy of the rope when `dup`ed.
* `String#unpack` now taints return strings if the format was tainted, and now does not taint the return array if the format was tainted.
* Lots of fixes to `Array#pack` and `String#unpack` tainting, and a better implementation of `P` and `p`.
* Array literals could evaluate an element twice under some circumstances. This has now been fixed.

Performance:

* Optimize required and optional keyword arguments.
* `rb_enc_to_index` is now faster by eliminating an expensive look-up.

Changes:

* `-Xlog=` now needs log level names to be upper case.
* `-Dtruffleruby.log` and `TRUFFLERUBY_LOG` have been removed - use `-Dpolyglot.log.ruby.level`.
* The log format, handlers, etc are now managed by the Truffle logging system.
* The custom log levels `PERFORMANCE` and `PATCH` have been removed.

# 1.0 RC 4, 18 July 2018

*TruffleRuby was not updated in RC 4*

# 1.0 RC 3, 2 July 2018

New features:

* `is_a?` can be called on foreign objects.

Bug fixes:

* It is no longer needed to have `ruby` in `$PATH` to run the post-install hook.
* `Qnil`/`Qtrue`/`Qfalse`/`Qundef` can now be used as initial value for global variables in C extensions.
* Fixed error message when the runtime libssl has no SSLv2 support (on Ubuntu 16.04 for instance).
* `RbConfig::CONFIG['extra_bindirs']` is now a String as other RbConfig values.
* `SIGPIPE` is correctly caught on SubstrateVM, and the corresponding write() raises `Errno::EPIPE` when the read end of a pipe or socket is closed.
* Use the magic encoding comment for determining the source encoding when using eval().
* Fixed a couple bugs where the encoding was not preserved correctly.

Performance:

* Faster stat()-related calls, by returning the relevant field directly and avoiding extra allocations.
* `rb_str_new()`/`rb_str_new_cstr()` are much faster by avoiding extra copying and allocations.
* `String#{sub,sub!}` are faster in the common case of an empty replacement string.
* Eliminated many unnecessary memory copy operations when reading from `IO` with a delimiter (e.g., `IO#each`), leading to overall improved `IO` reading for common use cases such as iterating through lines in a `File`.
* Use the byte[] of the given Ruby String when calling eval() directly for parsing.

# 1.0 RC 2, 6 June 2018

New features:

* We are now compatible with Ruby 2.4.4.
* `object.class` on a Java `Class` object will give you an object on which you can call instance methods, rather than static methods which is what you get by default.
* The log level can now also be set with `-Dtruffleruby.log=info` or `TRUFFLERUBY_LOG=info`.
* `-Xbacktraces.raise` will print Ruby backtraces whenever an exception is raised.
* `Java.import name` imports Java classes as top-level constants.
* Coercion of foreign numbers to Ruby numbers now works.
* `to_s` works on all foreign objects and calls the Java `toString`.
* `to_str` will try to `UNBOX` and then re-try `to_str`, in order to provoke the unboxing of foreign strings.

Changes:

* The version string now mentions if you're running GraalVM Community Edition (`GraalVM CE`) or GraalVM Enterprise Edition (`GraalVM EE`).
* The inline JavaScript functionality `-Xinline_js` has been removed.
* Line numbers `< 0`, in the various eval methods, are now warned about, because we don't support these at all. Line numbers `> 1` are warned about (at the fine level) but they are shimmed by adding blank lines in front to get to the correct offset. Line numbers starting at `0` are also warned about at the fine level and set to `1` instead.
* The `erb` standard library has been patched to stop using a -1 line number.
* `-Xbacktraces.interleave_java` now includes all the trailing Java frames.
* Objects with a `[]` method, except for `Hash`, now do not return anything for `KEYS`, to avoid the impression that you could `READ` them. `KEYINFO` also returns nothing for these objects, except for `Array` where it returns information on indices.
* `String` now returns `false` for `HAS_KEYS`.
* The supported additional functionality module has been renamed from `Truffle` to `TruffleRuby`. Anything not documented in `doc/user/truffleruby-additions.md` should not be used.
* Imprecise wrong gem directory detection was replaced. TruffleRuby newly marks its gem directories with a marker file, and warns if you try to use TruffleRuby with a gem directory which is lacking the marker.

Bug fixes:

* TruffleRuby on SubstrateVM now correctly determines the system timezone.
* `Kernel#require_relative` now coerces the feature argument to a path and canonicalizes it before requiring, and it now uses the current directory as the directory for a synthetic file name from `#instance_eval`.

# 1.0 RC 1, 17 April 2018

New features:

* The Ruby version has been updated to version 2.3.7.

Security:

* CVE-2018-6914, CVE-2018-8779, CVE-2018-8780, CVE-2018-8777, CVE-2017-17742 and CVE-2018-8778 have been mitigated.

Changes:

* `RubyTruffleError` has been removed and uses replaced with standard exceptions.
* C++ libraries like `libc++` are now not needed if you don't run C++ extensions. `libc++abi` is now never needed. Documentation updated to make it more clear what the minimum requirements for pure Ruby, C extensions, and C++ extensions separately.
* C extensions are now built by default - `TRUFFLERUBY_CEXT_ENABLED` is assumed `true` unless set to `false`.
* The `KEYS` interop message now returns an array of Java strings, rather than Ruby strings. `KEYS` on an array no longer returns indices.
* `HAS_SIZE` now only returns `true` for `Array`.
* A method call on a foreign object that looks like an operator (the method name does not begin with a letter) will call `IS_BOXED` on the object and based on that will possibly `UNBOX` and convert to Ruby.
* Now using the native version of Psych.
* The supported version of LLVM on Oracle Linux has been dropped to 3.8.
* The supported version of Fedora has been dropped to 25, and the supported version of LLVM to 3.8, due to LLVM incompatibilities. The instructions for installing `libssl` have changed to match.

# 0.33, April 2018

New features:

* The Ruby version has been updated to version 2.3.6.
* Context pre-initialization with TruffleRuby `--native`, which significantly improves startup time and loads the `did_you_mean` gem ahead of time.
* The default VM is changed to SubstrateVM, where the startup is significantly better. Use `--jvm` option for full JVM VM.
* The `Truffle::Interop` module has been replaced with a new `Polyglot` module which is designed to use more idiomatic Ruby syntax rather than explicit methods. A [new document](doc/user/polyglot.md) describes polyglot programming at a higher level.
* The `REMOVABLE`, `MODIFIABLE` and `INSERTABLE` Truffle interop key info flags have been implemented.
* `equal?` on foreign objects will check if the underlying objects are equal if both are Java interop objects.
* `delete` on foreign objects will send `REMOVE`, `size` will send `GET_SIZE`, and `keys` will send `KEYS`. `respond_to?(:size)` will send `HAS_SIZE`, `respond_to?(:keys)` will send `HAS_KEYS`.
* Added a new Java-interop API similar to the one in the Nashorn JavaScript implementation, as also implemented by Graal.js. The `Java.type` method returns a Java class object on which you can use normal interop methods. Needs the `--jvm` flag to be used.
* Supported and tested versions of LLVM for different platforms have been more precisely [documented](doc/user/installing-llvm.md).

Changes:

* Interop semantics of `INVOKE`, `READ`, `WRITE`, `KEYS` and `KEY_INFO` have changed significantly, so that `INVOKE` maps to Ruby method calls, `READ` calls `[]` or returns (bound) `Method` objects, and `WRITE` calls `[]=`.

Performance:

* `Dir.glob` is much faster and more memory efficient in cases that can reduce to direct filename lookups.
* `SecureRandom` now defers loading OpenSSL until it's needed, reducing time to load `SecureRandom`.
* `Array#dup` and `Array#shift` have been made constant-time operations by sharing the array storage and keeping a starting index.

Bug fixes:

* Interop key-info works with non-string-like names.

Internal changes:

* Changes to the lexer and translator to reduce regular expression calls.
* Some JRuby sources have been updated to 9.1.13.0.

# 0.32, March 2018

New features:

* A new embedded configuration is used when TruffleRuby is used from another language or application. This disables features like signals which may conflict with the embedding application, and threads which may conflict with other languages, and enables features such as the use of polyglot IO streams.

Performance:

* Conversion of ASCII-only Ruby strings to Java strings is now faster.
* Several operations on multi-byte character strings are now faster.
* Native I/O reads are about 22% faster.

Bug fixes:

* The launcher accepts `--native` and similar options in  the `TRUFFLERUBYOPT` environment variable.

Internal changes:

* The launcher is now part of the TruffleRuby repository, rather than part of the GraalVM repository.
* `ArrayBuilderNode` now uses `ArrayStrategies` and `ArrayMirrors` to remove direct knowledge of array storage.
* `RStringPtr` and `RStringPtrEnd` now report as pointers for interop purposes, fixing several issues with `char *` usage in C extensions.<|MERGE_RESOLUTION|>--- conflicted
+++ resolved
@@ -32,13 +32,10 @@
 * Fixed missing polyglot type declaration for `RSTRING_PTR` to help with native/managed interop.
 * Fixed `Module#to_s` and `Module#inspect` to not return an extra `#<Class:` for singleton classes.
 * Arrays backed by native storage now allocate the correct amount of memory (#1828).
-<<<<<<< HEAD
 * Fixed issue in `ConditionVariable#wait` that could lose a `ConditionVariable#signal`.
 * Do not leak TruffleRuby specific method Array#swap (#1816)
 * Fixed `#inspect` on broken UTF-8 sequences (#1842, @chrisseaton).
-=======
 * `Truffle::Interop.keys` should report methods of String and Symbol (#1817)
->>>>>>> de3f986e
 
 Compatibility:
 
