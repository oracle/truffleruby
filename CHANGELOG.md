# 24.2.0

New features:

* Updated to Ruby 3.3.5 (#3681, @andrykonchin, @eregon).

Bug fixes:

* Fix `Module#name` called inside the `Module#const_added` callback when the module is defined in the top-level scope (#3683, @andrykonchin).
* Fix duplicated calls of a `Module#const_added` callback when a module with nested modules is assigned to a constant (@andrykonchin).
* Support OpenSSL 1.1-3.4 and prefer in order OpenSSL 3.0.x, 3.x and 1.1 (EOL). There was a compilation issue with OpenSSL 3.4 (#3724, @eregon).

Compatibility:

* Fix `Module#include` so a module included into a reopened nested module is added into an ancestors chain (#3570, @andrykonchin).
* Fix `Kernel#eval` to ignore shebang with non-Ruby interpreter (#3623, @andrykonchin).
* Fix `Env#delete` and return value returned by a block if variable doesn't exist (@andrykonchin).
* Fix `Env#update` and accept multiple hashes (@andrykonchin).
* Add `MAJOR`, `MINOR`, `TEENY`, `PATCHLEVEL`, `RUBY_API_VERSION`, and `RUBY_PROGRAM_VERSION` to `RbConfig::CONFIG` (#3396, @rwstauner).
* Set `RbConfig::CONFIG['archincludedir']` (#3396, @andrykonchin).
* Support the index/length arguments for the string argument to `String#bytesplice` added in 3.3 (#3656, @rwstauner).
* Implement `rb_str_strlen()` (#3697, @Th3-M4jor).
* Support `Time.new` with String argument and error when invalid (#3693, @rwstauner).
* Implement `rb_enc_interned_str()` (#3703, @Th3-M4jor).
* Implement `rb_hash_bulk_insert()` (#3705, @Th3-M4jor).
* Remove deprecated `Pathname#{taint,untaint}` methods (#3681, @andrykonchin).
* Add `rb_category_warn` function (#3710, @andrykonchin).
* Add `rb_gc_mark_locations()` (#3704, @andrykonchin).
* Implement `rb_str_format()` (#3716, @andrykonchin).
* Add `IO#{pread, pwrite}` methods (#3718, @andrykonchin).
* Add `rb_io_closed_p()` (#3681, @andrykonchin).
* Add `rb_io_open_descriptor()` (#3681, @andrykonchin).
* Support serializing of `Data` instances into Marshal format (#3726, @andrykonchin).
* `Array#pack` now raises `ArgumentError` for unknown directives (#3681, @Th3-M4jor).
* `String#unpack` now raises `ArgumentError` for unknown directives (#3681, @Th3-M4jor).
* `Thread::Queue#freeze` now raises `TypeError` when called (#3681, @Th3-M4jor).
* `Thread::SizedQueue#freeze` now raises `TypeError` when called (#3681, @Th3-M4jor).
* Add `Range#reverse_each` (#3681, @andrykonchin).
* Emit a warning when `it` call without arguments is used in a block without parameters (#3681, @andrykonchin).
* Add `rb_syserr_fail_str()` (#3732, @andrykonchin).
* Add `Dir.for_fd` (#3681, @andrykonchin).
* Add `Dir.fchdir` (#3681, @andrykonchin).
* Add `Dir#chdir` (#3681, @andrykonchin).
* Declare `File::SHARE_DELETE` constant (#3745, @andrykonchin).
* Support `symbolize_names` argument to `MatchData#named_captures` (#3681, @rwstauner).
* Support `Proc#initialize_{dup,copy}` for subclasses (#3681, @rwstauner).
* Remove deprecated `Encoding#replicate` method (#3681, @rwstauner).
<<<<<<< HEAD
* Add `ObjectSpace::WeakMap#delete` (#3681, @andrykonchin).
* `Kernel#lambda` with now raises `ArgumentError` when given a non-lambda, non-literal block (#3681, @Th3-M4jor).
* Add `rb_data_define()` to define Data (#3681, @andrykonchin).
* Add `Refinement#target` (#3681, @andrykonchin).
* Add `Range#overlap?` (#3681, @andrykonchin).
* Update `NoMethodError#message` to not use `#inspect` on receiver (#3681, @rwstauner).
* Socket `#recv*` methods (`{BasicSocket,IPSocket,TCPSocket,UDPSocket,Socket}#{recv,recv_nonblock,recvmsg,recvmsg_nonblock,recvfrom,recvfrom_nonblock}`) return `nil` instead of an empty String on closed connections (#3681, @andrykonchyn).
=======
* Fix `Marshal.dump` when a Float value is dumped repeatedly (#3747, @andrykochin).
>>>>>>> 2c05d1bd

Performance:

* Optimize encoding negotiation for ASCII-compatible encodings (@eregon, @andrykonchin).

Changes:
* Inherit `Polyglot::ForeignException` from `StandardError` instead of `Exception` (#3620, @andrykonchin).

Memory Footprint:

# 24.1.0

New features:

* Add `--reuse-precompiled-gems` option (@andrykonchin).
* Update to Ruby 3.2.4 (@andrykonchin).

Bug fixes:

* Add missing thread-safe objects write barriers for `TruffleRuby::ConcurrentMap` (#3179, @eregon).
* Fix repeated calling of methods `Dir#{each,each_child,children}` (#3464, @andrykonchin).
* Fix `IO#{wait,wait_readable,wait_writable}` methods and switch the current thread into a sleep state (@andrykonchin).
* Fix `rb_global_variable()` for `Float` and bignum values during the `Init_` function (#3478, @eregon).
* Fix `rb_gc_register_mark_object()` for `Float` and bignum values (#3502, @eregon, @andrykonchin).
* Fix parsing literal floats when the locale does not use `.` for the decimal separator (e.g. `LANG=fr_FR.UTF-8`) (#3512, @eregon).
* Fix `IO#{read_nonblock,readpartial,sysread}`, `BasicSocket#{recv,recv_nonblock}`, `{Socket,UDPSocket}#recvfrom_nonblock`, `UnixSocket#recvfrom` and preserve a provided buffer's encoding (#3506, @andrykonchyn).
* Repair `IO#{wait_readable,wait_writable,wait}` to be interruptible (#3504, @andrykonchin).
* Fix Hash value omission for constant names (@andrykonchin).
* Fix `MatchData#[index, length]` when index is larger than number of matched values (@andrykonchin).
* Fix `#each` for a foreign iterator which is also iterable (#3630, @eregon).

Compatibility:

* Move `IO#wait_readable`, `IO#wait_writable`, `IO#wait_priority` and `IO#wait` into core library (@andrykonchin).
* Change assignment evaluation order for fully qualified constant and evaluate left-hand-side before right-hand-side (#3039, @andrykonchin).
* Fix evaluation order for multi-assignment and evaluate left-hand-side before right-hand-side (@andrykonchin).
* Add `Regexp.linear_time?` method (#3039, @andrykonchin).
* Allow null encoding pointer in `rb_enc_interned_str_cstr` (@thomasmarshall).
* Allow anonymous memberless Struct (@simonlevasseur).
* Set `$!` when a `Kernel#at_exit` hook raises an exception (#3535, @andrykonchin).
* Support `:buffer` keyword argument to `Array#pack` (#3559, @andrykonchyn).
* Set `RbConfig::CONFIG['host_cpu']` to `arm64` on darwin platform (#3571, @andrykonchin).
* Fix `RegexpError` messages to match CRuby better (#3398, @andrykonchin).
* Fix `Enumerable#reduce` to handle non-Symbol method name parameter (#2931, @andrykonchin).
* Fix `RangeError` message to match CRuby for `Integer#chr` called with invalid codepoint argument (#2795, @andrykonchin).
* Joni has been updated from 2.1.44 to 2.2.1 (@andrykonchin).
* Fix `Hash#to_h` called with a block and pass key and value to the block as separate arguments (#3607, @andrykonchin).
* Fix `StringIO#initialize` and preserve initial string's encoding when mode is `w` so the initial string is truncated (#3599, @andrykonchin).
* Fix `IO#{autoclose=,autoclose?}` and raise `IOError` when io is closed (@andrykonchin).
* Fix `Thread#{thread_variable_get,thread_variable_set,thread_variable?,key?,[],[]=,fetch}` and convert a non-String/Symbol thread-local variable name to String using `#to_str` (@andrykonchin).
* Fix formatting in `Exception#full_message` when `RuntimeError` is not handled and `highlight` option is specified (@andrykonchin).
* Fix `String#encode` and convert fallback values into String using `#to_str` (@andrykonchin).
* Fix `Kernel.warn` and don't call `Warning#warn` if a specified category is disabled (@andrykonchin).
* Fix `$!` global variable and make it fiber-local (@andrykonchin).
* Fix `rb_set_errinfo` and `rb_errinfo` and store an error separately from `$!` (#2890, @andrykonchin).
* Fix `rb_mutex_synchronize` to not wrap/unwrap result value (#3624, @andrykonchin).
* Add `StringIO#set_encoding_by_bom` method (#3632, @andrykonchin).

Performance:

* Fix inline caching for Regexp creation from Strings (#3492, @andrykonchin, @eregon).
* Optimize `Integer#pow` method for small modulus values (#3544, @andrykonchin).
* Avoid repeated copies from native to managed string when matching Regexps on a native string (#2193, @eregon).

Changes:

Memory Footprint:

* Use inlined core method nodes even when modules are prepended to core classes (#3546, @eregon).

# 24.0.0

New features:

* C/C++ extensions are now compiled using the system toolchain and executed natively instead of using GraalVM LLVM (Sulong). This leads to faster startup, no warmup, better compatibility, smaller distribution and faster installation for C/C++ extensions (#3118, @eregon).
* Full support for the Ruby 3.2 and Ruby 3.3 syntax by adopting the [Prism](https://github.com/ruby/prism) parser, which is about twice as fast as the old parser (#3117, #3038, #3039, @andrykonchin, @eregon).
* Pattern matching is now fully supported (#3332, #2683, @eregon, @razetime).

Bug fixes:

* Fix `rb_enc_left_char_head()` so it is not always `ArgumentError` (#3267, @eregon).
* Fix `IO.copy_stream` with a `Tempfile` destination (#3280, @eregon).
* Fix `Regexp.union` negotiating the wrong result encoding (#3287, @nirvdrum, @simonlevasseur).
* Fix `Proc#parameters` and return all the numbered parameters lower than the used explicitly ones (@andrykonchin).
* Fix some C API functions which were failing when called with Ruby values represented as Java primitives (#3352, @eregon).
* Fix `IO.select([io], nil, [io])` on macOS, it was hanging due to a bug in macOS `poll(2)` (#3346, @eregon, @andrykonchin).
* Run context cleanup such as showing the output of tools when `SignalException` and `Interrupt` escape (@eregon).
* Handle a new variable inside the `case` target expression correctly (#3377, @eregon).
* The arguments of `Thread.new(*args, &block)` need to be marked as shared between multiple threads (#3179, @eregon).
* Fix `Range#bsearch` and raise `TypeError` when range boundaries are non-numeric and block not passed (@andrykonchin).
* Fix using the `--cpusampler` profiler when there are custom unblock functions for `rb_thread_call_without_gvl()` (#3013, @eregon).
* Fix recursive raising `FrozenError` exception when redefined `#inspect` modifies an object (#3388, @andrykonchin).
* Fix `Integer#div` returning the wrong object type when the divisor is a `Rational` (@simonlevasseur, @nirvdrum).
* Remove constant `Random::DEFAULT` (#3039, @patricklinpl)

Compatibility:

* Add `Exception#detailed_message` method (#3257, @andrykonchin).
* Fix `rb_enc_vsprintf` and force String encoding instead of converting it (@andrykonchin).
* Add `rb_gc_mark_movable` function (@andrykonchin).
* Promote `File#path` and `File#to_path` to `IO#path` and `IO#to_path` and make IO#new accept an optional `path:` keyword argument (#3039, @moste00)
* Display "unhandled exception" as the message for `RuntimeError` instances with an empty message (#3255, @nirvdrum).
* Set `RbConfig::CONFIG['configure_args']` for openssl and libyaml (#3170, #3303, @eregon).
* Support `Socket.sockaddr_in(port, Socket::INADDR_ANY)` (#3361, @mtortonesi).
* Implement the `Data` class from Ruby 3.2 (#3039, @moste00, @eregon).
* Make `Coverage.start` and `Coverage.result` accept parameters (#3149, @mtortonesi, @andrykonchin).
* Implement `rb_check_funcall()` (@eregon).
* Implement `MatchData#{byteoffset,deconstruct,deconstruct_keys}` from Ruby 3.2 (#3039, @rwstauner).
* Add `Integer#ceildiv` method (#3039, @simonlevasseur, @nirvdrum).
* Implement `Class#attached_object` method (#3039, @andrykonchin).
* Fix `ENV#{clone,dup}` and raise `TypeError` (#3039, @andrykonchin).
* Fix `Coverage.supported?` and raise `TypeError` if argument is not Symbol (#3039, @andrykonchin).
* Accept options argument to `Regexp.{new,compile}` of String and warn for unknown types (#3039, @rwstauner).
* Implement `Time#deconstruct_keys` from Ruby 3.2 (#3039, @rwstauner).
* Do not autosplat a proc that accepts a single positional argument and keywords (#3039, @andrykonchin).
* Support passing anonymous * and ** parameters as method call arguments (#3039, @andrykonchin).
* Handle either positional or keywords arguments by default in `Struct.new` (#3039, @rwstauner).
* Promote `Set` class to core library (#3039, @andrykonchin).
* Support `connect_timeout` keyword argument to `TCPSocket.{new,open}` (#3421, @manefz, @patricklinpl, @nirvdrum, @rwstauner).
* Add `File.lutime` and `Pathname#lutime` methods (#3039, @andrykonchin).
* Add a deprecation warning for `Encoding#replicate` (#3039, @patricklinpl, @manefz, @nirvdrum).
* Change `UnboundMethod#{==,inspect}` to use the owner module rather than the origin (#3039, @rwstauner, @manefz, @patricklinpl)
* Support `lambda` keyword argument in `Proc#parameters` (#3039, @thomasmarshall, @goyox86).
* Limit maximum encoding set size by 256 (#3039, @thomasmarshall, @goyox86).
* Remove deprecated methods `Dir.exists?`, `File.exists?`, and `Kernel#=~` (#3039, @patricklinpl, @nirvdrum).
* Remove deprecated `FileTest.exists?` method (#3039, @andrykonchin).
* Fix {Method,Proc}#parameters and return `*`, `**` and `&` names for anonymous parameters (@andrykonchin).
* Remove deprecated `Fixnum` and `Bignum` constants (#3039, @andrykonchin).
* Add `rb_enc_interned_str_cstr` function (#3408, @goyox86, @thomasmarshall).
* Add `rb_str_to_interned_str` function (#3408, @thomasmarshall).
* Add `SyntaxError#path` method (#3039, @wasabigeek).

Performance:

* Change the `Hash` representation from traditional buckets to a "compact hash table" for improved locality, performance and memory footprint (#3172, @moste00).
* Optimize calls with `ruby2_keywords` forwarding by deciding it per call site instead of per callee thanks to [my fix in CRuby 3.2](https://bugs.ruby-lang.org/issues/18625) (@eregon).
* Optimize feature loading when require is called with an absolute path to a .rb file (@rwstauner).
* Avoid extra copies for Strings passed as `:string` arguments to a FFI call and used later for Regexp matching (#3293, @eregon).

Changes:


Memory Footprint:


# 23.1.0

New features:

* Updated to Ruby 3.2.2 (#3039, @eregon, @andrykonchin).
* TruffleRuby Native on Oracle GraalVM on Linux now uses the G1 garbage collector which is much faster (@eregon).

Bug fixes:

* Fix `Dir.glob` returning blank string entry with leading `**/` in glob and `base:` argument (@rwstauner).
* Fix class lookup after an object's class has been replaced by `IO#reopen` (@itarato, @nirvdrum, @eregon).
* Fix `Marshal.load` and raise `ArgumentError` when dump is broken and is too short (#3108, @andrykonchin).
* Fix `super` method lookup for unbounded attached methods (#3131, @itarato).
* Fix `Module#define_method(name, Method)` to respect `module_function` visibility (#3181, @andrykonchin).
* Fix stack overflow with `Kernel.require` and `zeitwerk` (#3224, @eregon).
* Reimplement `IO.select` with `poll(2)` to support file descriptors >= 1024 (#3201, @eregon).

Compatibility:

* Fix `Hash#shift` when Hash is empty but has initial default value or initial default proc (#3039, @itarato).
* Make `Array#shuffle` produce the same results as CRuby (@rwstauner).
* Add `Process.argv0` method (@andrykonchin).
* Add support for array pattern matching. This is opt-in via `--pattern-matching` since pattern matching is not fully supported yet (#2683, @razetime).
* Fix `Array#[]` with `ArithmeticSequence` argument when step is negative (#3039, @itarato).
* Fix `Range#size` and return `nil` for beginningless Range when end isn't Numeric (#3039, @rwstauner).
* Alias `String#-@` to `String#dedup` (#3039, @itarato).
* Fix `Pathname#relative_path_from` to convert string arguments to Pathname objects (@rwstauner).
* Add `String#bytesplice` (#3039, @itarato).
* Add `String#byteindex` and `String#byterindex` (#3039, @itarato).
* Add implementations of `rb_proc_call_with_block`, `rb_proc_call_kw`, `rb_proc_call_with_block_kw` and `rb_funcall_with_block_kw` (#3068, @andrykonchin).
* Add optional `timeout` argument to `Thread::Queue#pop` (#3039, @itarato).
* Add optional `timeout` argument to `Thread::SizedsQueue#pop` (#3039, @itarato).
* Handle `long long` and aliases in `Fiddle` (#3128, @eregon).
* Add `Module#refinements` (#3039, @itarato).
* Add `Refinement#refined_class` (#3039, @itarato).
* Add `rb_hash_new_capa` function (#3039, @itarato).
* Fix `Encoding::Converter#primitive_convert` and raise `FrozenError` when a destination buffer argument is frozen (@andrykonchin).
* Add `Module#undefined_instance_methods` (#3039, @itarato).
* Add `Thread.each_caller_location` (#3039, @itarato).
* Add `timeout` argument to `Thread::SizedQueue#push` (#3039, @itarato).
* Add `rb_syserr_new` function (@rwstauner).
* Add `Enumerator#product` (#3039, @itarato).
* Add `Module#const_added` (#3039, @itarato).
* Show the pointer size information (if available) in `FFI::Pointer#inspect` (@nirvdrum).
* Implement performance warnings (`Warning[:performance]`) like in CRuby 3.3 (@eregon).
* The output of `Marshal.dump` is now compatible with CRuby for `Rational` and `Complex` instances (#3228, @eregon).

Performance:

* Improve `Truffle::FeatureLoader.loaded_feature_path` by removing expensive string ops from a loop. Speeds up feature lookup time (#3010, @itarato).
* Improve `String#-@` performance by reducing unnecessary data copying and supporting substring lookups (@nirvdrum)
* Specialize `Array#<<` and related methods appending elements per call site to have a single array storage strategy in the inline cache for most cases (@eregon).

Changes:

* `gu install $LANGUAGE` is replaced by `truffleruby-polyglot-get $LANGUAGE`, available in the TruffleRuby JVM standalone (@eregon).
* The TruffleRuby `ScriptEngine` implementation is removed in favor of the generic [ScriptEngine](https://github.com/oracle/graal/blob/master/docs/reference-manual/embedding/embed-languages.md#compatibility-with-jsr-223-scriptengine) in GraalVM docs (@eregon).

Memory Footprint:

* Replaced `RubyLibrary` with `FreezeNode` and `IsFrozenNode` (@horakivo).
* Address many truffle-sharing warnings (@horakivo).
* Address many truffle-inlining warnings (@horakivo).


# 23.0.0

New features:

* Updated to Ruby 3.1.3 (#2733, @andrykonchin, @eregon).
* `foreign_object.is_a?(foreign_meta_object)` is now supported (@eregon).
* Foreign big integers are now supported and work with all `Numeric` operators (@eregon).

Bug fixes:

* Ensure every parse node has a source section and fix the source section for `ensure` (#2758, @eregon).
* Fix `spawn(..., fd => fd)` on macOS, it did not work due to a macOS bug (@eregon).
* Fix `rb_gc_register_address()`/`rb_global_variable()` to read the latest value (#2721, #2734, #2720, @eregon).
* Synchronize concurrent writes to the same StringIO (@eregon).
* Fix `StringIO#write(str)` when `str` is of an incompatible encoding and position < buffer size (#2770, @eregon).
* Fix `rb_thread_fd_select()` to correctly initialize fdset copies and handle the timeout (@eregon).
* Fix `TracePoint#inspect` when it's called outside of a callback (@andrykonchin).
* Fix `Signal.trap` when signal argument is not supported (#2774, @andrykonchin).
* Fix `Dir.mkdir` and convert permissions argument to `Integer` (#2781, @andrykonchin).
* Fix `String#dump` and use `\u{xxxx}` notation (with curly brackets) for characters that don't fit in `\uxxxx` (#2794, @andrykonchin).
* Fix `Marshal.dump` when big Integer (that cannot be expressed with 4 bytes) is serialized (#2790, @andrykonchin).
* Fix `Array#pack` and accept `Numeric` values when `Float` is expected (#2815, @andrykonchin).
* Fix `\P{}` matching in regular expressions (#2798, @andrykonchin).
* Fix constants lookup when `BasicObject#instance_eval` method is called with a String (#2810, @andrykonchin).
* Don't trigger the `method_added` event when changing a method's visibility or calling `module_function` (@paracycle, @nirvdrum).
* Fix `rb_time_timespec_new` function to not call `Time.at` method directly (@andrykonchin).
* Fix `StringIO#write` to transcode strings with encodings that don't match the `StringIO`'s `external_encoding` (#2839, @flavorjones).
* Fix processing of proc rest arguments located at the beginning if there are no actual arguments (#2921, @andrykonchin).
* Fix `Monitor#exit` to raise `ThreadError` when monitor not owned by the current thread (#2922, @andrykonchin).
* Fix `MatchData#[]` to support negative `length` argument (#2929, @andrykonchin).
* Fix `IO` line reading calls when using a multi-byte delimiter (`IO#{each,gets,readline,readlines,etc.}`) (#2961, @vinistock, @nirvdrum).
* Fix the exception type raised when type coercion raises a `NoMethodError` (#2903, @paracycle, @nirvdrum).
* Fix `Method` and `Proc` `#parameters` method to return `_` parameter name without synthetic suffix when there are multiple `_` parameters (@paracycle).
* Fixed errors in IRB when attempting to navigate beyond bounds in singleline mode (@rwstauner).

Compatibility:

* Fix `MatchData#[]` when passed unbounded Range (#2755, @andrykonchin).
* Updated `rb_define_class`, `rb_define_class_under`, and `rb_define_class_id_under` to allow class names that aren't valid in Ruby (#2739, @nirvdrum).
* Fixed `rb_gv_get` so that it no longer implicitly creates global variables (#2748, @nirvdrum).
* Added implementations of `rb_gvar_val_getter` and `rb_define_virtual_variable` (#2750, @nirvdrum).
* Implement `rb_warning_category_enabled_p` to support the `syntax_tree` gem (#2764, @andrykonchin).
* Fix desctructuring of a single block argument that implements `#to_ary` dynamically (#2719, @andrykonchin).
* Fix `Kernel#Complex` and raise exception when an argument is formatted incorrectly (#2765, @andrykonchin).
* Add `#public?`, `#private?` and `#protected?` methods for `Method` and `UnboundMethod` classes (@andrykonchin).
* Add optional argument to `Thread::Queue.new` (@andrykonchin).
* Support a module as the second argument of `Kernel#load` (@andrykonchin).
* Improve argument validation in `Struct#valies_at` - raise `IndexError` or `RangeError` when arguments are out of range (#2773, @andrykonchin).
* Fix `MatchData#values_at` and handling indices that are out of range (#2783, @andrykonchin).
* Add support for `%-z` (UTC for unknown local time offset, RFC 3339) to `Time#strftime` (@andrykonchin).
* Add support for `UTC` and `A`-`Z` utc offset values, as well as `+/-HH`, `+/-HHMM`, `+/-HHMMSS` (without `:`) (@andrykonchin).
* Treat time with `UTC`, `Z` and `-00:00` utc offset as UTC time (@andrykonchin).
* Raise `FrozenError` when `Time#localtime`, `Time#utc` and `Time#gmtime` is called on a frozen time object (@andrykonchin).
* Validate a microseconds argument used to create a time object (@andrykonchin).
* Support accessing `dmark` and `dfree` fields for `RData` (#2771, @eregon).
* Implement `rb_enc_nth()` (#2771, @eregon).
* Support `offset` keyword argument for `String#unpack` and `String#unpack1` (@andrykonchin).
* Fix `Process.detach` and cast `pid` argument to `Integer` (#2782, @andrykonchin).
* `rb_to_id()` should create a static `ID`, used by RMagick (@eregon).
* Resolve the current user home even when `$HOME` is not set (#2784, @eregon).
* Fix `IO#lineno=` and convert argument to `Integer` more strictly (#2786, @andrykonchin).
* Fix argument implicit convertion in `IO#pos=` and `IO#seek` methods (#2787, @andrykonchin).
* Warn about unknown directive passed to `Array#pack` in verbose mode (#2791, @andrykonchin).
* Added constants `IO::SEEK_DATE` and `IO::SEEK_HOLE` (#2792, @andrykonchin).
* Fix `StringIO.new` to accept keyword arguments (#2793, @andrykonchin).
* `Process#spawn` should call `#to_io` on non-IO file descriptor objects (#2809, @jcouball).
* Add constants `IO::SEEK_DATE` and `IO::SEEK_HOLE` (#2792, @andrykonchin).
* Add `Class#subclasses` method (#2733, @andrykonchin).
* Implement `Coverage.running?` method (@andrykonchin).
* Fix arguments implicit type conversion for `Enumerable#zip` and `Array#zip` (#2788, @andrykonchin).
* Fix `Array#unshift` to not depend on `Array#[]=` and allow overriding `#[]=` in a subclass (#2772, @andrykonchin).
* Fix syntactic check for `void value expression` (#2821, @eregon).
* Fix `Range#step` with no block and non-`Numeric` values (#2824, @eregon).
* Fix execution order of `END` blocks and `at_exit` callbacks (#2818, @andrykonchin).
* Fix `String#casecmp?` for empty strings of different encodings (#2826, @eregon).
* Implement `Enumerable#compact` and `Enumerator::Lazy#compact` (#2733, @andrykonchin).
* Implement `Array#intersect?` (#2831, @nirvdrum).
* Record the source location in the constant for the `module`/`class` keywords (#2833, @eregon).
* Fix `File.open` and support `flags` option (#2820, @andrykonchin).
* Support writing to `RData.dfree` for native extensions (#2830, #2732, #2165, @eregon).
* Fix `IO#write` and support multiple arguments with different encodings (#2829, @andrykonchin).
* Fix `Array` methods `reject`, `reject!`, `inject`, `map`, `select`, `each_index` and handle a case when array is modified by a passed block like CRuby does (#2822, andrykonchin, @eregon).
* Fix `EncodingError` exception message when Symbol has invalid encoding (#2850, @andrykonchin).
* Raise `EncodingError` at parse time when Hash literal contains a Symbol key with invalid encoding (#2848, @andrykonchin).
* Fix `Array` methods `reject`, `reject!`, `inject`, `map`, `select`, `each_index` and handle a case when array is modified by a passed block like CRuby does (#2822, @andrykonchin, @eregon).
* Fix `Array` methods `select!` and `keep_if` and handle a case when exception is raised in a passed block properly (@andrykonchin).
* Fix `Enumerable` methods `each_cons` and `each_slice` to return receiver (#2733, @horakivo).
* `Module` methods `#private`, `#public`, `#protected`, `#module_function` now returns their arguments like in CRuby 3.1 (#2733, @horakivo).
* `Kernel#exit!`, killing Fibers and internal errors do not run code in `ensure` clauses anymore, the same as CRuby (@eregon).
* Implement `UnboundMethod#original_name` (@paracycle, @nirvdrum).
* Implement `Thread#native_thread_id` method (#2733, @horakivo).
* Modify `Struct#{inspect,to_s}` to match MRI when the struct is nested inside of an anonymous class or module (@st0012, @nirvdrum).
* `Fiber.current` and `Fiber#transfer` are available without `require 'fiber'` like in CRuby 3.1 (#2733, @eregon).
* Add `freeze` keyword argument to `Marshal.load` (#2733, @andrykonchin).
* Add `Integer.try_convert` (#2733, @moste00, @eregon).
* Support optional `:in` keyword argument for `Time.now` and `Time.new` (#2733, @andrykonchin).
* Add optional `Hash` argument to `Enumerable#tally` (#2733, @andrykonchin).
* Update `$LOAD_PATH.resolve_feature_path` to return `nil` instead of raising `LoadError` when feature isn't found (#2733, @andrykonchin).
* Add `objspace/trace` file (#2733, @andrykonchin).
* Add `Process._fork` (#2733, @horakivo).
* Update to JCodings 1.0.58 and Joni 2.1.44 (@eregon).
* Add `MatchData#match` and `MatchData#match_length` (#2733, @horakivo).
* Add `StructClass#keyword_init?` method (#2377, @moste00).
* Support optional `level` argument for `File.dirname` method (#2733, @moste00).
* Add `Thread::Backtrace.limit` method (#2733, @andrykonchin).
* Deprecate `rb_gc_force_recycle` and make it a no-op function (#2733, @moste00).
* Add `Refinement#import_methods` method and add deprecation warning for `Refinement#include` and `Refinement#prepend` (#2733, @horakivo).
* Upgrading `UNICODE` version to 13.0.0 and `EMOJI` version to 13.1 (#2733, @horakivo).
* Add `rb_io_maybe_wait_readable`, `rb_io_maybe_wait_writable` and `rb_io_maybe_wait` functions (#2733, @andrykonchin).
* `StringIO#set_encoding` should coerce the argument to an Encoding (#2954, @eregon).
* Implement changes of Ruby 3.0 to `IO#wait` (#2953, @larskanis).
* Implement `rb_io_descriptor()` (@eregon).

Performance:

* Marking of native structures wrapped in objects is now done on C call exit to reduce memory overhead (@aardvark179).
* Splitting (copying) of call targets has been optimized by implementing `cloneUninitialized()` (@andrykonchin, @eregon).
* `Process.pid` is now cached per process like `$$` (#2882, @horakivo).
* Use the system `libyaml` for `psych` to improve warmup when parsing YAML (#2089, @eregon).
* Fixed repeated deoptimizations for methods building an `Array` which is growing over multiple calls at a given call site (@eregon).

Changes:

* Remove `Truffle::Interop.deproxy` as it is unsafe and not useful (@eregon).
* Removed `Truffle::Interop.unbox_without_conversion` (should not be needed by user code) (@eregon).

# 22.3.0

New features:

* Foreign strings now have all methods of Ruby `String`. They are treated as `#frozen?` UTF-8 Ruby Strings (@eregon).
* Add `Java.add_to_classpath` method to add jar paths at runtime (#2693, @bjfish).
* Add support for Ruby 3.1's Hash shorthand/punning syntax (@nirvdrum).
* Add support for Ruby 3.1's anonymous block forwarding syntax (@nirvdrum).
* Added the following keyword arguments to `Polyglot::InnerContext.new`: `languages, language_options, inherit_all_access, code_sharing` (@eregon).

Bug fixes:

* Fix `StringIO` to set position correctly after reading multi-byte characters (#2207, @aardvark179).
* Update `Process` methods to use `module_function` (@bjfish).
* Fix `File::Stat`'s `#executable?` and `#executable_real?` predicates that unconditionally returned `true` for a superuser (#2690, @andrykonchin).
* The `strip` option `--keep-section=.llvmbc` is not supported on macOS (#2697, @eregon).
* Disallow the marshaling of polyglot exceptions since we can't properly reconstruct them (@nirvdrum).
* Fix `String#split` missing a value in its return array when called with a pattern of `" "` and a _limit_ value > 0 on a string with trailing whitespace where the limit hasn't been met (@nirvdrum).
* Fix `Kernel#sleep` and `Mutex#sleep` for durations smaller than 1 millisecond (#2716, @eregon).
* Fix `IO#{wait,wait_readable,wait_writable}` with a timeout > INT_MAX seconds (@eregon).
* Use the compatible encoding for `String#{sub,gsub,index,rindex}` (#2749, @eregon).
* Fix `Warning#warn` called with category specified is no longer throwing exception (#20446, @horakivo).

Compatibility:

* Fix `Array#fill` to raise `TypeError` instead of `ArgumentError` when the length argument is not numeric (#2652, @andrykonchin).
* Warn when a global variable is not initialized (#2595, @andrykonchin).
* Fix escaping of `/` by `Regexp#source` (#2569, @andrykonchin).
* Range literals of integers are now created at parse time like in CRuby (#2622, @aardvark179).
* Fix `IO.pipe` - allow overriding `IO.new` that is used to create new pipes (#2692, @andykonchin).
* Fix exception message when there are missing or extra keyword arguments - it contains all the missing/extra keywords now (#1522, @andrykonchin).
* Always terminate native strings with enough `\0` bytes (#2704, @eregon).
* Support `#dup` and `#clone` on foreign strings (@eregon).
* Fix `Regexp.new` to coerce non-String arguments (#2705, @andrykonchin).
* Fix `Kernel#sprintf` formatting for `%c` when used non-ASCII encoding (#2369, @andrykonchin).
* Fix `Kernel#sprintf` argument casting for `%c` (@andrykonchin).
* Implement the `rb_enc_strlen` function for use by native extensions (@nirvdrum).
* Match tag values used by `rb_protect` and `rb_jump_tag` for the `tk` gem (#2556, @aardvark179).
* Implement `rb_eval_cmd_kw` to support the `tk` gem (#2556, @aardvark179).
* Fix `rb_class2name` to call `inspect` on anonymous classes like in CRuby (#2701, @aardvark179).
* Implement `rb_ivar_foreach` to iterate over instance and class variables like in CRuby (#2701, @aardvark179).
* Fix the absolute path of the main script after chdir (#2709, @eregon).
* Fix exception for `Fiddle::Handle.new` with a missing library (#2714, @eregon).
* Fix arguments implicit type conversion for `BasicObject#instance_eval`, `Module#class_eval`, `Module#module_eval`, `Module#define_method` (@andrykonchin).
* Raise `ArgumentError` unconditionally when `Proc.new` is called without a block argument (@andrykonchin).
* Fix `UnboundMethod#hash` to not depend on a module it was retrieved from (#2728, @andrykonchin).

Performance:

* Replace a call of `-"string"` with frozen string literal at parse time (@andrykonchin).
* Report polymorphism inside `Hash#[]` to recover performance (@aardvark179).
* Improved interpreter performance by optimizing for better host inlining (@eregon).
* Use `poll` instead of `select` for simple IO waiting to reduce overheads (#1584, @aardvark179).

Changes:

* No more conversion between Java Strings and Ruby Strings at the interop boundary (@eregon).
* Removed `Truffle::Interop.{import_without_conversion,export_without_conversion}` (use `Polyglot.{import,export}` instead).
* Removed `Truffle::Interop.members_without_conversion` (use `Truffle::Interop.members` instead).
* Refactored internals of `rb_sprintf` to simplify handling of `VALUE`s in common cases (@aardvark179).
* Refactored sharing of array objects between threads using new `SharedArrayStorage` (@aardvark179).

Security:

* The native access permission is now properly checked before any native pointer (e.g. `Truffle::FFI::Pointer`) is created (@eregon).

# 22.2.0

New features:

* Add support for `darwin-aarch64` (macOS M1) (#2181, @lewurm, @chrisseaton, @eregon).
* Add support for OpenSSL 3.0.0 by updating the openssl gem (@aardvark179, @eregon).

Bug fixes:

* Fix `rb_id2name` to ensure the native string will have the same lifetime as the id (#2630, @aardvark179).
* Fix `MatchData#[]` exception when passing a length argument larger than the number of match values (#2636, @nirvdrum).
* Fix `MatchData#[]` exception when supplying a large negative index along with a length argument (@nirvdrum).
* Fix capacity computation for huge `Hash` (#2635, @eregon).
* Fix aliased methods to return the correct owner when method is from a superclass (@bjfish).
* Fix `String#[Regexp, Integer]` when the capture group exists but is not matched (@eregon).
* Fix `File.open` mode string parsing when binary option is the third character (@bjfish).
* Fix `rb_scan_args_kw` macro to avoid shadowing variables (#2649, @aardvark179).
* Fix `String#unpack("Z")` to not advance after the null byte, like CRuby (#2659, @aardvark179).
* Fix `Float#round` to avoid losing precision during the rounding process (@aardvark179).
* Fix `String#insert` to not call a subclassed string method (@bjfish).
* Fix `rb_obj_call_init` to pass any block argument to the `initialize` method (#2675, @aardvark179).
* Fix issue with feature loading not detecting a previously loaded feature (#2677, @bjfish).
* Fix `/#{...}/o` to evaluate only once per context when splitting happens (@eregon).
* Fix `Kernel#sprintf` formatting of floats to be like CRuby (@aardvark179).
* Fix `Process.egid=` to accept `String`s (#2615, @ngtban).
* Fix optional assignment to only evaluate index arguments once (#2658, @aardvark179).

Compatibility:

* Updated to Ruby 3.0.3. The 3 CVEs did not affect TruffleRuby, this is to bring the stdlib and gem updates (@eregon).
* Fix `Marshal.dump` to raise an error when an object has singleton methods (@bjfish).
* `Exception#full_message` now defaults the order to `:top` like CRuby 3+ (@eregon).
* Fix `Process.wait2` to return `nil` when the `WNOHANG` flag is given and the child process is still running (@bjfish).
* Disable most `nokogiri` C extension patches when system libraries are not being used (#2693, @aardvark179).
* Implement `rb_gc_mark_maybe` and `rb_global_variable` to ensure `VALUE` stay live in C extensions (@aardvark179).
* Implement `rb_imemo_tmpbuf` allocation for `ripper` (@aardvark179).
* Implement `inherit` argument for `Module#class_variables` (#2653, @bjfish).
* Fix `Float#/` when dividing by `Rational` (@bjfish).
* `Process.euid=` should accept String (#2615, @ngtban).
* Fix `instance_variable_get` and `instance_variable_set` for immutable objects (@bjfish).
* `Thread#raise(exc, message)` now calls `exc.exception` in the target thread like CRuby (@eregon).
* Define `Process::{CLOCK_BOOTTIME,CLOCK_BOOTTIME_ALARM,CLOCK_REALTIME_ALARM}` (#1480, @eregon).
* Improve support of `:chomp` keyword argument in `IO` and `StringIO` methods (#2650, @andrykonchin). 
* Implement specializations for immutable ruby objects for ObjectSpace methods (@bjfish).
* Use `$PAGER` for `--help` and `--help*`, similar to CRuby (#2542, @Strech).
* Ensure all headers are warnings-free (#2662, @eregon).
* All `IO` instances should have `T_FILE` as their `rb_type()`, not only `File` instances (#2662, @eregon).
* Make `rb_fd_select` retry on `EINTR` (#1584, @aardvark179).

Performance:

* Reimplement `Float#to_s` for better performance (#1584, @aardvark179).
* Improve reference processing by making C object free functions and other finalizers more lightweight (@aardvark179).
* Improve performance of `RSTRING_PTR` for interned strings (@aardvark179).
* Cache constant argument formats used with `rb_scan_args_kw` (@aardvark179).

Changes:

* `-Werror=implicit-function-declaration` is now used for compiling C extensions to fail more clearly and earlier if a function is missing, like CRuby 3.2 (#2618, @eregon).
* Disable thread pool for Fibers as it causes correctness issues (#2551, @eregon).

# 22.1.0

New features:

* Foreign exceptions are now fully integrated and have most methods of `Exception` (@eregon).
* Foreign exceptions can now be rescued with `rescue Polyglot::ForeignException` or `rescue foreign_meta_object` (#2544, @eregon).

Bug fixes:

* Guard against unterminated ranges in file matching patterns (#2556, @aardvark179).
* Fixed `rb_proc_new` to return a proc that will pass all required arguments to C (#2556, @aardvark179).
* Fixed `String#split` to return empty array when splitting all whitespace on whitespace (#2565, @bjfish).
* Raise `RangeError` for `Time.at(bignum)` (#2580, @eregon).
* Fix `Integer#{<<,>>}` with RHS bignum and long (@eregon).
* Fix a resource leak from allocators defined in C extensions (@aardvark179).
* `SIGINT`/`Interrupt`/`Ctrl+C` now shows the backtrace and exits as signaled, like CRuby (@eregon).
* Update patch feature finding to prefer the longest matching load path (#2605, @bjfish).
* Fix `Hash#{to_s,inspect}` for keys whose `#inspect` return a frozen String (#2613, @eregon).
* Fix `Array#pack` with `x*` to not output null characters (#2614, @bjfish).
* Fix `Random#rand` not returning random floats when given float ranges (#2612, @bjfish).
* Fix `Array#sample` for `[]` when called without `n` and a `Random` is given (#2612, @bjfish).
* Fix `Module#const_get` to raise a `NameError` when nested modules do not exist (#2610, @bjfish).
* Ensure native `VALUE`s returned from C are unwrapped before the objects can be collected (@aardvark179).
* Fix `Enumerator::Lazy#with_index` to start with new index for multiple enumerations (@bjfish).
* Fix `rb_id2name` to ensure the native string will have the same lifetime as the id (#2630, @aardvark179).
* Fix `Integer#fdiv` and `Rational#to_f` for large `Integer` values (#2631, @bjfish).
* Remove the `RB_NEWOBJ/NEWOBJ` and `OBJSETUP` macros since we cannot support them in TruffleRuby and native extensions may use `#ifdef` to detect features (#2869, @nirvdrum).
* Fix memory leak in `--native` mode for native extension handles and native pointers (@eregon).

Compatibility:

* Implement full Ruby 3 keyword arguments semantics (#2453, @eregon, @chrisseaton).
* Implement `ruby_native_thread_p` for compatibility (#2556, @aardvark179).
* Add `rb_argv0` for the `tk` gem (#2556, @aardvark179).
* Implement more correct conversion of array elements by `Array#pack`(#2503, #2504, @aardvark179).
* Implement `Pathname#{empty?, glob}` (#2559, @bjfish).
* Fixed `Rational('')` to raise error like MRI (#2566, @aardvark179).
* Freeze instances of `Range` but not subclasses, like CRuby (#2570, @MattAlp).
* When writing to STDOUT redirected to a closed pipe, no broken pipe error message will be shown now (#2532, @gogainda).
* Use `#to_a` for converting `list` in `rescue *list` (#2572, @eregon).
* Implement 'rb_str_buf_append' (@bjfish).
* Add patch for `digest` so that TruffleRuby implementation is not overridden (@bjfish).
* Handle encoding conversion errors when reading directory entries (@aardvark179).
* Follow symlinks when processing `*/` directory glob patterns (#2589, @aardvark179).
* Set `@gem_prelude_index` variable on the default load paths (#2586 , @bjfish).
* Do not call `IO#flush` dynamically from `IO#close` (#2594, @gogainda).
* Implement `rb_str_new_static` for C extensions that use it (@aardvark179).
* Rewrote `ArrayEachIteratorNode` and re-introduced `each` specs for MRI parity when mutating arrays whilst iterating, rather than crashing (#2587, @MattAlp).
* Update `String#rindex` to only accept `Regexp` or objects convertable to `String` as the first parameter (#2608, @bjfish).
* Update `String#<<` to require one argument (#2609, @bjfish).
* Update `String#split` to raise `TypeError` when false is given (#2606, @bjfish).
* Update `String#lstrip!` to remove leading null characters (#2607, @bjfish).
* Update `File.utime` to return the number of file names in the arguments (#2616, @bjfish).
* Update `Dir.foreach` to accept an `encoding` parameter (#2627, @bjfish).
* Update `IO.readlines` to ignore negative limit parameters (#2625 , @bjfish).
* Update `Math.sqrt` to raise a `Math::DomainError` for negative numbers (#2621, @bjfish).
* Update `Enumerable#inject` to raise an `ArgumentError` if no block or symbol are given (#2626, @bjfish).

Performance:

* Increase dispatch limit for string library to handle mutable, immutable and non-strings (@aardvark179).
* Switch to `Arrays.mismatch()` in string comparison for better performance (@aardvark179).
* Removed extra array allocations for method calls in the interpreter to improve warmup performance (@aardvark179).
* Optimize `Dir[]` by sorting entries as they are found and grouping syscalls (#2092, @aardvark179).
* Reduce memory footprint by tracking `VALUE`s created during C extension init separately (@aardvark179).
* Rewrote `ArrayEachIteratorNode` to optimize performance for a constant-sized array and reduce specializations to 1 general case (#2587, @MattAlp).
* Reduce conversion of `VALUE`s to native handle during common operations in C extensions (@aardvark179).
* Improved performance of regex boolean matches (e.g., `Regexp#match?`) by avoiding match data allocation in TRegex (#2588, @nirvdrum).
* Remove overhead when getting using `RDATA_PTR` (@aardvark179).
* Additional copy operations have been reduced when performing IO (#2536, @aardvark179).

Changes:

* Foreign exceptions are no longer translated to `RuntimeError` but instead remain as foreign exceptions, see the [documentation](doc/user/polyglot.md) for how to rescue them (@eregon).

# 22.0.0

New features:

* Updated to Ruby 3.0.2 (#2453, @eregon).

Bug fixes:

* Fix `File.utime` to use nanoseconds (#2448, @bjfish).
* Capture the intercepted feature path during patching to reuse during patch require (#2441, @bjfish).
* Update `Module#constants` to filter invalid constant identifiers (#2452, @bjfish).
* Fixed `-0.0 <=> 0.0` and `-0.0 <=> 0` to return `0` like on CRuby (#1391, @eregon).
* Fixed `Range#step` to return correct class with begin-less range (@ccocchi, #2516).
* Fixed exception creation when an `Errno` is sub-classed (@bjfish, #2521).
* Fixed `String#[]=` to use the negotiated encoding (@bjfish, #2545).

Compatibility:

* Implement `rb_sprintf` in our format compiler to provide consistent formatting across C standard libraries (@eregon).
* Update `defined?` to return frozen strings (#2450, @bjfish).
* Use compensated summation for `{Array,Enumerable}#sum` when floating point values are included (@eregon).
* `Module#attr_*` methods now return an array of method names (#2498, @gogainda).
* Fixed `Socket#(local|remote)_address` to retrieve family and type from the file descriptor (#2444, @larskanis).
* Add `Thread.ignore_deadlock` accessor (#2453, @bjfish).
* Allow `Hash#transform_keys` to take a hash argument (@ccocchi, #2464).
* Add `Enumerable#grep{_v}` optimization for `Regexp` (#2453, @bjfish).
* Update `IO#write` to accept multiple arguments (#2501, @bjfish).
* Do not warn when uninitialized instance variable is accessed (#2502, @andrykonchin).
* Remove `TRUE`, `FALSE`, and `NIL` constants like CRuby 3.0 (#2505, @andrykonchin).
* `Symbol#to_proc` now returns a lambda like in Ruby 3 (#2508, @andrykonchin).
* `Kernel#lambda` now warns if called without a literal block (#2500, @andrykonchin).
* Implement Hash#except (#2463, @wildmaples).
* Remove special `$SAFE` global and related C API methods (#2453, @bjfish).
* Assigning to a numbered parameter raises `SyntaxError` (#2506, @andrykonchin).
* Implement `--backtrace-limit` option (#2453, @bjfish).
* Update `String` methods to return `String` instances when called on a subclass (#2453, @bjfish).
* Update `String#encode` to support the `:fallback` option (#1391, @aardvark179).
* `Module#alias_method` now returns the defined alias as a symbol(#2499, @gogainda).
* Implement `Symbol#name` (#2453, @bjfish).
* Update `Module#{public, protected, private, public_class_method, private_class_method}` and top-level `private` and `public` methods to accept single array argument with a list of method names (#2453, @bjfish).
* Constants deprecated by `Module#deprecate_constant` only warn if `Warning[:deprecated]` is `true` (@eregon).
* All Array methods now return Array instances and not subclasses (#2510, @Strech).
* Integer#zero? overrides Numeric#zero? for optimization (#2453, @bjfish).
* Default `Kernel#eval` source file and line to `(eval):1` like CRuby 3 (#2453, @aardvark179).
* Add `GC.auto_compact` accessors for compatibility (#2453, @bjfish).
* Update accessing a class variable from the top-level scope to be a `RuntimeError` (#2453, @bjfish).
* Update interpolated strings to not be frozen (#2453, @bjfish).
* Add `WERRORFLAG` to `RbConfig` (#2519, @bjfish).
* Update `MatchData` methods to return `String` instances when called on a subclass (#2453, @bjfish).
* Implement `Proc#{==,eql?}` (#2453, @bjfish).
* Implement all `StringScanner` methods (#2520, @eregon).
* Handle `Kernel#clone(freeze: true)` (#2512, @andrykonchin).
* Relax `Fiber#transfer` limitations (#2453, @bjfish).
* Implement `Fiber#blocking?` like CRuby 3 (#2453, @aardvark179).
* Sort by default for `Dir.{glob,[]}` and add `sort:` keyword argument (#2523, @Strech).
* Implement `rb_str_locktmp` and `rb_str_unlocktmp` (#2524, @bjfish).
* Update `Kernel#instance_variables` to return insertion order (@bjfish).
* Fixed `rb_path2class()` to not error for a module (#2511, @eregon).
* Update `Kernel#print` to print `$_` when no arguments are given (#2531, @bjfish).
* Add category kwarg to Kernel.warn and Warning.warn (#2533, @Strech).
* Implement `GC.{measure_total_time, total_time}` and update `GC.stat` to update provided hash (#2535, @bjfish).
* Implement `Array#slice` with `ArithmeticSequence` (#2526, @ccocchi).
* Update `Hash#each` to consistently yield a 2-element array (#2453, @bjfish).
* Remove `Hash#{__store__, index}` methods for compatibility (#2546, @bjfish).
* Implement more correct conversion of array elements by `Array#pack` (#2503, #2504, @aardvark179).
* Update `String#split` to raise a `RangeError` when `limit` is larger than `int` (@bjfish).

Performance:

* Regexp objects are now interned in a similar way to symbols (@aardvark179).
* Improve performance of regexps using POSIX bracket expressions (e.g., `[[:lower:]]`) matching against ASCII-only strings (#2447, @nirvdrum).
* `String#sub`, `sub!`, `gsub`, and `gsub!` have been refactored for better performance (@aardvark179).
* Don't allocate a `MatchData` object when `Regexp#match?` or `String#match?` is used (#2509, @nirvdrum).
* Add `ENV.except` (#2507, @Strech).
* Fully inline the `Integer#+` and `Integer#-` logic for interpreter speed (#2518, @smarr).
* Remove unnecessary work in negotiating the encoding to use in a Regexp match (#2522, @nirvdrum).
* Add new fast paths for encoding negotiation between strings with different encodings, but which match common default cases (#2522, @nirvdrum).
* Reduce footprint by removing unnecessary nodes for accessing the `FrameOnStackMarker` (#2530, @smarr).

Changes:

* TruffleRuby now requires Java 11+ and no longer supports Java 8 (@eregon).

# 21.3.0

New features:

* [TRegex](https://github.com/oracle/graal/tree/master/regex) is now used by default, which provides large speedups for matching regular expressions.
* Add `Polyglot.languages` to expose the list of available languages.
* Add `Polyglot::InnerContext` to eval code in any available language in an inner isolated context (#2169).
* Foreign objects now have a dynamically-generated class based on their interop traits like `ForeignArray` and are better integrated with Ruby objects (#2149).
* Foreign arrays now have all methods of Ruby `Enumerable` and many methods of `Array` (#2149).
* Foreign hashes now have all methods of Ruby `Enumerable` and many methods of `Hash` (#2149).
* Foreign iterables (`InteropLibrary#hasIterator`) now have all methods of Ruby `Enumerable` (#2149).
* Foreign objects now implement `#instance_variables` (readable non-invocable members) and `#methods` (invocable members + Ruby methods).

Bug fixes:

* Fix `Marshal.load` of multiple `Symbols` with an explicit encoding (#1624).
* Fix `rb_str_modify_expand` to preserve existing bytes (#2392).
* Fix `String#scrub` when replacement is frozen (#2398, @LillianZ).
* Fix `Dir.mkdir` error handling for `Pathname` paths (#2397).
* `BasicSocket#*_nonblock(exception: false)` now only return `:wait_readable/:wait_writable` for `EAGAIN`/`EWOULDBLOCK` like MRI (#2400).
* Fix issue with `strspn` used in the `date` C extension compiled as a macro on older glibc and then missing the `__strspn_c1` symbol on newer glibc (#2406).
* Fix constant lookup when loading the same file multiple times (#2408).
* Fix handling of `break`, `next` and `redo` in `define_method(name, &block)` methods (#2418).
* Fix handling of incompatible types in `Float#<=>` (#2432, @chrisseaton).
* Fix issue with escaping curly braces for `Dir.glob` (#2425).
* Fix `base64` decoding issue with missing output (#2435).
* Fix `StringIO#ungetbyte` to treat a byte as a byte, not a code point (#2436). 
* Fix `defined?(yield)` when used inside a block (#2446).
* Fix a couple issues related to native memory allocation and release.

Compatibility:

* Implement `Process::Status.wait` (#2378).
* Update `rb_str_modify` and `rb_str_modify_expand` to raise a `FrozenError` when given a frozen string (#2392).
* Implement `rb_fiber_*` functions (#2402).
* Implement `rb_str_vcatf`.
* Add support for tracing allocations from C functions (#2403, @chrisseaton).
* Implement `rb_str_catf`.
* Search the executable in the passed env `PATH` for subprocesses (#2419).
* Accept a string as the pattern argument to `StringScanner#scan` and `StringScanner#check` (#2423).

Performance:

* Moved most of `MonitorMixin` to primitives to deal with interrupts more efficiently (#2375).
* Improved the performance of `rb_enc_from_index` by adding cached lookups (#2379, @nirvdrum).
* Improved the performance of many `MatchData` operations (#2384, @nirvdrum).
* Significantly improved performance of TRegex calls by allowing Truffle splitting (#2389, @nirvdrum).
* Improved `String#gsub` performance by adding a fast path for the `string_byte_index` primitive (#2380, @nirvdrum).
* Improved `String#index` performance by adding a fast path for the `string_character_index` primitive (#2383, @LillianZ).
* Optimized conversion of strings to integers if the string contained a numeric value (#2401, @nirvdrum).
* Use Truffle's `ContextThreadLocal` to speedup access to thread-local data.
* Provide a new fast path for `rb_backref*` and `rb_lastline*`functions from C extensions.

Changes:

* `foreign_object.class` on foreign objects is no longer special and uses `Kernel#class` (it used to return the `java.lang.Class` object for a Java type or `getMetaObject()`, but that is too incompatible with Ruby code).
* `Java.import name` imports a Java class in the enclosing module instead of always as a top-level constant.
* `foreign_object.keys` no longer returns members, use `foreign_object.instance_variables` or `foreign_object.methods` instead.
* `foreign_object.respond_to?(:class)` is now always true (before it was only for Java classes), since the method is always defined.

Security:

* Updated to Ruby 2.7.4 to fix CVE-2021-31810, CVE-2021-32066 and CVE-2021-31799.

# 21.2.0

New features:

* New `TruffleRuby::ConcurrentMap` data structure for use in [`concurrent-ruby`](https://github.com/ruby-concurrency/concurrent-ruby) (#2339, @wildmaples).

Bug fixes:

* Fix of different values of self in different scopes.
* `Truffle::POSIX.select` was being redefined repeatedly (#2332).
* Fix the `--backtraces-raise` and `--backtraces-rescue` options in JVM mode (#2335).
* Fix `File.{atime, mtime, ctime}` to include nanoseconds (#2337).
* Fix `Array#[a, b] = "frozen string literal".freeze` (#2355).
* `rb_funcall()` now releases the C-extension lock (similar to MRI).

Compatibility:

* Updated to Ruby 2.7.3. The `resolv` stdlib was not updated (`resolv` in 2.7.3 has [bugs](https://bugs.ruby-lang.org/issues/17748)).
* Make interpolated strings frozen for compatibility with Ruby 2.7 (#2304, @kirs).
* `require 'socket'` now also requires `'io/wait'` like CRuby (#2326).
* Support precision when formatting strings (#2281, @kirs).
* Make rpartition compatible with Ruby 2.7 (#2320, @gogainda).
* Include the type name in exception messages from `rb_check_type` (#2307).
* Fix `Hash#rehash` to remove duplicate keys after modifications (#2266, @MattAlp).
* Only fail `rb_check_type` for typed data, not wrapped untyped structs (#2331).
* Decide the visibility in `Module#define_method` based on `self` and the default definee (#2334).
* Configure `mandir` value in `RbConfig::CONFIG` and `RbConfig::MAKEFILE_CONFIG` (#2315).
* TruffleRuby now supports the Truffle polyglot Hash interop API.
* Implement `Fiber#raise` (#2338).
* Update `File.basename` to return new `String` instances (#2343).
* Allow `Fiber#raise` after `Fiber#transfer` like Ruby 3.0 (#2342).
* Fix `ObjectSpace._id2ref` for Symbols and frozen String literals (#2358).
* Implemented `Enumerator::Lazy#filter_map` (#2356).
* Fix LLVM toolchain issue on macOS 11.3 (#2352, [oracle/graal#3383](https://github.com/oracle/graal/issues/3383)).
* Implement `IO#set_encoding_by_bom` (#2372, pawandubey).
* Implemented `Enumerator::Lazy#with_index` (#2356).
* Implement `rb_backref_set`.
* Fix `Float#<=>` when comparing `Infinity` to other `#infinite?` values.
* Implement `date` library as a C extension to improve compatibility (#2344).

Performance:

* Make `#dig` iterative to make it faster and compile better for calls with 3+ arguments (#2301, @chrisseaton, @jantnovi).
* Make `Struct#dig` faster in interpreter by avoiding exceptions (#2306, @kirs).
* Reduce the number of AST nodes created for methods and blocks (#2261).
* Fiber-local variables are much faster now by using less synchronization.
* Improved the performance of the exceptional case of `String#chr` (#2318, @chrisseaton).
* Improved the performance of `IO#read_nonblock` when no data is available to be read.
* `TruffleSafepoint` is now used instead of custom logic, which no longer invalidates JITed code for guest safepoints (e.g., `Thread#{backtrace,raise,kill}`, `ObjectSpace`, etc).
* Significantly improved performance of `Time#strftime` for common formats (#2361, @wildmaples, @chrisseaton).
* Faster solution for lazy integer length (#2365, @lemire, @chrisseaton).
* Speedup `rb_funcallv*()` by directly unwrapping the C arguments array instead of going through a Ruby `Array` (#2089).
* Improved the performance of several `Truffle::RegexOperations` methods (#2374, @wildmapes, @nirvdrum).

Changes:

* `rb_iterate()` (deprecated since 1.9) no longer magically passes the block to `rb_funcall()`, use `rb_block_call()` instead.

Security:

* Updated to Ruby 2.7.3 to fix CVE-2021-28965 and CVE-2021-28966.

# 21.1.0

New features:

* Access to local variables of the interactive Binding via language bindings is now supported: `context.getBindings("ruby").putMember("my_var", 42);` (#2030).
* `VALUE`s in C extensions now expose the Ruby object when viewed in the debugger, as long as they have not been converted to native values.
* Signal handlers can now be run without triggering multi-threading.
* Fibers no longer trigger Truffle multi-threading.

Bug fixes:

* `Range#to_a` wasn't working for `long` ranges (#2198, @tomstuart and @LillianZ).
* Show the interleaved host and guest stacktrace for host exceptions (#2226).
* Fix the label of the first location reported by `Thread#backtrace_locations` (#2229).
* Fix `Thread.handle_interrupt` to defer non-pure interrupts until the end of the `handle_interrupt` block (#2219).
* Clear and restore errinfo on entry and normal return from methods in C extensions (#2227).
* Fix extra whitespace in squiggly heredoc with escaped newline (#2238, @wildmaples and @norswap).
* Fix handling of signals with `--single-threaded` (#2265).
* Fix `Enumerator::Lazy#{chunk_while, slice_before, slice_after, slice_when}` to return instances of `Enumerator::Lazy` (#2273).
* Fix `Truffle::Interop.source_location` to return unavailable source sections for modules instead of null (#2257).
* Fix usage of `Thread.handle_interrupt` in `MonitorMixin#mon_synchronize`.
* Fixed `TruffleRuby.synchronized` to handle guest safepoints (#2277).
* Fix control flow bug when assigning constants using ||= (#1489).
* Fix `Kernel#raise` argument handling for hashes (#2298).
* Set errinfo when `rb_protect` captures a Ruby exception (#2245).
* Fixed handling of multiple optional arguments and keywords when passed a positional `Hash` (#2302).

Compatibility:

* Prepend the GraalVM LLVM Toolchain to `PATH` when installing gems (#1974, #1088, #1343, #1400, #1947, #1931, #1588).
* Installing the `nokogiri` gem now defaults to use the vendored `libxml2` and `libxslt`, similar to CRuby, which means the corresponding system packages are no longer needed (#62).
* Implemented `$LOAD_PATH.resolve_feature_path`.
* Add `Pathname#/` alias to `Pathname#+` (#2178).
* Fixed issue with large `Integer`s in `Math.log` (#2184).
* Updated `Regexp.last_match` to support `Symbol` and `String` parameter (#2179).
* Added support for numbered block parameters (`_1` etc).
* Fixed `String#upto` issue with non-ascii strings (#2183).
* Implemented partial support for pattern matching (#2186).
* Make `File.extname` return `'.'` if the path ends with one (#2192, @tomstuart).
* Include fractional seconds in `Time#inspect` output (#2194, @tomstuart).
* Add support for `Integer#[Range]` and `Integer#[start, length]` (#2182, @gogainda).
* Allow private calls with `self` as an explicit receiver (#2196, @wildmaples).
* Fixed `:perm` parameter for `File.write`.
* Implemented `Time#floor` and `#ceil` (#2201, @wildmaples).
* Allow `Range#include?` and `#member?` with `Time` (#2202, @wildmaples).
* Implemented `Comparable#clamp(Range)` (#2200, @wildmaples).
* Added a `Array#minmax` to override `Enumerable#minmax` (#2199, @wildmaples).
* Implemented `chomp` parameter for `IO.{readlines, foreach}` (#2205).
* Implemented the Debug Inspector C API.
* Added beginless range support for `Range#{new, bsearch, count, each, equal_value, first, inspect, max, min, size, cover?, include?, ===}`.
* Added beginless range support for `Array#{[], []=, slice, slice!, to_a, fill, values_at}` (#2155, @LillianZ).
* Added beginless range support for `String#{byteslice, slice, slice!}` and `Symbol#slice` (#2211, @LillianZ).
* Added beginless range support for `Kernel#{caller, caller_locations}` and `Thread#backtrace_locations` (#2211, @LillianZ).
* Make rand work with exclusive range with Float (#1506, @gogainda).
* Fixed `String#dump`'s formatting of escaped unicode characters (#2217, @meganniu).
* Switched to the io-console C extension from C ruby for better performance and compatibility in `irb`.
* Coerce the message to a `String` for `BasicSocket#send` (#2209, @HoneyryderChuck).
* Support buffer argument for `UDPSocket#recvfrom_nonblock` (#2209, @HoneyryderChuck).
* Fixed `Integer#digits` implementation to handle more bases (#2224, #2225).
* Support the `inherit` parameter for `Module#{private, protected, public}_method_defined?`.
* Implement `Thread.pending_interrupt?` and `Thread#pending_interrupt?` (#2219).
* Implement `rb_lastline_set` (#2170).
* Implemented `Module#const_source_location` (#2212, @tomstuart and @wildmaples).
* Do not call `File.exist?` in `Dir.glob` as `File.exist?` is often mocked (#2236, @gogainda).
* Coerce the inherit argument to a boolean in `Module#const_defined?` and `Module#const_get` (#2240).
* Refinements take place at `Object#method` and `Module#instance_method` (#2004, @ssnickolay).
* Add support for `rb_scan_args_kw` in C API (#2244, @LillianZ).
* Update random implementation layout to be more compatible (#2234).
* Set `RbConfig::CONFIG['LIBPATHFLAG'/'RPATHFLAG']` like MRI to let `$LIBPATH` changes in `extconf.rb` work.
* Access to path and mode via `rb_io_t` from C has been changed to improve compatibility for io-console.
* Implemented the `Time.at` `in:` parameter.
* Implemented `Kernel#raise` `cause` parameter.
* Improved compatibility of `Signal.trap` and `Kernel#trap` (#2287, @chrisseaton).
* Implemented `GC.stat(:total_allocated_objects)` as `0` (#2292, @chrisseaton).
* `ObjectSpace::WeakMap` now supports immediate and frozen values as both keys and values (#2267).
* Call `divmod` when coercion to `Float` fails for `#sleep` (#2289, @LillianZ).

Performance:

* Multi-Tier compilation is now enabled by default, which improves warmup significantly.
* Improve the performance of checks for recursion (#2189, @LillianZ).
* Improve random number generation performance by avoiding synchronization (#2190, @ivoanjo).
* We now create a single call target per block by default instead of two.
* Some uses of class variables are now much better optimized (#2259, @chrisseaton).
* Several methods that need the caller frame are now always inlined in their caller, which speeds up the interpreter and reduces footprint.
* Pasting code in IRB should be reasonably fast, by updating to `irb` 1.3.3 and `reline` 0.2.3 (#2233).

Changes:

* Standalone builds of TruffleRuby are now based on JDK11 (they used JDK8 previously). There should be no user-visible changes. Similarly, JDK11 is now used by default in development instead of JDK8.
* The deprecated `Truffle::System.synchronized` has been removed.
* `Java.synchronized` has been removed, it did not work on host objects.

# 21.0.0

Release notes:

* The new IRB is quite slow when copy/pasting code into it. This is due to an inefficient `io/console` implementation which will be addressed in the next release. A workaround is to use `irb --readline`, which disables some IRB features but is much faster for copy/pasting code.

New features:

* Updated to Ruby 2.7.2 (#2004).

Bug fixes:

* Fix error message when the method name is not a Symbol or String for `Kernel#respond_to?` (#2132, @ssnickolay).
* Fixed setting of special variables in enumerators and enumerables (#1484).
* Fixed return value of `Enumerable#count` and `Enumerable#uniq` with multiple yielded arguments (#2145, @LillianZ).
* Fixed `String#unpack` for `w*` format (#2143).
* Fixed issue with ``Kernel#` `` when invalid UTF-8 given (#2118).
* Fixed issue with `Method#to_proc` and special variable storage (#2156).
* Add missing `offset` parameter for `FFI::Pointer#put_array_of_*` (#1525).
* Fixed issue with different `Struct`s having the same hash values (#2214).

Compatibility:

* Implement `String#undump` (#2131, @kustosz).
* `Errno` constants with the same `errno` number are now the same class.
* Implement `Enumerable#tally` and `Enumerable#filter_map` (#2144 and #2152, @LillianZ).
* Implement `Range#minmax`.
* Pass more `Enumerator::Lazy#uniq` and `Enumerator::Lazy#chunk` specs (#2146, @LillianZ).
* Implement `Enumerator#produce` (#2160, @zverok).
* Implement `Complex#<=>` (#2004, @ssnickolay).
* Add warning for `proc` without block (#2004, @ssnickolay).
* Implemented `FrozenError#receiver`.
* `Proc#<<` and `Proc#>>` raises TypeError if passed not callable object (#2004, @ssnickolay).
* Support time and date related messages for `Time` (#2166).
* Updated `Dir.{glob,[]}` to raise `ArgumentError` for nul-separated strings.
* `Kernel#lambda` with no block in a method called with a block raises an exception (#2004, @ssnickolay).
* Implemented `BigDecimal` as C extension to improve compatibility.
* Comment lines can be placed between fluent dot now (#2004, @ssnickolay).
* Implemented `rb_make_exception`.
* `**kwargs` now accept non-Symbol keys like Ruby 2.7.
* Updated the Unicode Emoji version (#2173, @wildmaples).
* Added `Enumerator::Yielder#to_proc`.
* Implemented `Enumerator::Lazy#eager`.
* Updated `Method#inspect` to include paremeter information.
* Update `Module#name` to return the same frozen string.
* Implemented `inherit` argument for `Module#autoload?`.

Performance:

* Refactor and implement more performant `MatchData#length` (#2147, @LillianZ).
* Refactor and implement more performant `Array#sample` (#2148, @LillianZ).
* `String#inspect` is now more efficient.

Changes:

* All `InteropLibrary` messages are now exposed consistently as methods on `Truffle::Interop` (#2139). Some methods were renamed to match the scheme described in the documentation.

# 20.3.0

Bug fixes:

* Handle foreign null object as falsy value (#1902, @ssnickolay).
* Fixed return value of `Enumerable#first` with multiple yielded arguments (#2056, @LillianZ).
* Improve reliability of the post install hook by disabling RubyGems (#2075).
* Fixed top level exception handler to print exception cause (#2013).
* Fixed issue when extending FFI from File (#2094).
* Fixed issue with `Kernel#freeze` not freezing singleton class (#2093).
* Fixed `String#encode` with options issue (#2091, #2095, @LillianZ).
* Fixed issue with `spawn` when `:close` redirect is used (#2097).
* Fixed `coverage` issue when `*eval` is used (#2078).
* Use expanded load paths for feature matching (#1501).
* Fixed handling of post arguments for `super()` (#2111).
* Fixed `SystemStackError` sometimes replaced by an internal Java `NoClassDefFoundError` on JVM (#1743).
* Fixed constant/identifier detection in lexer for non-ASCII encodings (#2079, #2102, @ivoanjo).
* Fixed parsing of `--jvm` as an application argument (#2108).
* Fix `rb_rescue2` to ignore the end marker `(VALUE)0` (#2127, #2130).
* Fix status and output when SystemExit is subclassed and raised (#2128).
* Fix `String#{chomp, chomp!}` issue with invalid encoded strings (#2133).

Compatibility:

* Run `at_exit` handlers even if parsing the main script fails (#2047).
* Load required libraries (`-r`) before parsing the main script (#2047).
* `String#split` supports block (#2052, @ssnickolay).
* Implemented `String#{grapheme_clusters, each_grapheme_cluster}`.
* Fix the caller location for `#method_added` (#2059).
* Fix issue with `Float#round` when `self` is `-0.0`.
* Fix `String#unpack` issue with `m0` format (#2065).
* Fix issue with `File.absolute_path` returning a path to current directory (#2062).
* Update `Range#cover?` to handle `Range` parameter.
* Fix `String#{casecmp, casecmp?}` parameter conversion.
* Fix `Regexp` issue which raised syntax error instead of `RegexpError` (#2066).
* Handle `Object#autoload` when autoload itself (#1616, @ssnickolay).
* Skip upgraded default gems while loading RubyGems (#2075).
* Verify that gem paths are correct before loading RubyGems (#2075).
* Implement `rb_ivar_count`.
* Implemented `rb_yield_values2`.
* Implemented `Digest::Base#{update, <<}` (#2100).
* Pass the final `super` specs (#2104, @chrisseaton).
* Fix arity for arguments with optional kwargs (#1669, @ssnickolay).
* Fix arity for `Proc` (#2098, @ssnickolay).
* Check bounds for `FFI::Pointer` accesses when the size of the memory behind is known.
* Implement negative line numbers for eval (#1482).
* Support refinements for `#to_s` called by string interpolation (#2110, @ssnickolay).
* Module#using raises error in method scope (#2112, @ssnickolay).
* `File#path` now returns a new mutable String on every call like MRI (#2115).
* Avoid infinite recursion when redefining `Warning#warn` and calling `Kernel#warn` (#2109).
* Convert objects with `#to_path` in `$LOAD_PATH` (#2119).
* Handle the functions being native for `rb_thread_call_without_gvl()` (#2090).
* Support refinements for Kernel#respond_to? (#2120, @ssnickolay).
* JCodings has been updated from 1.0.45 to 1.0.55.
* Joni has been updated from 2.1.30 to 2.1.40.

Performance:

* Calls with a literal block are no longer always split but instead the decision is made by the Truffle splitting heuristic.
* `Symbol#to_proc` is now AST-inlined in order to not rely on splitting and to avoid needing the caller frame to find refinements which apply.
* `Symbol#to_proc` is now globally cached per Symbol and refinements, to avoid creating many redundant `CallTargets`.
* Setting and access to the special variables `$~` and `$_` has been refactored to require less splitting.

Changes:

* Migrated from JLine 2 to JLine 3 for the `readline` standard library.

# 20.2.0

New features:

* Updated to Ruby 2.6.6.
* Use `InteropLibrary#toDisplayString()` to better display objects from other languages.
* Implement writing to the top scope for global variables (#2024).
* `foreign_object.to_s` now uses `InteropLibrary#toDisplayString()` (and still `asString()` if `isString()`).
* `foreign_object.inspect` has been improved to be more useful (include the language and meta object).
* `foreign_object.class` now calls `getMetaObject()` (except for Java classes, same as before).
* Add basic support for Linux AArch64.
* `foreign_object.name = value` will now call `Interoplibrary#writeMember("name", value)` instead of `invokeMember("name=", value)`.
* Always show the Ruby core library files in backtraces (#1414).
* The Java stacktrace is now shown when sending SIGQUIT to the process, also on TruffleRuby Native, see [Debugging](doc/user/debugging.md) for details (#2041).
* Calls to foreign objects with a block argument will now pass the block as the last argument.
* `foreign.name` will now use `invokeMember` if invocable and if not use `readMember`, see `doc/contrib/interop_implicit_api.md` for details.
* `foreign.to_f` and `foreign.to_i` will now attempt to convert to Ruby `Float` and `Integer` (#2038).
* `foreign.equal?(other)` now uses `InteropLibrary#isIdentical(other)` and `foreign.object_id/__id__` now uses `InteropLibrary#identityHashCode()`.

Bug fixes:

* Fix `#class_exec`, `#module_exec`, `#instance_eval`, and `instance_exec` to use activated refinements (#1988, @ssnickolay).
* Fixed missing method error for FFI calls with `blocking: true` when interrupted.
* Use upgraded default gems when installed (#1956).
* Fixed `NameError` when requiring an autoload path that does not define the autoload constant (#1905).
* Thread local IO buffers are now allocated using a stack to ensure safe operating if a signal handler uses one during an IO operation.
* Fixed `TracePoint` thread-safety by storing the state on the Ruby `Thread` (like MRI) instead of inside the `TracePoint` instance.
* Make `require 'rubygems/package'` succeed and define `Gem::Deprecate` correctly (#2014).
* Fix `MBCLEN_CHARFOUND_P` error.
* Fix `rb_enc_str_new` when `NULL` encoding is given with a constant string.
* Fixed `rb_enc_precise_mbclen` to handle more inputs.
* The output for `--engine.TraceCompilation` is now significantly easier to read, by having shorter method names and source names (oracle/graal#2052).
* Fix indentation for squiggly heredoc with single quotes (#1564).
* Only print members which are readable for foreign `#inspect` (#2027).
* Fixed the return value of the first call to `Kernel#srand` in a Thread (#2028).
* Fix missing flushing when printing an exception at top-level with a custom backtrace, which caused no output being shown (#1750, #1895).
* Use the mode of the given `IO` for `IO#reopen(IO)` which is important for the 3 standard IOs (#2034).
* Fix potential deadlock when running finalizers (#2041).
* Let `require 'rubygems/specification'` work before `require 'rubygems'`.

Compatibility:

* Implement `UnboundMethod#bind_call`.
* Implemented `ObjectSpace::WeakMap` (#1385, #1958).
* Implemented `strtod` and `ruby_strtod` (#2007).
* Fix detection of `#find_type` in FFI to ignore `MakeMakefile#find_type` from `mkmf` (#1896, #2010).
* Implemented `rb_uv_to_utf8` (#1998, @skateman).
* Implemented `rb_str_cat_cstr`.
* Implemented `rb_fstring`.
* Support `#refine` for Module (#2021, @ssnickolay).
* Implemented `rb_ident_hash_new`.
* Improved the compatibility of `Symbol.all_symbols` (#2022, @chrisseaton).
* Implemented `rb_enc_str_buf_cat`.
* Implemented `rb_int_positive_pow`.
* Implemented `rb_usascii_str_new_lit`.
* Define `#getch` and `#getpass` on `StringIO` when `io/console` is required.
* Implemented `rb_uv_to_utf8` (#1998).
* Single character IDs now behave more like those in MRI to improve C extension compatibility, so `rb_funcall(a, '+', b)` will now do the same thing as in MRI.
* Removed extra public methods on `String`.
* Implemented `rb_array_sort` and `rb_array_sort_bang`.
* Do not create a finalizers `Thread` if there are other public languages, which is helpful for polyglot cases (#2035).
* Implemented `rb_enc_isalnum` and `rb_enc_isspace`.
* `RUBY_REVISION` is now the full commit hash used to build TruffleRuby, similar to MRI 2.7+.
* Implemented `rb_enc_mbc_to_codepoint`.
* Changed the lookup methods to achieve Refinements specification (#2033, @ssnickolay).
* Implemented `Digest::Instance#new` (#2040).
* Implemented `ONIGENC_MBC_CASE_FOLD`.
* Fixed `Thread#raise` to call the exception class' constructor with no arguments when given no message (#2045).
* Fixed `refine + super` compatibility (#2039, #2048, @ssnickolay).
* Make the top-level exception handler more compatible with MRI (#2047).
* Implemented `rb_enc_codelen`.
* Implemented `Ripper` by using the C extension (#1585).

Changes:

* RubyGems gem commands updated to use the `--no-document` option by default.

Performance:

* Enable lazy translation from the parser AST to the Truffle AST for user code by default. This should improve application startup time (#1992).
* `instance variable ... not initialized` and similar warnings are now optimized to have no peak performance impact if they are not printed (depends on `$VERBOSE`).
* Implement integer modular exponentiation using `BigInteger#mod_pow` (#1999, @skateman).
* Fixed a performance issue when computing many substrings of a given non-leaf `String` with non-US-ASCII characters.
* Speedup native handle to Ruby object lookup for C extensions.

# 20.1.0

New features:

* Nightly builds of TruffleRuby are now available, see the README for details (#1483).
* `||=` will not compile the right-hand-side if it's only executed once, to match the idiomatic lazy-initialisation use-case ([blog post](https://engineering.shopify.com/blogs/engineering/optimizing-ruby-lazy-initialization-in-truffleruby-with-deoptimization), #1887, @kipply).
* Added `--metrics-profile-require` option to profile searching, parsing, translating and loading files.
* Added support for captured variables for the Truffle instruments (e.g. Chrome debugger).

Bug fixes:

* Fixed `Exception#dup` to copy the `Exception#backtrace` string array.
* Fixed `rb_warn` and `rb_warning` when used as statements (#1886, @chrisseaton).
* Fixed `NameError.new` and `NoMethodError.new` `:receiver` argument.
* Correctly handle large numbers of arguments to `rb_funcall` (#1882).
* Added arity check to `Module#{include, prepend}`.
* Fix `OpenSSL::Digest.{digest,hexdigest,base64digest}` to handle `algorithm, data` arguments (#1889, @bdewater).
* Fixed `SystemCallError.new` parameter conversion.
* Fixed `File#{chmod, umask}` argument conversion check.
* Added warning in `Hash.[]` for non-array elements.
* Fixed `File.lchmod` to raise `NotImplementedError` when not available.
* `RSTRING_PTR()` now always returns a native pointer, resolving two bugs `memcpy`ing to (#1822) and from (#1772) Ruby Strings.
* Fixed issue with duping during splat (#1883).
* Fixed `Dir#children` implementation.
* Fixed `SignalException.new` error when bad parameter given.
* Added deprecation warning to `Kernel#=~`.
* Fixed `puts` for a foreign objects, e.g. `puts Polyglot.eval('js', '[]')` (#1881).
* Fixed `Exception#full_message` implementation.
* Updated `Kernel.Complex()` to handle the `exception: false` parameter.
* Fixed `Kernel#dup` to return self for `Complex` and `Rational` objects.
* Updated `Kernel.Float()` to handle the `exception: false` parameter.
* Fixed `String#unpack` `M` format (#1901).
* Fixed error when `SystemCallError` message contained non-ASCII characters.
* Fixed `rb_rescue` to allow null rescue methods (#1909, @kipply).
* Fixed incorrect comparisons between bignums and doubles.
* Prevented some internal uses of `Kernel#caller_locations` to be overridden by user code (#1934).
* Fixed an issue caused by recursing inlining within `Regexp#quote` (#1927).
* Updated `Kernel.Float()` to return given string in error message (#1945).
* Parameters and arity of methods derived from `method_missing` should now match MRI (#1921).
* Fixed compile error in `RB_FLOAT_TYPE_P` macro (#1928).
* Fixed `Symbol#match` to call the block with the `MatchData` (#1933).
* Fixed `Digest::SHA2.hexdigest` error with long messages (#1922).
* Fixed `Date.parse` to dup the coerced string to not modify original (#1946).
* Update `Comparable` error messages for special constant values (#1941).
* Fixed `File.ftype` parameter conversion (#1961).
* Fixed `Digest::Instance#file` to not modify string literals (#1964).
* Make sure that string interpolation returns a `String`, and not a subclass (#1950).
* `alias_method` and `instance_methods` should now work correctly inside a refinement (#1942).
* Fixed `Regexp.union` parameter conversion (#1963).
* `IO#read(n)` no longer buffers more than needed, which could cause hanging if detecting readability via a native call such as `select(2)` (#1951).
* Fixed `Random::DEFAULT.seed` to be different on boot (#1965, @kipply).
* `rb_encoding->name` can now be read even if the `rb_encoding` is stored in native memory.
* Detect and cut off recursion when inspecting a foreign object, substituting an ellipsis instead.
* Fixed feature lookup order to check every `$LOAD_PATH` path entry for `.rb`, then every entry for native extension when `require` is called with no extension.
* Define the `_DARWIN_C_SOURCE` macro in extension makefiles (#1592).
* Change handling of var args in `rb_rescue2` to handle usage in C extensions (#1823).
* Fixed incorrect `Encoding::CompatibilityError` raised for some interpolated Regexps (#1967).
* Actually unset environment variables with a `nil` value for `Process.spawn` instead of setting them to an empty String.
* Core library methods part of the Native Image heap are no longer added in the compilation queue on the first call, but after they reach the thresholds like other methods.
* Fix `RbConfig::CONFIG['LIBRUBY_SO']` file extension.
* Fix `char`, `short`, `unsigned char`, `unsigned int`, and `unsigned short` types in `Fiddle` (#1971).
* Fix `IO#select` to reallocate its buffer if it is interrupted by a signal.
* Fix issue where interpolated string matched `#` within string as being a variable (#1495).
* Fix `File.join` to raise error on strings with null bytes.
* Fix initialization of Ruby Thread for foreign thread created in Java.
* Fix registration of default specs in RubyGems (#1987).

Compatibility:

* The C API type `VALUE` is now defined as `unsigned long` as on MRI. This enables `switch (VALUE)` and other expressions which rely on `VALUE` being an integer type (#1409, #1541, #1675, #1917, #1954).
* Implemented `Float#{floor, ceil}` with `ndigits` argument.
* Implemented `Thread#fetch`.
* Implemented `Float#truncate` with `ndigits` argument.
* Made `String#{byteslice, slice, slice!}` and `Symbol#slice` compatible with endless ranges.
* Implemented "instance variable not initialized" warning.
* Make `Kernel#{caller, caller_locations}` and `Thread#backtrace_locations` compatible with endless ranges.
* Implemented `Dir#each_child`.
* Implemented `Kernel.{chomp, chop}` and `Kernel#{chomp, chop}`.
* Implemented `-p` and `-a`, and `-l` CLI options.
* Convert the argument to `File.realpath` with `#to_path` (#1894).
* `StringIO#binmode` now sets the external encoding to BINARY like MRI (#1898).
* `StringIO#inspect` should not include the contents of the `StringIO` (#1898).
* Implemented `rb_fd_*` functions (#1623).
* Fixed uninitialized variable warnings in core and lib (#1897).
* Make `Thread#backtrace` support omit, length and range arguments.
* Implemented `Range#%`.
* Fixed the type of the `flags` field of `rb_data_type_t` (#1911).
* Implemented `rb_obj_is_proc` (#1908, @kipply, @XrXr).
* Implemented C API macro `RARRAY_ASET()`.
* Implemented `num2short` (#1910, @kipply).
* `RSTRING_END()` now always returns a native pointer.
* Removed `register` specifier for `rb_mem_clear()` (#1924).
* Implemented `Thread::Backtrace::Locations#base_label` (#1920).
* Implemented `rb_mProcess` (#1936).
* Implemented `rb_gc_latest_gc_info` (#1937).
* Implemented `RBASIC_CLASS` (#1935).
* Yield 2 arguments for `Hash#map` if the arity of the block is > 1 (#1944).
* Add all `Errno` constants to match MRI, needed by recent RubyGems.
* Silence `ruby_dep` warnings since that gem is unmaintained.
* Clarify error message for not implemented `Process.daemon` (#1962).
* Allow multiple assignments in conditionals (#1513).
* Update `NoMethodError#message` to match MRI (#1957).
* Make `StringIO` work with `--enable-frozen-string-literal` (#1969).
* Support `NULL` for the status of `rb_protect()`.
* Ensure `BigDecimal#inspect` does not call `BigDecimal#to_s` to avoid behaviour change on `to_s` override (#1960).
* Define all C-API `rb_{c,m,e}*` constants as C global variables (#1541).
* Raise `ArgumentError` for `Socket.unpack_sockaddr_un` if the socket family is incorrect.
* Implemented `RTYPEDDATA_*()` macros and `rb_str_tmp_new()` (#1975).
* Implemented `rb_set_end_proc` (#1959).
* Implemented `rb_to_symbol`.
* Implemented `rb_class_instance_methods`, `rb_class_public_instance_methods`, `rb_class_protected_instance_methods`, and `rb_class_private_instance_methods`.
* Implemented `rb_tracepoint_new`, `rb_tracepoint_disable`, `rb_tracepoint_enable`, and `rb_tracepoint_enabled_p` (#1450).
* Implemented `RbConfig::CONFIG['AR']` and `RbConfig::CONFIG['STRIP']` (#1973).
* Not yet implemented C API functions are now correctly detected as missing via `mkmf`'s `have_func` (#1980).
* Accept `RUBY_INTERNAL_EVENT_{NEWOBJ,FREEOBJ}` events but warn they are not triggered (#1978, #1983).
* `IO.copy_stream(in, STDOUT)` now writes to `STDOUT` without buffering like MRI.
* Implemented `RbConfig['vendordir']`.
* Implemented `Enumerator::ArithmeticSequence`.
* Support `(struct RBasic *)->flags` and `->klass` from `ruby.h` (#1891, #1884, #1978).

Changes:

* `TRUFFLERUBY_RESILIENT_GEM_HOME` has been removed. Unset `GEM_HOME` and `GEM_PATH` instead if you need to.
* The deprecated `Truffle::System.full_memory_barrier`, `Truffle::Primitive.logical_processors`, and `Truffle::AtomicReference` have been removed.
* The implicit interface for allowing Ruby objects to behave as polyglot arrays with `#size`, `#[]` methods has been removed and replaced with an explicit interface where each method starts with `polyglot_*`.
* Hash keys are no longer reported as polyglot members.
* All remaining implicit polyglot behaviour for `#[]` method was replaced with `polyglot_*` methods.
* Rename dynamic API to match InteropLibrary. All the methods keep the name as it is in InteropLibrary with the following changes: use snake_case, add `polyglot_` prefix, drop `get` and `is` prefix, append `?` on all predicates.
* Split `Truffle::Interop.write` into `.write_array_element` and `.write_member` methods.
* Rename `Truffle::Interop.size` to `.array_size`.
* Rename `Truffle::Interop.is_boolean?` to `.boolean?`.
* Split `Truffle::Interop.read` into `.read_member` and `.read_array_element`.
* Drop `is_` prefix in `Truffle::Interop.is_array_element_*` predicates.
* `Truffle::Interop.hash_keys_as_members` has been added to treat a Ruby Hash as a polyglot object with the Hash keys as members.

Performance:

* Optimized `RSTRING_PTR()` accesses by going to native directly, optimized various core methods, use Mode=latency and tune GC heap size for Bundler. This speeds up `bundle install` from 84s to 19s for a small Gemfile with 6 gems (#1398).
* Fixed memory footprint issue due to large compilation on Native Image, notably during `bundle install` (#1893).
* `ArrayBuilderNode` now uses a new Truffle library for manipulating array stores.
* Ruby objects passed to C extensions are now converted less often to native handles.
* Calling blocking system calls and running C code with unblocking actions has been refactored to remove some optimisation boundaries.
* `return` expressions are now rewritten as implicit return expressions where control flow allows this to be safely done as a tail optimisation. This can improve interpreter performance by up to 50% in some benchmarks, and can be applied to approximately 80% of return nodes seen in Rails and its dependencies (#1977).
* The old array strategy code has been removed and all remaining nodes converted to the new `ArrayStoreLibrary`.
* Updated `nil` to be a global immutable singleton (#1835).

# 20.0.0

New features:

* Enable and document `--coverage` option (#1840, @chrisseaton).
* Update the internal LLVM toolchain to LLVM 9 and reduce its download size.
* Updated to Ruby 2.6.5 (#1749).
* Automatically set `PKG_CONFIG_PATH` as needed for compiling OpenSSL on macOS (#1830).

Bug fixes:

* Fix `Tempfile#{size,length}` when the IO is not flushed (#1765, @rafaelfranca).
* Dump and load instance variables in subclasses of `Exception` (#1766, @rafaelfranca).
* Fix `Date._iso8601` and `Date._rfc3339` when the string is an invalid date (#1773, @rafaelfranca).
* Fail earlier for bad handle unwrapping (#1777, @chrisseaton).
* Match out of range `ArgumentError` message with MRI (#1774, @rafaelfranca).
* Raise `Encoding::CompatibilityError` with incompatible encodings on `Regexp` (#1775, @rafaelfranca).
* Fixed interactions between attributes and instance variables in `Struct` (#1776, @chrisseaton).
* Coercion fixes for `TCPServer.new` (#1780, @XrXr).
* Fix `Float#<=>` not calling `coerce` when `other` argument responds to it (#1783, @XrXr).
* Do not warn / crash when requiring a file that sets and trigger autoload on itself (#1779, @XrXr).
* Strip trailing whitespaces when creating a `BigDecimal` with a `String` (#1796, @XrXr).
* Default `close_others` in `Process.exec` to `false` like Ruby 2.6 (#1798, @XrXr).
* Don't clone methods when setting method to the same visibility (#1794, @XrXr).
* `BigDecimal()` deal with large rationals precisely (#1797, @XrXr).
* Make it possible to call `instance_exec` with `rb_block_call` (#1802, @XrXr).
* Check for duplicate members in `Struct.new` (#1803, @XrXr).
* `Process::Status#to_i` return raw `waitpid(2)` status (#1800, @XrXr).
* `Process#exec`: set close-on-exec to false for fd redirection (#1805, @XrXr, @rafaelfranca).
* Building C extensions should now work with frozen string literals (#1786).
* Keep the Truffle working directory in sync with the native working directory.
* Rename `to_native` to `polyglot_to_native` to match `polyglot_pointer?` and `polyglot_address` methods.
* Fixed missing partial evaluation boundary in `Array#{sort,sort!}` (#1727).
* Fixed the class of `self` and the wrapping `Module` for `Kernel#load(path, wrap=true)` (#1739).
* Fixed missing polyglot type declaration for `RSTRING_PTR` to help with native/managed interop.
* Fixed `Module#to_s` and `Module#inspect` to not return an extra `#<Class:` for singleton classes.
* Arrays backed by native storage now allocate the correct amount of memory (#1828).
* Fixed issue in `ConditionVariable#wait` that could lose a `ConditionVariable#signal`.
* Do not expose TruffleRuby-specific method `Array#swap` (#1816).
* Fixed `#inspect` on broken UTF-8 sequences (#1842, @chrisseaton).
* `Truffle::Interop.keys` should report methods of `String` and `Symbol` (#1817).
* `Kernel#sprintf` encoding validity has been fixed (#1852, @XrXr).
* Fixed `ArrayIndexOutOfBoundsException` in `File.fnmatch` (#1845).
* Make `String#concat` work with no or multiple arguments (#1519).
* Make `Array#concat` work with no or multiple arguments (#1519).
* Coerce `BigDecimal(arg)` using `to_str` (#1826).
* Fixed `NameError#dup`, `NoMethodError#dup`, and `SystemCallError#dup` to copy internal fields.
* Make `Enumerable#chunk` work without a block (#1518).
* Fixed issue with `SystemCallError.new` setting a backtrace too early.
* Fixed `BigDecimal#to_s` formatting issue (#1711).
* Run `END` keyword block only once at exit.
* Implement `Numeric#clone` to return `self`.
* Fixed `Symbol#to_proc` to create a `Proc` with `nil` `source_location` (#1663).
* Make `GC.start` work with keyword arguments.
* Fixed `Kernel#clone` for `nil`, `true`, `false`, `Integer`, and `Symbol`.
* Make top-level methods available in `Context#getBindings()` (#1838).
* Made `Kernel#caller_locations` accept a range argument, and return `nil` when appropriate.
* Made `rb_respond_to` work with primitives (#1869, @chrisseaton).
* Fixed issue with missing backtrace for `rescue $ERROR_INFO` (#1660).
* Fixed `Struct#hash` for `keyword_init: true` `Struct`.
* Fixed `String#{upcase!,downcase!,swapcase!}(:ascii)` for non-ASCII-compatible encodings like UTF-16.
* Fixed `String#capitalize!` for strings that weren't full ASCII.
* Fixed enumeration issue in `ENV.{select, filter}`.
* Fixed `Complex` and `Rational` should be frozen after initializing.
* Fixed `printf` should raise error when not enough arguments for positional argument.
* Removed "shadowing outer local variable" warning.
* Fixed parameter conversion to `String` in ENV methods.
* Fixed deprecation warning when `ENV.index` is called.
* Fixed issue with `ENV.each_key`.
* Fixed `ENV.replace` implementation.
* Fixed `ENV.udpate` implementation.
* Fixed argument handling in `Kernel.printf`.
* Fixed character length after conversion to binary from a non-US-ASCII String.
* Fixed issue with installing latest bundler (#1880).
* Fixed type conversion for `Numeric#step` `step` parameter.
* Fixed `Kernel#Integer` conversion.
* Fixed `IO.try_convert` parameter conversion.
* Fixed linking of always-inline C API functions with `-std=gnu90` (#1837, #1879).
* Avoid race conditions during `gem install` by using a single download thread.
* Do not use gems precompiled for MRI on TruffleRuby (#1837).
* Fixed printing foreign arrays that were also pointers (#1679).
* Fixed `nil#=~` to not warn.
* Fixed `Enumerable#collect` to give user block arity in the block passed to `Enumerable#each`.

Compatibility:

* Implemented `String#start_with?(Regexp)` (#1771, @zhublik).
* Various improvements to `SignalException` and signal handling (#1790, @XrXr).
* Implemented `rb_utf8_str_new`, `rb_utf8_str_new_cstr`, `rb_utf8_str_new_static` (#1788, @chrisseaton).
* Implemented the `unit` argument of `Time.at` (#1791, @XrXr).
* Implemented `keyword_init: true` for `Struct.new` (#1789, @XrXr).
* Implemented `MatchData#dup` (#1792, @XrXr).
* Implemented a native storage strategy for `Array` to allow better C extension compatibility.
* Implemented `rb_check_symbol_cstr` (#1814).
* Implemented `rb_hash_start` (#1841, @XrXr).
* JCodings has been updated from 1.0.42 to 1.0.45.
* Joni has been updated from 2.1.25 to 2.1.30.
* Implemented `Method#<<` and `Method#>>` (#1821).
* The `.bundle` file extension is now used for C extensions on macOS (#1819, #1837).
* Implemented `Comparable#clamp` (#1517).
* Implemented `rb_gc_register_mark_object` and `rb_enc_str_asciionly_p` (#1856, @chrisseaton).
* Implemented `rb_io_set_nonblock` (#1741).
* Include the major kernel version in `RUBY_PLATFORM` on macOS like MRI (#1860, @eightbitraptor).
* Implemented `Enumerator::Chain`, `Enumerator#+`, and `Enumerable#chain` (#1859, #1858).
* Implemented `Thread#backtrace_locations` and `Exception#backtrace_locations` (#1556).
* Implemented `rb_module_new`, `rb_define_class_id`, `rb_define_module_id`, (#1876, @XrXr, @chrisseaton).
* Implemented `-n` CLI option (#1532).
* Cache the `Symbol` of method names in call nodes only when needed (#1872).
* Implemented `rb_get_alloc_func` and related functions (#1874, @XrXr).
* Implemented `rb_module_new`, `rb_define_class_id`, `rb_define_module_id`, (#1876, @chrisseaton).
* Implemented `ENV.slice`.
* Support for the Darkfish theme for RDoc generation has been added back.
* Implemented `Kernel#system` `exception: true` option.
* Implemented `Random.bytes`.
* Implemented `Random.random_number`.
* Added the ability to parse endless ranges.
* Made `Range#{to_a, step, each, bsearch, step, last, max, min, to_s, ==}` compatible with endless ranges.
* Made `Array#{[], []=, values_at, fill, slice!}` compatible with endless ranges.
* Defined `Array#{min, max}` methods.

Performance:

* Use a smaller limit for identity-based inline caches to improve warmup by avoiding too many deoptimizations.
* `long[]` array storage now correctly declare that they accept `int` values, reducing deoptimisations and promotions to `Object[]` storage.
* Enable inline caching of `Symbol` conversion for `rb_iv_get` and `rb_iv_set`.
* `rb_type` information is now cached on classes as a hidden variable to improve performance.
* Change to using thread local buffers for socket calls to reduce allocations.
* Refactor `IO.select` to reduce copying and optimisation boundaries.
* Refactor various `String` and `Rope` nodes to avoid Truffle performance warnings.
* Reading caller frames should now work in more cases without deoptimisation.

# 19.3.0

New features:

* Compilation of C extensions is now done with an internal LLVM toolchain producing both native code and bitcode. This means more C extensions should compile out of the box and this should resolve most linker-related issues.
* It is no longer necessary to install LLVM for installing C extensions on TruffleRuby.
* It is no longer necessary to install libc++ and libc++abi for installing C++ extensions on TruffleRuby.
* On macOS, it is no longer necessary to install the system headers package (#1417).
* License updated to EPL 2.0/GPL 2.0/LGPL 2.1 like recent JRuby.

Bug fixes:

* `rb_undef_method` now works for private methods (#1731, @cky).
* Fixed several issues when requiring C extensions concurrently (#1565).
* `self.method ||= value` with a private method now works correctly (#1673).
* Fixed `RegexpError: invalid multibyte escape` for binary regexps with a non-binary String (#1433).
* Arrays now report their methods to other languages for interopability (#1768).
* Installing `sassc` now works due to using the LLVM toolchain (#1753).
* Renamed `Truffle::Interop.respond_to?` to avoid conflict with Ruby's `respond_to?` (#1491).
* Warn only if `$VERBOSE` is `true` when a magic comment is ignored (#1757, @nirvdrum).
* Make C extensions use the same libssl as the one used for the openssl C extension (#1770).

Compatibility:

* `GC.stat` can now take an optional argument (#1716, @kirs).
* `Kernel#load` with `wrap` has been implemented (#1739).
* Implemented `Kernel#spawn` with `:chdir` (#1492).
* Implemented `rb_str_drop_bytes`, notably used by OpenSSL (#1740, @cky).
* Include executables of default gems, needed for `rails new` in Rails 6.
* Use compilation flags similar to MRI for C extension compilation.
* Warn for `gem update --system` as it is not fully supported yet and is often not needed.
* Pass `-undefined dynamic_lookup` to the linker on macOS like MRI.

Performance:

* Core methods are no longer always cloned, which reduces memory footprint and should improve warmup.
* Inline cache calls to `rb_intern()` with a constant name in C extensions.
* Improve allocation speed of native handles for C extensions.
* Improve the performance of `NIL_P` and `INT2FIX` in C extensions.
* Various fixes to improve Rack performance.
* Optimize `String#gsub(String)` by not creating a `Regexp` and using `String#index` instead.
* Fixed "FrameWithoutBoxing should not be materialized" compilation issue in `TryNode`.

# 19.2.0, August 2019

New features:

* `Fiddle` has been implemented.

Bug fixes:

* Set `RbConfig::CONFIG['ruby_version']` to the same value as the TruffleRuby version. This fixes reusing C extensions between different versions of TruffleRuby with Bundler (#1715).
* Fixed `Symbol#match` returning `MatchData` (#1706, @zhublik).
* Allow `Time#strftime` to be called with binary format strings.
* Do not modify the argument passed to `IO#write` when the encoding does not match (#1714).
* Use the class where the method was defined to check if an `UnboundMethod` can be used for `#define_method` (#1710).
* Fixed setting `$~` for `Enumerable` and `Enumerator::Lazy`'s `#grep` and `#grep_v`.
* Improved errors when interacting with single-threaded languages (#1709).

Compatibility:

* Added `Kernel#then` (#1703, @zhublik).
* `FFI::Struct#[]=` is now supported for inline character arrays.
* `blocking: true` is now supported for `FFI::Library#attach_function`.
* Implemented `Proc#>>` and `#<<` (#1688).
* `Thread.report_on_exception` is now `true` by default like MRI 2.5+.
* `BigDecimal` compatibility has been generally improved in several ways.

Changes:

* An interop read message sent to a `Proc` will no longer call the `Proc`.

Performance:

* Several `String` methods have been made faster by the usage of vector instructions
  when searching for a single-byte character in a String.
* Methods needing the caller frame are now better optimized.

# 19.1.0, June 2019

*Ruby is an experimental language in the GraalVM 19.1.0 release*

Bug fixes:

* Sharing for thread-safety of objects is now triggered later as intended, e.g., when a second `Thread` is started.
* Fixed `Array#to_h` so it doesn't set a default value (#1698).
* Removed extra `public` methods on `IO` (#1702).
* Fixed `Process.kill(signal, Process.pid)` when the signal is trapped as `:IGNORE` (#1702).
* Fixed `Addrinfo.new(String)` to reliably find the address family (#1702).
* Fixed argument checks in `BasicSocket#setsockopt` (#1460).
* Fixed `ObjectSpace.trace_object_allocations` (#1456).
* Fixed `BigDecimal#{clone,dup}` so it now just returns the receiver, per Ruby 2.5+ semantics (#1680).
* Fixed creating `BigDecimal` instances from non-finite `Float` values (#1685).
* Fixed `BigDecimal#inspect` output for non-finite values (e.g, NaN or -Infinity) (#1683).
* Fixed `BigDecimal#hash` to return the same value for two `BigDecimal` objects that are equal (#1656).
* Added missing `BigDecimal` constant definitions (#1684).
* Implemented `rb_eval_string_protect`.
* Fixed `rb_get_kwargs` to correctly handle optional and rest arguments.
* Calling `Kernel#raise` with a raised exception will no longer set the cause of the exception to itself (#1682).
* Return a `FFI::Function` correctly for functions returning a callback.
* Convert to intuitive Ruby exceptions when INVOKE fails (#1690).
* Implemented `FFI::Pointer#clear` (#1687).
* Procs will now yield to the block in their declaration context even when called with a block argument (#1657).
* Fixed problems with calling POSIX methods if `Symbol#[]` is redefined (#1665).
* Fixed sharing of `Array` and `Hash` elements for thread-safety of objects (#1601).
* Fixed concurrent modifications of `Gem::Specification::LOAD_CACHE` (#1601).
* Fix `TCPServer#accept` to set `#do_not_reverse_lookup` correctly on the created `TCPSocket`.

Compatibility:

* Exceptions from `coerce` are no longer rescued, like MRI.
* Implemented `Integer#{allbits?,anybits?,nobits?}`.
* `Integer#{ceil,floor,truncate}` now accept a precision and `Integer#round` accepts a rounding mode.
* Added missing `Enumerable#filter` and `Enumerator::Lazy#filter` aliases to the respective `select` method (#1610).
* Implemented more `Ripper` methods as no-ops (#1694, @Mogztter).
* Implemented `rb_enc_sprintf` (#1702).
* Implemented `ENV#{filter,filter!}` aliases for `select` and `select!`.
* Non-blocking `StringIO` and `Socket` APIs now support `exception: false` like MRI (#1702).
* Increased compatibility of `BigDecimal`.
* `String#-@` now performs string deduplication (#1608).
* `Hash#merge` now preserves the key order from the original hash for merged values (#1650).
* Coerce values given to `FFI::Pointer` methods.
* `FrozenError` is now defined and is used for `can't modify frozen` object exceptions.
* `StringIO` is now available by default like in MRI, because it is required by RubyGems.

Changes:

* Interactive sources (like the GraalVM polyglot shell) now all share the same binding (#1695).
* Hash code calculation has been improved to reduce hash collisions for `Hash` and other cases.

Performance:

* `eval(code, binding)` for a fixed `code` containing blocks is now much faster. This improves the performance of rendering `ERB` templates containing loops.
* `rb_str_cat` is faster due to the C string now being concatenated without first being converted to a Ruby string or having its encoding checked. As a side effect the behaviour of `rb_str_cat` should now more closely match that of MRI.

# 19.0.0, May 2019

*Ruby is an experimental language in the GraalVM 19.0.0 release*

Bug fixes:

* The debugger now sees global variables as the global scope.
* Temporary variables are no longer visible in the debugger.
* Setting breakpoints on some lines has been fixed.
* The OpenSSL C extension is now always recompiled, fixing various bugs when using the extension (e.g., when using Bundler in TravisCI) (#1676, #1627, #1632).
* Initialize `$0` when not run from the 'ruby' launcher, which is needed to `require` gems (#1653).

Compatibility:

* `do...end` blocks can now have `rescue/else/ensure` clauses like MRI (#1618).

Changes:

* `TruffleRuby.sulong?` has been replaced by `TruffleRuby.cexts?`, and `TruffleRuby.graal?` has been replaced by `TruffleRuby.jit?`. The old methods will continue to work for now, but will produce warnings, and will be removed at a future release.

# 1.0 RC 16, 19 April 2019

Bug fixes:

* Fixed `Hash#merge` with no arguments to return a new copy of the receiver (#1645).
* Fixed yield with a splat and keyword arguments (#1613).
* Fixed `rb_scan_args` to correctly handle kwargs in combination with optional args.
* Many fixes for `FFI::Pointer` to be more compatible with the `ffi` gem.

New features:

* Rounding modes have been implemented or improved for `Float`, `Rational`, `BigDecimal` (#1509).
* Support Homebrew installed in other prefixes than `/usr/local` (#1583).
* Added a pure-Ruby implementation of FFI which passes almost all Ruby FFI specs (#1529, #1524).

Changes:

* Support for the Darkfish theme for RDoc generation has been removed.

Compatibility:

* The `KeyError` raised from `ENV#fetch` and `Hash#fetch` now matches MRI's message formatting (#1633).
* Add the missing `key` and `receiver` values to `KeyError` raised from `ENV#fetch`.
* `String#unicode_normalize` has been moved to the core library like in MRI.
* `StringScanner` will now match a regexp beginning with `^` even when not scanning from the start of the string.
* `Module#define_method` is now public like in MRI.
* `Kernel#warn` now supports the `uplevel:` keyword argument.

# 1.0 RC 15, 5 April 2019

Bug fixes:

* Improved compatibility with MRI's `Float#to_s` formatting (#1626).
* Fixed `String#inspect` when the string uses a non-UTF-8 ASCII-compatible encoding and has non-ASCII characters.
* Fixed `puts` for strings with non-ASCII-compatible encodings.
* `rb_protect` now returns `Qnil` when an error occurs.
* Fixed a race condition when using the interpolate-once (`/o`) modifier in regular expressions.
* Calling `StringIO#close` multiple times no longer raises an exception (#1640).
* Fixed a bug in include file resolution when compiling C extensions.

New features:

* `Process.clock_getres` has been implemented.

Changes:

* `debug`, `profile`, `profiler`, which were already marked as unsupported, have been removed.
* Our experimental JRuby-compatible Java interop has been removed - use `Polyglot` and `Java` instead.
* The Trufle handle patches applied to `psych` C extension have now been removed.
* The `rb_tr_handle_*` functions have been removed as they are no longer used in any C extension patches.
* Underscores and dots in options have become hyphens, so `--exceptions.print_uncaught_java` is now `--exceptions-print-uncaught-java`, for example.
* The `rb_tr_handle_*` functions have been removed as they are no longer used in any C extension patches.

Bug fixes:

* `autoload :C, "path"; require "path"` now correctly triggers the autoload.
* Fixed `UDPSocket#bind` to specify family and socktype when resolving address.
* The `shell` standard library can now be `require`-d.
* Fixed a bug where `for` could result in a `NullPointerException` when trying to assign the iteration variable.
* Existing global variables can now become aliases of other global variables (#1590).

Compatibility:

* ERB now uses StringScanner and not the fallback, like on MRI. As a result `strscan` is required by `require 'erb'` (#1615).
* Yield different number of arguments for `Hash#each` and `Hash#each_pair` based on the block arity like MRI (#1629).
* Add support for the `base` keyword argument to `Dir.{[], glob}`.

# 1.0 RC 14, 18 March 2019

Updated to Ruby 2.6.2.

Bug fixes:

* Implement `rb_io_wait_writable` (#1586).
* Fixed error when using arrows keys first within `irb` or `pry` (#1478, #1486).
* Coerce the right hand side for all `BigDecimal` operations (#1598).
* Combining multiple `**` arguments containing duplicate keys produced an incorrect hash. This has now been fixed (#1469).
* `IO#read_nonblock` now returns the passed buffer object, if one is supplied.
* Worked out autoloading issue (#1614).

New features:

* Implemented `String#delete_prefix`, `#delete_suffix`, and related methods.
* Implemented `Dir.children` and `Dir#children`.
* Implemented `Integer#sqrt`.

Changes:

* `-Xoptions` has been removed - use `--help:languages` instead.
* `-Xlog=` has been removed - use `--log.level=` instead.
* `-J` has been removed - use `--vm.` instead.
* `-J-cp lib.jar` and so on have removed - use `--vm.cp=lib.jar` or `--vm.classpath=lib.jar` instead.
* `--jvm.` and `--native.` have been deprecated, use `--vm.` instead to pass VM options.
* `-Xoption=value` has been removed - use `--option=value` instead.
* The `-X` option now works as in MRI.
* `--help:debug` is now `--help:internal`.
* `ripper` is still not implemented, but the module now exists and has some methods that are implemented as no-ops.

# 1.0 RC 13, 5 March 2019

Note that as TruffleRuby RC 13 is built on Ruby 2.4.4 it is still vulnerable to CVE-2018-16395. This will be fixed in the next release.

New features:

* Host interop with Java now works on SubstrateVM too.

Bug fixes:

* Fixed `Enumerator::Lazy` which wrongly rescued `StandardError` (#1557).
* Fixed several problems with `Numeric#step` related to default arguments, infinite sequences, and bad argument types (#1520).
* Fixed incorrect raising of `ArgumentError` with `Range#step` when at least one component of the `Range` is `Float::INFINITY` (#1503).
* Fixed the wrong encoding being associated with certain forms of heredoc strings (#1563).
* Call `#coerce` on right hand operator if `BigDecimal` is the left hand operator (#1533, @Quintasan).
* Fixed return type of division of `Integer.MIN_VALUE` and `Long.MIN_VALUE` by -1 (#1581).
* `Exception#cause` is now correctly set for internal exceptions (#1560).
* `rb_num2ull` is now implemented as well as being declared in the `ruby.h` header (#1573).
* `rb_sym_to_s` is now implemented (#1575).
* `R_TYPE_P` now returns the type number for a wider set of Ruby objects (#1574).
* `rb_fix2str` has now been implemented.
* `rb_protect` will now work even if `NilClass#==` has been redefined.
* `BigDecimal` has been moved out of the `Truffle` module to match MRI.
* `StringIO#puts` now correctly handles `to_s` methods which do not return strings (#1577).
* `Array#each` now behaves like MRI when the array is modified (#1580).
* Clarified that `$SAFE` can never be set to a non-zero value.
* Fix compatibility with RubyGems 3 (#1558).
* `Kernel#respond_to?` now returns false if a method is protected and the `include_all` argument is false (#1568).

Changes:

* `TRUFFLERUBY_CEXT_ENABLED` is no longer supported and C extensions are now always built, regardless of the value of this environment variable.
* Getting a substring of a string created by a C extension now uses less memory as only the requested portion will be copied to a managed string.
* `-Xoptions` has been deprecated and will be removed - use `--help:languages` instead.
* `-Xlog=` has been deprecated and will be removed - use `--log.level=` instead.
* `-J` has been deprecated and will be removed - use `--jvm.` instead.
* `-J-cp lib.jar` and so on have been deprecated and will be removed - use `--jvm.cp=lib.jar` or `--jvm.classpath=lib.jar` instead.
* `-J-cmd`, `--jvm.cmd`, `JAVA_HOME`, `JAVACMD`, and `JAVA_OPTS` do not work in any released configuration of TruffleRuby, so have been removed.
* `-Xoption=value` has been deprecated and will be removed - use `--option=value` instead.
* `TracePoint` now raises an `ArgumentError` for unsupported events.
* `TracePoint.trace` and `TracePoint#inspect` have been implemented.

Compatibility:

* Improved the exception when an `-S` file isn't found.
* Removed the message from exceptions raised by bare `raise` to better match MRI (#1487).
* `TracePoint` now handles the `:class` event.

Performance:

* Sped up `String` handling in native extensions, quite substantially in some cases, by reducing conversions between native and managed strings and allowing for mutable metadata in native strings.

# 1.0 RC 12, 4 February 2019

Bug fixes:

* Fixed a bug with `String#lines` and similar methods with multibyte characters (#1543).
* Fixed an issue with `String#{encode,encode!}` double-processing strings using XML conversion options and a new destination encoding (#1545).
* Fixed a bug where a raised cloned exception would be caught as the original exception (#1542).
* Fixed a bug with `StringScanner` and patterns starting with `^` (#1544).
* Fixed `Enumerable::Lazy#uniq` with infinite streams (#1516).

Compatibility:

* Change to a new system for handling Ruby objects in C extensions which greatly increases compatibility with MRI.
* Implemented `BigDecimal#to_r` (#1521).
* `Symbol#to_proc` now returns `-1` like on MRI (#1462).

# 1.0 RC 11, 15 January 2019

New features:

* macOS clocks `CLOCK_MONOTONIC_RAW`, `_MONOTONIC_RAW_APPROX`, `_UPTIME_RAW`, `_UPTIME_RAW_APPROX`, and `_PROCESS_CPUTIME_ID` have been implemented (#1480).
* TruffleRuby now automatically detects native access and threading permissions from the `Context` API, and can run code with no permissions given (`Context.create()`).

Bug fixes:

* FFI::Pointer now does the correct range checks for signed and unsigned values.
* Allow signal `0` to be used with `Process.kill` (#1474).
* `IO#dup` now properly sets the new `IO` instance to be close-on-exec.
* `IO#reopen` now properly resets the receiver to be close-on-exec.
* `StringIO#set_encoding` no longer raises an exception if the underlying `String` is frozen (#1473).
* Fix handling of `Symbol` encodings in `Marshal#dump` and `Marshal#load` (#1530).

Compatibility:

* Implemented `Dir.each_child`.
* Adding missing support for the `close_others` option to `exec` and `spawn`.
* Implemented the missing `MatchData#named_captures` method (#1512).

Changes:

* `Process::CLOCK_` constants have been given the same value as in standard Ruby.

Performance:

* Sped up accesses to native memory through FFI::Pointer.
* All core files now make use of frozen `String` literals, reducing the number of `String` allocations for core methods.
* New -Xclone.disable option to disable all manual cloning.

# 1.0 RC 10, 5 December 2018

New features:

* The `nkf` and `kconv` standard libraries were added (#1439).
* `Mutex` and `ConditionVariable` have a new fast path for acquiring locks that are unlocked.
* `Queue` and `SizedQueue`, `#close` and `#closed?`, have been implemented.
* `Kernel#clone(freeze)` has been implemented (#1454).
* `Warning.warn` has been implemented (#1470).
* `Thread.report_on_exception` has been implemented (#1476).
* The emulation symbols for `Process.clock_gettime` have been implemented.

Bug fixes:

* Added `rb_eEncodingError` for C extensions (#1437).
* Fixed race condition when creating threads (#1445).
* Handle `exception: false` for IO#write_nonblock (#1457, @ioquatix).
* Fixed `Socket#connect_nonblock` for the `EISCONN` case (#1465, @ioquatix).
* `File.expand_path` now raises an exception for a non-absolute user-home.
* `ArgumentError` messages now better match MRI (#1467).
* Added support for `:float_millisecond`, `:millisecond`, and `:second` time units to `Process.clock_gettime` (#1468).
* Fixed backtrace of re-raised exceptions (#1459).
* Updated an exception message in Psych related to loading a non-existing class so that it now matches MRI.
* Fixed a JRuby-style Java interop compatibility issue seen in `test-unit`.
* Fixed problem with calling `warn` if `$stderr` has been reassigned.
* Fixed definition of `RB_ENCODING_GET_INLINED` (#1440).

Changes:

* Timezone messages are now logged at `CONFIG` level, use `-Xlog=CONFIG` to debug if the timezone is incorrectly shown as `UTC`.

# 1.0 RC 9, 5 November 2018

Security:

* CVE-2018-16396, *tainted flags are not propagated in Array#pack and String#unpack with some directives* has been mitigated by adding additional taint operations.

New features:

* LLVM for Oracle Linux 7 can now be installed without building from source.

Bug fixes:

* Times can now be created with UTC offsets in `+/-HH:MM:SS` format.
* `Proc#to_s` now has `ASCII-8BIT` as its encoding instead of the incorrect `UTF-8`.
* `String#%` now has the correct encoding for `UTF-8` and `US-ASCII` format strings, instead of the incorrect `ASCII-8BIT`.
* Updated `BigDecimal#to_s` to use `e` instead of `E` for exponent notation.
* Fixed `BigDecimal#to_s` to allow `f` as a format flag to indicate conventional floating point notation. Previously only `F` was allowed.

Changes:

* The supported version of LLVM for Oracle Linux has been updated from 3.8 to 4.0.
* `mysql2` is now patched to avoid a bug in passing `NULL` to `rb_scan_args`, and now passes the majority of its test suite.
* The post-install script now automatically detects if recompiling the OpenSSL C extension is needed. The post-install script should always be run in TravisCI as well.
* Detect when the system libssl is incompatible more accurately and add instructions on how to recompile the extension.

# 1.0 RC 8, 19 October 2018

New features:

* `Java.synchronized(object) { }` and `TruffleRuby.synchronized(object) { }` methods have been added.
* Added a `TruffleRuby::AtomicReference` class.
* Ubuntu 18.04 LTS is now supported.
* macOS 10.14 (Mojave) is now supported.

Changes:

* Random seeds now use Java's `NativePRNGNonBlocking`.
* The supported version of Fedora is now 28, upgraded from 25.
* The FFI gem has been updated from 1.9.18 to 1.9.25.
* JCodings has been updated from 1.0.30 to 1.0.40.
* Joni has been updated from 2.1.16 to 2.1.25.

Performance:

* Performance of setting the last exception on a thread has now been improved.

# 1.0 RC 7, 3 October 2018

New features:

* Useful `inspect` strings have been added for more foreign objects.
* The C extension API now defines a preprocessor macro `TRUFFLERUBY`.
* Added the rbconfig/sizeof native extension for better MRI compatibility.
* Support for `pg` 1.1. The extension now compiles successfully, but may still have issues with some datatypes.

Bug fixes:

* `readline` can now be interrupted by the interrupt signal (Ctrl+C). This fixes Ctrl+C to work in IRB.
* Better compatibility with C extensions due to a new "managed struct" type.
* Fixed compilation warnings which produced confusing messages for end users (#1422).
* Improved compatibility with Truffle polyglot STDIO.
* Fixed version check preventing TruffleRuby from working with Bundler 2.0 and later (#1413).
* Fixed problem with `Kernel.public_send` not tracking its caller properly (#1425).
* `rb_thread_call_without_gvl()` no longer holds the C-extensions lock.
* Fixed `caller_locations` when called inside `method_added`.
* Fixed `mon_initialize` when called inside `initialize_copy` (#1428).
* `Mutex` correctly raises a `TypeError` when trying to serialize with `Marshal.dump`.

Performance:

* Reduced memory footprint for private/internal AST nodes.
* Increased the number of cases in which string equality checks will become compile-time constants.
* Major performance improvement for exceptional paths where the rescue body does not access the exception object (e.g., `x.size rescue 0`).

Changes:

* Many clean-ups to our internal patching mechanism used to make some native extensions run on TruffleRuby.
* Removed obsoleted patches for Bundler compatibility now that Bundler 1.16.5 has built-in support for TruffleRuby.
* Reimplemented exceptions and other APIs that can return a backtrace to use Truffle's lazy stacktraces API.

# 1.0 RC 6, 3 September 2018

New features:

* `Polyglot.export` can now be used with primitives, and will now convert strings to Java, and `.import` will convert them from Java.
* Implemented `--encoding`, `--external-encoding`, `--internal-encoding`.
* `rb_object_tainted` and similar C functions have been implemented.
* `rb_struct_define_under` has been implemented.
* `RbConfig::CONFIG['sysconfdir']` has been implemented.
* `Etc` has been implemented (#1403).
* The `-Xcexts=false` option disables C extensions.
* Instrumentation such as the CPUSampler reports methods in a clearer way like `Foo#bar`, `Gem::Specification.each_spec`, `block in Foo#bar` instead of just `bar`, `each_spec`, `block in bar` (which is what MRI displays in backtraces).
* TruffleRuby is now usable as a JSR 223 (`javax.script`) language.
* A migration guide from JRuby (`doc/user/jruby-migration.md`) is now included.
* `kind_of?` works as an alias for `is_a?` on foreign objects.
* Boxed foreign strings unbox on `to_s`, `to_str`, and `inspect`.

Bug fixes:

* Fix false-positive circular warning during autoload.
* Fix Truffle::AtomicReference for `concurrent-ruby`.
* Correctly look up `llvm-link` along `clang` and `opt` so it is no longer needed to add LLVM to `PATH` on macOS for Homebrew and MacPorts.
* Fix `alias` to work when in a refinement module (#1394).
* `Array#reject!` no longer truncates the array if the block raises an exception for an element.
* WeakRef now has the same inheritance and methods as MRI's version.
* Support `-Wl` linker argument for C extensions. Fixes compilation of`mysql2` and `pg`.
* Using `Module#const_get` with a scoped argument will now correctly autoload the constant if needed.
* Loaded files are read as raw bytes, rather than as a UTF-8 string and then converted back into bytes.
* Return 'DEFAULT' for `Signal.trap(:INT) {}`. Avoids a backtrace when quitting a Sinatra server with Ctrl+C.
* Support `Signal.trap('PIPE', 'SYSTEM_DEFAULT')`, used by the gem `rouge` (#1411).
* Fix arity checks and handling of arity `-2` for `rb_define_method()`.
* Setting `$SAFE` to a negative value now raises a `SecurityError`.
* The offset of `DATA` is now correct in the presence of heredocs.
* Fix double-loading of the `json` gem, which led to duplicate constant definition warnings.
* Fix definition of `RB_NIL_P` to be early enough. Fixes compilation of `msgpack`.
* Fix compilation of megamorphic interop calls.
* `Kernel#singleton_methods` now correctly ignores prepended modules of non-singleton classes. Fixes loading `sass` when `activesupport` is loaded.
* Object identity numbers should never be negative.

Performance:

* Optimize keyword rest arguments (`def foo(**kwrest)`).
* Optimize rejected (non-Symbol keys) keyword arguments.
* Source `SecureRandom.random_bytes` from `/dev/urandom` rather than OpenSSL.
* C extension bitcode is no longer encoded as Base64 to pass it to Sulong.
* Faster `String#==` using vectorization.

Changes:

* Clarified that all sources that come in from the Polyglot API `eval` method will be treated as UTF-8, and cannot be re-interpreted as another encoding using a magic comment.
* The `-Xembedded` option can now be set set on the launcher command line.
* The `-Xplatform.native=false` option can now load the core library, by enabling `-Xpolyglot.stdio`.
* `$SAFE` and `Thread#safe_level` now cannot be set to `1` - raising an error rather than warning as before. `-Xsafe` allows it to be set, but there are still no checks.
* Foreign objects are now printed as `#<Foreign:system-identity-hash-code>`, except for foreign arrays which are now printed as `#<Foreign [elements...]>`.
* Foreign objects `to_s` now calls `inspect` rather than Java's `toString`.
* The embedded configuration (`-Xembedded`) now warns about features which may not work well embedded, such as signals.
* The `-Xsync.stdio` option has been removed - use standard Ruby `STDOUT.sync = true` in your program instead.

# 1.0 RC 5, 3 August 2018

New features:

* It is no longer needed to add LLVM (`/usr/local/opt/llvm@4/bin`) to `PATH` on macOS.
* Improve error message when LLVM, `clang` or `opt` is missing.
* Automatically find LLVM and libssl with MacPorts on macOS (#1386).
* `--log.ruby.level=` can be used to set the log level from any launcher.
* Add documentation about installing with Ruby managers/installers and how to run TruffleRuby in CI such as TravisCI (#1062, #1070).
* `String#unpack1` has been implemented.

Bug fixes:

* Allow any name for constants with `rb_const_get()`/`rb_const_set()` (#1380).
* Fix `defined?` with an autoload constant to not raise but return `nil` if the autoload fails (#1377).
* Binary Ruby Strings can now only be converted to Java Strings if they only contain US-ASCII characters. Otherwise, they would produce garbled Java Strings (#1376).
* `#autoload` now correctly calls `main.require(path)` dynamically.
* Hide internal file from user-level backtraces (#1375).
* Show caller information in warnings from the core library (#1375).
* `#require` and `#require_relative` should keep symlinks in `$"` and `__FILE__` (#1383).
* Random seeds now always come directly from `/dev/urandom` for MRI compatibility.
* SIGINFO, SIGEMT and SIGPWR are now defined (#1382).
* Optional and operator assignment expressions now return the value assigned, not the value returned by an assignment method (#1391).
* `WeakRef.new` will now return the correct type of object, even if `WeakRef` is subclassed (#1391).
* Resolving constants in prepended modules failed, this has now been fixed (#1391).
* Send and `Symbol#to_proc` now take account of refinements at their call sites (#1391).
* Better warning when the timezone cannot be found on WSL (#1393).
* Allow special encoding names in `String#force_encoding` and raise an exception on bad encoding names (#1397).
* Fix `Socket.getifaddrs` which would wrongly return an empty array (#1375).
* `Binding` now remembers the file and line at which it was created for `#eval`. This is notably used by `pry`'s `binding.pry`.
* Resolve symlinks in `GEM_HOME` and `GEM_PATH` to avoid related problems (#1383).
* Refactor and fix `#autoload` so other threads see the constant defined while the autoload is in progress (#1332).
* Strings backed by `NativeRope`s now make a copy of the rope when `dup`ed.
* `String#unpack` now taints return strings if the format was tainted, and now does not taint the return array if the format was tainted.
* Lots of fixes to `Array#pack` and `String#unpack` tainting, and a better implementation of `P` and `p`.
* Array literals could evaluate an element twice under some circumstances. This has now been fixed.

Performance:

* Optimize required and optional keyword arguments.
* `rb_enc_to_index` is now faster by eliminating an expensive look-up.

Changes:

* `-Xlog=` now needs log level names to be upper case.
* `-Dtruffleruby.log` and `TRUFFLERUBY_LOG` have been removed - use `-Dpolyglot.log.ruby.level`.
* The log format, handlers, etc are now managed by the Truffle logging system.
* The custom log levels `PERFORMANCE` and `PATCH` have been removed.

# 1.0 RC 4, 18 July 2018

*TruffleRuby was not updated in RC 4*

# 1.0 RC 3, 2 July 2018

New features:

* `is_a?` can be called on foreign objects.

Bug fixes:

* It is no longer needed to have `ruby` in `$PATH` to run the post-install hook.
* `Qnil`/`Qtrue`/`Qfalse`/`Qundef` can now be used as initial value for global variables in C extensions.
* Fixed error message when the runtime libssl has no SSLv2 support (on Ubuntu 16.04 for instance).
* `RbConfig::CONFIG['extra_bindirs']` is now a String as other RbConfig values.
* `SIGPIPE` is correctly caught on SubstrateVM, and the corresponding write() raises `Errno::EPIPE` when the read end of a pipe or socket is closed.
* Use the magic encoding comment for determining the source encoding when using eval().
* Fixed a couple bugs where the encoding was not preserved correctly.

Performance:

* Faster stat()-related calls, by returning the relevant field directly and avoiding extra allocations.
* `rb_str_new()`/`rb_str_new_cstr()` are much faster by avoiding extra copying and allocations.
* `String#{sub,sub!}` are faster in the common case of an empty replacement string.
* Eliminated many unnecessary memory copy operations when reading from `IO` with a delimiter (e.g., `IO#each`), leading to overall improved `IO` reading for common use cases such as iterating through lines in a `File`.
* Use the byte[] of the given Ruby String when calling eval() directly for parsing.

# 1.0 RC 2, 6 June 2018

New features:

* We are now compatible with Ruby 2.4.4.
* `object.class` on a Java `Class` object will give you an object on which you can call instance methods, rather than static methods which is what you get by default.
* The log level can now also be set with `-Dtruffleruby.log=info` or `TRUFFLERUBY_LOG=info`.
* `-Xbacktraces.raise` will print Ruby backtraces whenever an exception is raised.
* `Java.import name` imports Java classes as top-level constants.
* Coercion of foreign numbers to Ruby numbers now works.
* `to_s` works on all foreign objects and calls the Java `toString`.
* `to_str` will try to `UNBOX` and then re-try `to_str`, in order to provoke the unboxing of foreign strings.

Changes:

* The version string now mentions if you're running GraalVM Community Edition (`GraalVM CE`) or GraalVM Enterprise Edition (`GraalVM EE`).
* The inline JavaScript functionality `-Xinline_js` has been removed.
* Line numbers `< 0`, in the various eval methods, are now warned about, because we don't support these at all. Line numbers `> 1` are warned about (at the fine level) but they are shimmed by adding blank lines in front to get to the correct offset. Line numbers starting at `0` are also warned about at the fine level and set to `1` instead.
* The `erb` standard library has been patched to stop using a -1 line number.
* `-Xbacktraces.interleave_java` now includes all the trailing Java frames.
* Objects with a `[]` method, except for `Hash`, now do not return anything for `KEYS`, to avoid the impression that you could `READ` them. `KEYINFO` also returns nothing for these objects, except for `Array` where it returns information on indices.
* `String` now returns `false` for `HAS_KEYS`.
* The supported additional functionality module has been renamed from `Truffle` to `TruffleRuby`. Anything not documented in `doc/user/truffleruby-additions.md` should not be used.
* Imprecise wrong gem directory detection was replaced. TruffleRuby newly marks its gem directories with a marker file, and warns if you try to use TruffleRuby with a gem directory which is lacking the marker.

Bug fixes:

* TruffleRuby on SubstrateVM now correctly determines the system timezone.
* `Kernel#require_relative` now coerces the feature argument to a path and canonicalizes it before requiring, and it now uses the current directory as the directory for a synthetic file name from `#instance_eval`.

# 1.0 RC 1, 17 April 2018

New features:

* The Ruby version has been updated to version 2.3.7.

Security:

* CVE-2018-6914, CVE-2018-8779, CVE-2018-8780, CVE-2018-8777, CVE-2017-17742 and CVE-2018-8778 have been mitigated.

Changes:

* `RubyTruffleError` has been removed and uses replaced with standard exceptions.
* C++ libraries like `libc++` are now not needed if you don't run C++ extensions. `libc++abi` is now never needed. Documentation updated to make it more clear what the minimum requirements for pure Ruby, C extensions, and C++ extensions separately.
* C extensions are now built by default - `TRUFFLERUBY_CEXT_ENABLED` is assumed `true` unless set to `false`.
* The `KEYS` interop message now returns an array of Java strings, rather than Ruby strings. `KEYS` on an array no longer returns indices.
* `HAS_SIZE` now only returns `true` for `Array`.
* A method call on a foreign object that looks like an operator (the method name does not begin with a letter) will call `IS_BOXED` on the object and based on that will possibly `UNBOX` and convert to Ruby.
* Now using the native version of Psych.
* The supported version of LLVM on Oracle Linux has been dropped to 3.8.
* The supported version of Fedora has been dropped to 25, and the supported version of LLVM to 3.8, due to LLVM incompatibilities. The instructions for installing `libssl` have changed to match.

# 0.33, April 2018

New features:

* The Ruby version has been updated to version 2.3.6.
* Context pre-initialization with TruffleRuby `--native`, which significantly improves startup time and loads the `did_you_mean` gem ahead of time.
* The default VM is changed to SubstrateVM, where the startup is significantly better. Use `--jvm` option for full JVM VM.
* The `Truffle::Interop` module has been replaced with a new `Polyglot` module which is designed to use more idiomatic Ruby syntax rather than explicit methods. A [new document](doc/user/polyglot.md) describes polyglot programming at a higher level.
* The `REMOVABLE`, `MODIFIABLE` and `INSERTABLE` Truffle interop key info flags have been implemented.
* `equal?` on foreign objects will check if the underlying objects are equal if both are Java interop objects.
* `delete` on foreign objects will send `REMOVE`, `size` will send `GET_SIZE`, and `keys` will send `KEYS`. `respond_to?(:size)` will send `HAS_SIZE`, `respond_to?(:keys)` will send `HAS_KEYS`.
* Added a new Java-interop API similar to the one in the Nashorn JavaScript implementation, as also implemented by Graal.js. The `Java.type` method returns a Java class object on which you can use normal interop methods. Needs the `--jvm` flag to be used.
* Supported and tested versions of LLVM for different platforms have been more precisely [documented](doc/user/installing-llvm.md).

Changes:

* Interop semantics of `INVOKE`, `READ`, `WRITE`, `KEYS` and `KEY_INFO` have changed significantly, so that `INVOKE` maps to Ruby method calls, `READ` calls `[]` or returns (bound) `Method` objects, and `WRITE` calls `[]=`.

Performance:

* `Dir.glob` is much faster and more memory efficient in cases that can reduce to direct filename lookups.
* `SecureRandom` now defers loading OpenSSL until it's needed, reducing time to load `SecureRandom`.
* `Array#dup` and `Array#shift` have been made constant-time operations by sharing the array storage and keeping a starting index.

Bug fixes:

* Interop key-info works with non-string-like names.

Internal changes:

* Changes to the lexer and translator to reduce regular expression calls.
* Some JRuby sources have been updated to 9.1.13.0.

# 0.32, March 2018

New features:

* A new embedded configuration is used when TruffleRuby is used from another language or application. This disables features like signals which may conflict with the embedding application, and threads which may conflict with other languages, and enables features such as the use of polyglot IO streams.

Performance:

* Conversion of ASCII-only Ruby strings to Java strings is now faster.
* Several operations on multi-byte character strings are now faster.
* Native I/O reads are about 22% faster.

Bug fixes:

* The launcher accepts `--native` and similar options in the `TRUFFLERUBYOPT` environment variable.

Internal changes:

* The launcher is now part of the TruffleRuby repository, rather than part of the GraalVM repository.
* `ArrayBuilderNode` now uses `ArrayStrategies` and `ArrayMirrors` to remove direct knowledge of array storage.
* `RStringPtr` and `RStringPtrEnd` now report as pointers for interop purposes, fixing several issues with `char *` usage in C extensions.<|MERGE_RESOLUTION|>--- conflicted
+++ resolved
@@ -45,7 +45,6 @@
 * Support `symbolize_names` argument to `MatchData#named_captures` (#3681, @rwstauner).
 * Support `Proc#initialize_{dup,copy}` for subclasses (#3681, @rwstauner).
 * Remove deprecated `Encoding#replicate` method (#3681, @rwstauner).
-<<<<<<< HEAD
 * Add `ObjectSpace::WeakMap#delete` (#3681, @andrykonchin).
 * `Kernel#lambda` with now raises `ArgumentError` when given a non-lambda, non-literal block (#3681, @Th3-M4jor).
 * Add `rb_data_define()` to define Data (#3681, @andrykonchin).
@@ -53,9 +52,7 @@
 * Add `Range#overlap?` (#3681, @andrykonchin).
 * Update `NoMethodError#message` to not use `#inspect` on receiver (#3681, @rwstauner).
 * Socket `#recv*` methods (`{BasicSocket,IPSocket,TCPSocket,UDPSocket,Socket}#{recv,recv_nonblock,recvmsg,recvmsg_nonblock,recvfrom,recvfrom_nonblock}`) return `nil` instead of an empty String on closed connections (#3681, @andrykonchyn).
-=======
 * Fix `Marshal.dump` when a Float value is dumped repeatedly (#3747, @andrykochin).
->>>>>>> 2c05d1bd
 
 Performance:
 
