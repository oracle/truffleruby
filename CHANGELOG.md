# 24.2.0

New features:

* Updated to Ruby 3.3.5 (#3681, @andrykonchin, @eregon).

Bug fixes:

* Fix `Module#name` called inside the `Module#const_added` callback when the module is defined in the top-level scope (#3683, @andrykonchin).
* Fix duplicated calls of a `Module#const_added` callback when a module with nested modules is assigned to a constant (@andrykonchin).
* Support OpenSSL 1.1-3.4 and prefer in order OpenSSL 3.0.x, 3.x and 1.1 (EOL). There was a compilation issue with OpenSSL 3.4 (#3724, @eregon).
* Fix `Time{.at,.new,.now,#getlocal,#localtime}` methods and validation of seconds in utc offset in String format (@andrykonchin).
* Fix `ObjectSpace.undefine_finalizer` and raise `FrozenError` when called for a frozen object (@andrykonchin).
* Fix `Integer#/` when called with a bignum argument (@andrykonchin).

Compatibility:

* Fix `Module#include` so a module included into a reopened nested module is added into an ancestors chain (#3570, @andrykonchin).
* Fix `Kernel#eval` to ignore shebang with non-Ruby interpreter (#3623, @andrykonchin).
* Fix `Env#delete` and return value returned by a block if variable doesn't exist (@andrykonchin).
* Fix `Env#update` and accept multiple hashes (@andrykonchin).
* Add `MAJOR`, `MINOR`, `TEENY`, `PATCHLEVEL`, `RUBY_API_VERSION`, and `RUBY_PROGRAM_VERSION` to `RbConfig::CONFIG` (#3396, @rwstauner).
* Set `RbConfig::CONFIG['archincludedir']` (#3396, @andrykonchin).
* Support the index/length arguments for the string argument to `String#bytesplice` added in 3.3 (#3656, @rwstauner).
* Implement `rb_str_strlen()` (#3697, @Th3-M4jor).
* Support `Time.new` with String argument and error when invalid (#3693, @rwstauner).
* Implement `rb_enc_interned_str()` (#3703, @Th3-M4jor).
* Implement `rb_hash_bulk_insert()` (#3705, @Th3-M4jor).
* Remove deprecated `Pathname#{taint,untaint}` methods (#3681, @andrykonchin).
* Add `rb_category_warn` function (#3710, @andrykonchin).
* Add `rb_gc_mark_locations()` (#3704, @andrykonchin).
* Implement `rb_str_format()` (#3716, @andrykonchin).
* Add `IO#{pread, pwrite}` methods (#3718, @andrykonchin).
* Add `rb_io_closed_p()` (#3681, @andrykonchin).
* Add `rb_io_open_descriptor()` (#3681, @andrykonchin).
* Support serializing of `Data` instances into Marshal format (#3726, @andrykonchin).
* `Array#pack` now raises `ArgumentError` for unknown directives (#3681, @Th3-M4jor).
* `String#unpack` now raises `ArgumentError` for unknown directives (#3681, @Th3-M4jor).
* `Thread::Queue#freeze` now raises `TypeError` when called (#3681, @Th3-M4jor).
* `Thread::SizedQueue#freeze` now raises `TypeError` when called (#3681, @Th3-M4jor).
* Add `Range#reverse_each` (#3681, @andrykonchin).
* Emit a warning when `it` call without arguments is used in a block without parameters (#3681, @andrykonchin).
* Add `rb_syserr_fail_str()` (#3732, @andrykonchin).
* Add `Dir.for_fd` (#3681, @andrykonchin).
* Add `Dir.fchdir` (#3681, @andrykonchin).
* Add `Dir#chdir` (#3681, @andrykonchin).
* Declare `File::SHARE_DELETE` constant (#3745, @andrykonchin).
* Support `symbolize_names` argument to `MatchData#named_captures` (#3681, @rwstauner).
* Support `Proc#initialize_{dup,copy}` for subclasses (#3681, @rwstauner).
* Remove deprecated `Encoding#replicate` method (#3681, @rwstauner).
* Add `ObjectSpace::WeakMap#delete` (#3681, @andrykonchin).
* `Kernel#lambda` with now raises `ArgumentError` when given a non-lambda, non-literal block (#3681, @Th3-M4jor).
* Add `rb_data_define()` to define Data (#3681, @andrykonchin).
* Add `Refinement#target` (#3681, @andrykonchin).
<<<<<<< HEAD
* Add `Range#overlap?` (#3681, @andrykonchin).
* Update `NoMethodError#message` to not use `#inspect` on receiver (#3681, @rwstauner).
* Socket `#recv*` methods (`{BasicSocket,IPSocket,TCPSocket,UDPSocket,Socket}#{recv,recv_nonblock,recvmsg,recvmsg_nonblock,recvfrom,recvfrom_nonblock}`) return `nil` instead of an empty String on closed connections (#3681, @andrykonchyn).
* Fix `Marshal.dump` when a Float value is dumped repeatedly (#3747, @andrykochin).
=======
* Emit warning when `Kernel#format` called with excessive arguments (@andrykonchin).
* Fix `Integer#ceil` when self is 0 (@andrykonchin).
* Fix `Module#remove_const` and emit warning when constant is deprecated (@andrykonchin).
>>>>>>> 13a65424

Performance:

* Optimize encoding negotiation for ASCII-compatible encodings (@eregon, @andrykonchin).

Changes:
* Inherit `Polyglot::ForeignException` from `StandardError` instead of `Exception` (#3620, @andrykonchin).

Memory Footprint:

# 24.1.0

New features:

* Add `--reuse-precompiled-gems` option (@andrykonchin).
* Update to Ruby 3.2.4 (@andrykonchin).

Bug fixes:

* Add missing thread-safe objects write barriers for `TruffleRuby::ConcurrentMap` (#3179, @eregon).
* Fix repeated calling of methods `Dir#{each,each_child,children}` (#3464, @andrykonchin).
* Fix `IO#{wait,wait_readable,wait_writable}` methods and switch the current thread into a sleep state (@andrykonchin).
* Fix `rb_global_variable()` for `Float` and bignum values during the `Init_` function (#3478, @eregon).
* Fix `rb_gc_register_mark_object()` for `Float` and bignum values (#3502, @eregon, @andrykonchin).
* Fix parsing literal floats when the locale does not use `.` for the decimal separator (e.g. `LANG=fr_FR.UTF-8`) (#3512, @eregon).
* Fix `IO#{read_nonblock,readpartial,sysread}`, `BasicSocket#{recv,recv_nonblock}`, `{Socket,UDPSocket}#recvfrom_nonblock`, `UnixSocket#recvfrom` and preserve a provided buffer's encoding (#3506, @andrykonchyn).
* Repair `IO#{wait_readable,wait_writable,wait}` to be interruptible (#3504, @andrykonchin).
* Fix Hash value omission for constant names (@andrykonchin).
* Fix `MatchData#[index, length]` when index is larger than number of matched values (@andrykonchin).
* Fix `#each` for a foreign iterator which is also iterable (#3630, @eregon).

Compatibility:

* Move `IO#wait_readable`, `IO#wait_writable`, `IO#wait_priority` and `IO#wait` into core library (@andrykonchin).
* Change assignment evaluation order for fully qualified constant and evaluate left-hand-side before right-hand-side (#3039, @andrykonchin).
* Fix evaluation order for multi-assignment and evaluate left-hand-side before right-hand-side (@andrykonchin).
* Add `Regexp.linear_time?` method (#3039, @andrykonchin).
* Allow null encoding pointer in `rb_enc_interned_str_cstr` (@thomasmarshall).
* Allow anonymous memberless Struct (@simonlevasseur).
* Set `$!` when a `Kernel#at_exit` hook raises an exception (#3535, @andrykonchin).
* Support `:buffer` keyword argument to `Array#pack` (#3559, @andrykonchyn).
* Set `RbConfig::CONFIG['host_cpu']` to `arm64` on darwin platform (#3571, @andrykonchin).
* Fix `RegexpError` messages to match CRuby better (#3398, @andrykonchin).
* Fix `Enumerable#reduce` to handle non-Symbol method name parameter (#2931, @andrykonchin).
* Fix `RangeError` message to match CRuby for `Integer#chr` called with invalid codepoint argument (#2795, @andrykonchin).
* Joni has been updated from 2.1.44 to 2.2.1 (@andrykonchin).
* Fix `Hash#to_h` called with a block and pass key and value to the block as separate arguments (#3607, @andrykonchin).
* Fix `StringIO#initialize` and preserve initial string's encoding when mode is `w` so the initial string is truncated (#3599, @andrykonchin).
* Fix `IO#{autoclose=,autoclose?}` and raise `IOError` when io is closed (@andrykonchin).
* Fix `Thread#{thread_variable_get,thread_variable_set,thread_variable?,key?,[],[]=,fetch}` and convert a non-String/Symbol thread-local variable name to String using `#to_str` (@andrykonchin).
* Fix formatting in `Exception#full_message` when `RuntimeError` is not handled and `highlight` option is specified (@andrykonchin).
* Fix `String#encode` and convert fallback values into String using `#to_str` (@andrykonchin).
* Fix `Kernel.warn` and don't call `Warning#warn` if a specified category is disabled (@andrykonchin).
* Fix `$!` global variable and make it fiber-local (@andrykonchin).
* Fix `rb_set_errinfo` and `rb_errinfo` and store an error separately from `$!` (#2890, @andrykonchin).
* Fix `rb_mutex_synchronize` to not wrap/unwrap result value (#3624, @andrykonchin).
* Add `StringIO#set_encoding_by_bom` method (#3632, @andrykonchin).

Performance:

* Fix inline caching for Regexp creation from Strings (#3492, @andrykonchin, @eregon).
* Optimize `Integer#pow` method for small modulus values (#3544, @andrykonchin).
* Avoid repeated copies from native to managed string when matching Regexps on a native string (#2193, @eregon).

Changes:

Memory Footprint:

* Use inlined core method nodes even when modules are prepended to core classes (#3546, @eregon).

# 24.0.0

New features:

* C/C++ extensions are now compiled using the system toolchain and executed natively instead of using GraalVM LLVM (Sulong). This leads to faster startup, no warmup, better compatibility, smaller distribution and faster installation for C/C++ extensions (#3118, @eregon).
* Full support for the Ruby 3.2 and Ruby 3.3 syntax by adopting the [Prism](https://github.com/ruby/prism) parser, which is about twice as fast as the old parser (#3117, #3038, #3039, @andrykonchin, @eregon).
* Pattern matching is now fully supported (#3332, #2683, @eregon, @razetime).

Bug fixes:

* Fix `rb_enc_left_char_head()` so it is not always `ArgumentError` (#3267, @eregon).
* Fix `IO.copy_stream` with a `Tempfile` destination (#3280, @eregon).
* Fix `Regexp.union` negotiating the wrong result encoding (#3287, @nirvdrum, @simonlevasseur).
* Fix `Proc#parameters` and return all the numbered parameters lower than the used explicitly ones (@andrykonchin).
* Fix some C API functions which were failing when called with Ruby values represented as Java primitives (#3352, @eregon).
* Fix `IO.select([io], nil, [io])` on macOS, it was hanging due to a bug in macOS `poll(2)` (#3346, @eregon, @andrykonchin).
* Run context cleanup such as showing the output of tools when `SignalException` and `Interrupt` escape (@eregon).
* Handle a new variable inside the `case` target expression correctly (#3377, @eregon).
* The arguments of `Thread.new(*args, &block)` need to be marked as shared between multiple threads (#3179, @eregon).
* Fix `Range#bsearch` and raise `TypeError` when range boundaries are non-numeric and block not passed (@andrykonchin).
* Fix using the `--cpusampler` profiler when there are custom unblock functions for `rb_thread_call_without_gvl()` (#3013, @eregon).
* Fix recursive raising `FrozenError` exception when redefined `#inspect` modifies an object (#3388, @andrykonchin).
* Fix `Integer#div` returning the wrong object type when the divisor is a `Rational` (@simonlevasseur, @nirvdrum).
* Remove constant `Random::DEFAULT` (#3039, @patricklinpl)

Compatibility:

* Add `Exception#detailed_message` method (#3257, @andrykonchin).
* Fix `rb_enc_vsprintf` and force String encoding instead of converting it (@andrykonchin).
* Add `rb_gc_mark_movable` function (@andrykonchin).
* Promote `File#path` and `File#to_path` to `IO#path` and `IO#to_path` and make IO#new accept an optional `path:` keyword argument (#3039, @moste00)
* Display "unhandled exception" as the message for `RuntimeError` instances with an empty message (#3255, @nirvdrum).
* Set `RbConfig::CONFIG['configure_args']` for openssl and libyaml (#3170, #3303, @eregon).
* Support `Socket.sockaddr_in(port, Socket::INADDR_ANY)` (#3361, @mtortonesi).
* Implement the `Data` class from Ruby 3.2 (#3039, @moste00, @eregon).
* Make `Coverage.start` and `Coverage.result` accept parameters (#3149, @mtortonesi, @andrykonchin).
* Implement `rb_check_funcall()` (@eregon).
* Implement `MatchData#{byteoffset,deconstruct,deconstruct_keys}` from Ruby 3.2 (#3039, @rwstauner).
* Add `Integer#ceildiv` method (#3039, @simonlevasseur, @nirvdrum).
* Implement `Class#attached_object` method (#3039, @andrykonchin).
* Fix `ENV#{clone,dup}` and raise `TypeError` (#3039, @andrykonchin).
* Fix `Coverage.supported?` and raise `TypeError` if argument is not Symbol (#3039, @andrykonchin).
* Accept options argument to `Regexp.{new,compile}` of String and warn for unknown types (#3039, @rwstauner).
* Implement `Time#deconstruct_keys` from Ruby 3.2 (#3039, @rwstauner).
* Do not autosplat a proc that accepts a single positional argument and keywords (#3039, @andrykonchin).
* Support passing anonymous * and ** parameters as method call arguments (#3039, @andrykonchin).
* Handle either positional or keywords arguments by default in `Struct.new` (#3039, @rwstauner).
* Promote `Set` class to core library (#3039, @andrykonchin).
* Support `connect_timeout` keyword argument to `TCPSocket.{new,open}` (#3421, @manefz, @patricklinpl, @nirvdrum, @rwstauner).
* Add `File.lutime` and `Pathname#lutime` methods (#3039, @andrykonchin).
* Add a deprecation warning for `Encoding#replicate` (#3039, @patricklinpl, @manefz, @nirvdrum).
* Change `UnboundMethod#{==,inspect}` to use the owner module rather than the origin (#3039, @rwstauner, @manefz, @patricklinpl)
* Support `lambda` keyword argument in `Proc#parameters` (#3039, @thomasmarshall, @goyox86).
* Limit maximum encoding set size by 256 (#3039, @thomasmarshall, @goyox86).
* Remove deprecated methods `Dir.exists?`, `File.exists?`, and `Kernel#=~` (#3039, @patricklinpl, @nirvdrum).
* Remove deprecated `FileTest.exists?` method (#3039, @andrykonchin).
* Fix {Method,Proc}#parameters and return `*`, `**` and `&` names for anonymous parameters (@andrykonchin).
* Remove deprecated `Fixnum` and `Bignum` constants (#3039, @andrykonchin).
* Add `rb_enc_interned_str_cstr` function (#3408, @goyox86, @thomasmarshall).
* Add `rb_str_to_interned_str` function (#3408, @thomasmarshall).
* Add `SyntaxError#path` method (#3039, @wasabigeek).

Performance:

* Change the `Hash` representation from traditional buckets to a "compact hash table" for improved locality, performance and memory footprint (#3172, @moste00).
* Optimize calls with `ruby2_keywords` forwarding by deciding it per call site instead of per callee thanks to [my fix in CRuby 3.2](https://bugs.ruby-lang.org/issues/18625) (@eregon).
* Optimize feature loading when require is called with an absolute path to a .rb file (@rwstauner).
* Avoid extra copies for Strings passed as `:string` arguments to a FFI call and used later for Regexp matching (#3293, @eregon).

Changes:


Memory Footprint:


# 23.1.0

New features:

* Updated to Ruby 3.2.2 (#3039, @eregon, @andrykonchin).
* TruffleRuby Native on Oracle GraalVM on Linux now uses the G1 garbage collector which is much faster (@eregon).

Bug fixes:

* Fix `Dir.glob` returning blank string entry with leading `**/` in glob and `base:` argument (@rwstauner).
* Fix class lookup after an object's class has been replaced by `IO#reopen` (@itarato, @nirvdrum, @eregon).
* Fix `Marshal.load` and raise `ArgumentError` when dump is broken and is too short (#3108, @andrykonchin).
* Fix `super` method lookup for unbounded attached methods (#3131, @itarato).
* Fix `Module#define_method(name, Method)` to respect `module_function` visibility (#3181, @andrykonchin).
* Fix stack overflow with `Kernel.require` and `zeitwerk` (#3224, @eregon).
* Reimplement `IO.select` with `poll(2)` to support file descriptors >= 1024 (#3201, @eregon).

Compatibility:

* Fix `Hash#shift` when Hash is empty but has initial default value or initial default proc (#3039, @itarato).
* Make `Array#shuffle` produce the same results as CRuby (@rwstauner).
* Add `Process.argv0` method (@andrykonchin).
* Add support for array pattern matching. This is opt-in via `--pattern-matching` since pattern matching is not fully supported yet (#2683, @razetime).
* Fix `Array#[]` with `ArithmeticSequence` argument when step is negative (#3039, @itarato).
* Fix `Range#size` and return `nil` for beginningless Range when end isn't Numeric (#3039, @rwstauner).
* Alias `String#-@` to `String#dedup` (#3039, @itarato).
* Fix `Pathname#relative_path_from` to convert string arguments to Pathname objects (@rwstauner).
* Add `String#bytesplice` (#3039, @itarato).
* Add `String#byteindex` and `String#byterindex` (#3039, @itarato).
* Add implementations of `rb_proc_call_with_block`, `rb_proc_call_kw`, `rb_proc_call_with_block_kw` and `rb_funcall_with_block_kw` (#3068, @andrykonchin).
* Add optional `timeout` argument to `Thread::Queue#pop` (#3039, @itarato).
* Add optional `timeout` argument to `Thread::SizedsQueue#pop` (#3039, @itarato).
* Handle `long long` and aliases in `Fiddle` (#3128, @eregon).
* Add `Module#refinements` (#3039, @itarato).
* Add `Refinement#refined_class` (#3039, @itarato).
* Add `rb_hash_new_capa` function (#3039, @itarato).
* Fix `Encoding::Converter#primitive_convert` and raise `FrozenError` when a destination buffer argument is frozen (@andrykonchin).
* Add `Module#undefined_instance_methods` (#3039, @itarato).
* Add `Thread.each_caller_location` (#3039, @itarato).
* Add `timeout` argument to `Thread::SizedQueue#push` (#3039, @itarato).
* Add `rb_syserr_new` function (@rwstauner).
* Add `Enumerator#product` (#3039, @itarato).
* Add `Module#const_added` (#3039, @itarato).
* Show the pointer size information (if available) in `FFI::Pointer#inspect` (@nirvdrum).
* Implement performance warnings (`Warning[:performance]`) like in CRuby 3.3 (@eregon).
* The output of `Marshal.dump` is now compatible with CRuby for `Rational` and `Complex` instances (#3228, @eregon).

Performance:

* Improve `Truffle::FeatureLoader.loaded_feature_path` by removing expensive string ops from a loop. Speeds up feature lookup time (#3010, @itarato).
* Improve `String#-@` performance by reducing unnecessary data copying and supporting substring lookups (@nirvdrum)
* Specialize `Array#<<` and related methods appending elements per call site to have a single array storage strategy in the inline cache for most cases (@eregon).

Changes:

* `gu install $LANGUAGE` is replaced by `truffleruby-polyglot-get $LANGUAGE`, available in the TruffleRuby JVM standalone (@eregon).
* The TruffleRuby `ScriptEngine` implementation is removed in favor of the generic [ScriptEngine](https://github.com/oracle/graal/blob/master/docs/reference-manual/embedding/embed-languages.md#compatibility-with-jsr-223-scriptengine) in GraalVM docs (@eregon).

Memory Footprint:

* Replaced `RubyLibrary` with `FreezeNode` and `IsFrozenNode` (@horakivo).
* Address many truffle-sharing warnings (@horakivo).
* Address many truffle-inlining warnings (@horakivo).


# 23.0.0

New features:

* Updated to Ruby 3.1.3 (#2733, @andrykonchin, @eregon).
* `foreign_object.is_a?(foreign_meta_object)` is now supported (@eregon).
* Foreign big integers are now supported and work with all `Numeric` operators (@eregon).

Bug fixes:

* Ensure every parse node has a source section and fix the source section for `ensure` (#2758, @eregon).
* Fix `spawn(..., fd => fd)` on macOS, it did not work due to a macOS bug (@eregon).
* Fix `rb_gc_register_address()`/`rb_global_variable()` to read the latest value (#2721, #2734, #2720, @eregon).
* Synchronize concurrent writes to the same StringIO (@eregon).
* Fix `StringIO#write(str)` when `str` is of an incompatible encoding and position < buffer size (#2770, @eregon).
* Fix `rb_thread_fd_select()` to correctly initialize fdset copies and handle the timeout (@eregon).
* Fix `TracePoint#inspect` when it's called outside of a callback (@andrykonchin).
* Fix `Signal.trap` when signal argument is not supported (#2774, @andrykonchin).
* Fix `Dir.mkdir` and convert permissions argument to `Integer` (#2781, @andrykonchin).
* Fix `String#dump` and use `\u{xxxx}` notation (with curly brackets) for characters that don't fit in `\uxxxx` (#2794, @andrykonchin).
* Fix `Marshal.dump` when big Integer (that cannot be expressed with 4 bytes) is serialized (#2790, @andrykonchin).
* Fix `Array#pack` and accept `Numeric` values when `Float` is expected (#2815, @andrykonchin).
* Fix `\P{}` matching in regular expressions (#2798, @andrykonchin).
* Fix constants lookup when `BasicObject#instance_eval` method is called with a String (#2810, @andrykonchin).
* Don't trigger the `method_added` event when changing a method's visibility or calling `module_function` (@paracycle, @nirvdrum).
* Fix `rb_time_timespec_new` function to not call `Time.at` method directly (@andrykonchin).
* Fix `StringIO#write` to transcode strings with encodings that don't match the `StringIO`'s `external_encoding` (#2839, @flavorjones).
* Fix processing of proc rest arguments located at the beginning if there are no actual arguments (#2921, @andrykonchin).
* Fix `Monitor#exit` to raise `ThreadError` when monitor not owned by the current thread (#2922, @andrykonchin).
* Fix `MatchData#[]` to support negative `length` argument (#2929, @andrykonchin).
* Fix `IO` line reading calls when using a multi-byte delimiter (`IO#{each,gets,readline,readlines,etc.}`) (#2961, @vinistock, @nirvdrum).
* Fix the exception type raised when type coercion raises a `NoMethodError` (#2903, @paracycle, @nirvdrum).
* Fix `Method` and `Proc` `#parameters` method to return `_` parameter name without synthetic suffix when there are multiple `_` parameters (@paracycle).
* Fixed errors in IRB when attempting to navigate beyond bounds in singleline mode (@rwstauner).

Compatibility:

* Fix `MatchData#[]` when passed unbounded Range (#2755, @andrykonchin).
* Updated `rb_define_class`, `rb_define_class_under`, and `rb_define_class_id_under` to allow class names that aren't valid in Ruby (#2739, @nirvdrum).
* Fixed `rb_gv_get` so that it no longer implicitly creates global variables (#2748, @nirvdrum).
* Added implementations of `rb_gvar_val_getter` and `rb_define_virtual_variable` (#2750, @nirvdrum).
* Implement `rb_warning_category_enabled_p` to support the `syntax_tree` gem (#2764, @andrykonchin).
* Fix desctructuring of a single block argument that implements `#to_ary` dynamically (#2719, @andrykonchin).
* Fix `Kernel#Complex` and raise exception when an argument is formatted incorrectly (#2765, @andrykonchin).
* Add `#public?`, `#private?` and `#protected?` methods for `Method` and `UnboundMethod` classes (@andrykonchin).
* Add optional argument to `Thread::Queue.new` (@andrykonchin).
* Support a module as the second argument of `Kernel#load` (@andrykonchin).
* Improve argument validation in `Struct#valies_at` - raise `IndexError` or `RangeError` when arguments are out of range (#2773, @andrykonchin).
* Fix `MatchData#values_at` and handling indices that are out of range (#2783, @andrykonchin).
* Add support for `%-z` (UTC for unknown local time offset, RFC 3339) to `Time#strftime` (@andrykonchin).
* Add support for `UTC` and `A`-`Z` utc offset values, as well as `+/-HH`, `+/-HHMM`, `+/-HHMMSS` (without `:`) (@andrykonchin).
* Treat time with `UTC`, `Z` and `-00:00` utc offset as UTC time (@andrykonchin).
* Raise `FrozenError` when `Time#localtime`, `Time#utc` and `Time#gmtime` is called on a frozen time object (@andrykonchin).
* Validate a microseconds argument used to create a time object (@andrykonchin).
* Support accessing `dmark` and `dfree` fields for `RData` (#2771, @eregon).
* Implement `rb_enc_nth()` (#2771, @eregon).
* Support `offset` keyword argument for `String#unpack` and `String#unpack1` (@andrykonchin).
* Fix `Process.detach` and cast `pid` argument to `Integer` (#2782, @andrykonchin).
* `rb_to_id()` should create a static `ID`, used by RMagick (@eregon).
* Resolve the current user home even when `$HOME` is not set (#2784, @eregon).
* Fix `IO#lineno=` and convert argument to `Integer` more strictly (#2786, @andrykonchin).
* Fix argument implicit convertion in `IO#pos=` and `IO#seek` methods (#2787, @andrykonchin).
* Warn about unknown directive passed to `Array#pack` in verbose mode (#2791, @andrykonchin).
* Added constants `IO::SEEK_DATE` and `IO::SEEK_HOLE` (#2792, @andrykonchin).
* Fix `StringIO.new` to accept keyword arguments (#2793, @andrykonchin).
* `Process#spawn` should call `#to_io` on non-IO file descriptor objects (#2809, @jcouball).
* Add constants `IO::SEEK_DATE` and `IO::SEEK_HOLE` (#2792, @andrykonchin).
* Add `Class#subclasses` method (#2733, @andrykonchin).
* Implement `Coverage.running?` method (@andrykonchin).
* Fix arguments implicit type conversion for `Enumerable#zip` and `Array#zip` (#2788, @andrykonchin).
* Fix `Array#unshift` to not depend on `Array#[]=` and allow overriding `#[]=` in a subclass (#2772, @andrykonchin).
* Fix syntactic check for `void value expression` (#2821, @eregon).
* Fix `Range#step` with no block and non-`Numeric` values (#2824, @eregon).
* Fix execution order of `END` blocks and `at_exit` callbacks (#2818, @andrykonchin).
* Fix `String#casecmp?` for empty strings of different encodings (#2826, @eregon).
* Implement `Enumerable#compact` and `Enumerator::Lazy#compact` (#2733, @andrykonchin).
* Implement `Array#intersect?` (#2831, @nirvdrum).
* Record the source location in the constant for the `module`/`class` keywords (#2833, @eregon).
* Fix `File.open` and support `flags` option (#2820, @andrykonchin).
* Support writing to `RData.dfree` for native extensions (#2830, #2732, #2165, @eregon).
* Fix `IO#write` and support multiple arguments with different encodings (#2829, @andrykonchin).
* Fix `Array` methods `reject`, `reject!`, `inject`, `map`, `select`, `each_index` and handle a case when array is modified by a passed block like CRuby does (#2822, andrykonchin, @eregon).
* Fix `EncodingError` exception message when Symbol has invalid encoding (#2850, @andrykonchin).
* Raise `EncodingError` at parse time when Hash literal contains a Symbol key with invalid encoding (#2848, @andrykonchin).
* Fix `Array` methods `reject`, `reject!`, `inject`, `map`, `select`, `each_index` and handle a case when array is modified by a passed block like CRuby does (#2822, @andrykonchin, @eregon).
* Fix `Array` methods `select!` and `keep_if` and handle a case when exception is raised in a passed block properly (@andrykonchin).
* Fix `Enumerable` methods `each_cons` and `each_slice` to return receiver (#2733, @horakivo).
* `Module` methods `#private`, `#public`, `#protected`, `#module_function` now returns their arguments like in CRuby 3.1 (#2733, @horakivo).
* `Kernel#exit!`, killing Fibers and internal errors do not run code in `ensure` clauses anymore, the same as CRuby (@eregon).
* Implement `UnboundMethod#original_name` (@paracycle, @nirvdrum).
* Implement `Thread#native_thread_id` method (#2733, @horakivo).
* Modify `Struct#{inspect,to_s}` to match MRI when the struct is nested inside of an anonymous class or module (@st0012, @nirvdrum).
* `Fiber.current` and `Fiber#transfer` are available without `require 'fiber'` like in CRuby 3.1 (#2733, @eregon).
* Add `freeze` keyword argument to `Marshal.load` (#2733, @andrykonchin).
* Add `Integer.try_convert` (#2733, @moste00, @eregon).
* Support optional `:in` keyword argument for `Time.now` and `Time.new` (#2733, @andrykonchin).
* Add optional `Hash` argument to `Enumerable#tally` (#2733, @andrykonchin).
* Update `$LOAD_PATH.resolve_feature_path` to return `nil` instead of raising `LoadError` when feature isn't found (#2733, @andrykonchin).
* Add `objspace/trace` file (#2733, @andrykonchin).
* Add `Process._fork` (#2733, @horakivo).
* Update to JCodings 1.0.58 and Joni 2.1.44 (@eregon).
* Add `MatchData#match` and `MatchData#match_length` (#2733, @horakivo).
* Add `StructClass#keyword_init?` method (#2377, @moste00).
* Support optional `level` argument for `File.dirname` method (#2733, @moste00).
* Add `Thread::Backtrace.limit` method (#2733, @andrykonchin).
* Deprecate `rb_gc_force_recycle` and make it a no-op function (#2733, @moste00).
* Add `Refinement#import_methods` method and add deprecation warning for `Refinement#include` and `Refinement#prepend` (#2733, @horakivo).
* Upgrading `UNICODE` version to 13.0.0 and `EMOJI` version to 13.1 (#2733, @horakivo).
* Add `rb_io_maybe_wait_readable`, `rb_io_maybe_wait_writable` and `rb_io_maybe_wait` functions (#2733, @andrykonchin).
* `StringIO#set_encoding` should coerce the argument to an Encoding (#2954, @eregon).
* Implement changes of Ruby 3.0 to `IO#wait` (#2953, @larskanis).
* Implement `rb_io_descriptor()` (@eregon).

Performance:

* Marking of native structures wrapped in objects is now done on C call exit to reduce memory overhead (@aardvark179).
* Splitting (copying) of call targets has been optimized by implementing `cloneUninitialized()` (@andrykonchin, @eregon).
* `Process.pid` is now cached per process like `$$` (#2882, @horakivo).
* Use the system `libyaml` for `psych` to improve warmup when parsing YAML (#2089, @eregon).
* Fixed repeated deoptimizations for methods building an `Array` which is growing over multiple calls at a given call site (@eregon).

Changes:

* Remove `Truffle::Interop.deproxy` as it is unsafe and not useful (@eregon).
* Removed `Truffle::Interop.unbox_without_conversion` (should not be needed by user code) (@eregon).

# 22.3.0

New features:

* Foreign strings now have all methods of Ruby `String`. They are treated as `#frozen?` UTF-8 Ruby Strings (@eregon).
* Add `Java.add_to_classpath` method to add jar paths at runtime (#2693, @bjfish).
* Add support for Ruby 3.1's Hash shorthand/punning syntax (@nirvdrum).
* Add support for Ruby 3.1's anonymous block forwarding syntax (@nirvdrum).
* Added the following keyword arguments to `Polyglot::InnerContext.new`: `languages, language_options, inherit_all_access, code_sharing` (@eregon).

Bug fixes:

* Fix `StringIO` to set position correctly after reading multi-byte characters (#2207, @aardvark179).
* Update `Process` methods to use `module_function` (@bjfish).
* Fix `File::Stat`'s `#executable?` and `#executable_real?` predicates that unconditionally returned `true` for a superuser (#2690, @andrykonchin).
* The `strip` option `--keep-section=.llvmbc` is not supported on macOS (#2697, @eregon).
* Disallow the marshaling of polyglot exceptions since we can't properly reconstruct them (@nirvdrum).
* Fix `String#split` missing a value in its return array when called with a pattern of `" "` and a _limit_ value > 0 on a string with trailing whitespace where the limit hasn't been met (@nirvdrum).
* Fix `Kernel#sleep` and `Mutex#sleep` for durations smaller than 1 millisecond (#2716, @eregon).
* Fix `IO#{wait,wait_readable,wait_writable}` with a timeout > INT_MAX seconds (@eregon).
* Use the compatible encoding for `String#{sub,gsub,index,rindex}` (#2749, @eregon).
* Fix `Warning#warn` called with category specified is no longer throwing exception (#20446, @horakivo).

Compatibility:

* Fix `Array#fill` to raise `TypeError` instead of `ArgumentError` when the length argument is not numeric (#2652, @andrykonchin).
* Warn when a global variable is not initialized (#2595, @andrykonchin).
* Fix escaping of `/` by `Regexp#source` (#2569, @andrykonchin).
* Range literals of integers are now created at parse time like in CRuby (#2622, @aardvark179).
* Fix `IO.pipe` - allow overriding `IO.new` that is used to create new pipes (#2692, @andykonchin).
* Fix exception message when there are missing or extra keyword arguments - it contains all the missing/extra keywords now (#1522, @andrykonchin).
* Always terminate native strings with enough `\0` bytes (#2704, @eregon).
* Support `#dup` and `#clone` on foreign strings (@eregon).
* Fix `Regexp.new` to coerce non-String arguments (#2705, @andrykonchin).
* Fix `Kernel#sprintf` formatting for `%c` when used non-ASCII encoding (#2369, @andrykonchin).
* Fix `Kernel#sprintf` argument casting for `%c` (@andrykonchin).
* Implement the `rb_enc_strlen` function for use by native extensions (@nirvdrum).
* Match tag values used by `rb_protect` and `rb_jump_tag` for the `tk` gem (#2556, @aardvark179).
* Implement `rb_eval_cmd_kw` to support the `tk` gem (#2556, @aardvark179).
* Fix `rb_class2name` to call `inspect` on anonymous classes like in CRuby (#2701, @aardvark179).
* Implement `rb_ivar_foreach` to iterate over instance and class variables like in CRuby (#2701, @aardvark179).
* Fix the absolute path of the main script after chdir (#2709, @eregon).
* Fix exception for `Fiddle::Handle.new` with a missing library (#2714, @eregon).
* Fix arguments implicit type conversion for `BasicObject#instance_eval`, `Module#class_eval`, `Module#module_eval`, `Module#define_method` (@andrykonchin).
* Raise `ArgumentError` unconditionally when `Proc.new` is called without a block argument (@andrykonchin).
* Fix `UnboundMethod#hash` to not depend on a module it was retrieved from (#2728, @andrykonchin).

Performance:

* Replace a call of `-"string"` with frozen string literal at parse time (@andrykonchin).
* Report polymorphism inside `Hash#[]` to recover performance (@aardvark179).
* Improved interpreter performance by optimizing for better host inlining (@eregon).
* Use `poll` instead of `select` for simple IO waiting to reduce overheads (#1584, @aardvark179).

Changes:

* No more conversion between Java Strings and Ruby Strings at the interop boundary (@eregon).
* Removed `Truffle::Interop.{import_without_conversion,export_without_conversion}` (use `Polyglot.{import,export}` instead).
* Removed `Truffle::Interop.members_without_conversion` (use `Truffle::Interop.members` instead).
* Refactored internals of `rb_sprintf` to simplify handling of `VALUE`s in common cases (@aardvark179).
* Refactored sharing of array objects between threads using new `SharedArrayStorage` (@aardvark179).

Security:

* The native access permission is now properly checked before any native pointer (e.g. `Truffle::FFI::Pointer`) is created (@eregon).

# 22.2.0

New features:

* Add support for `darwin-aarch64` (macOS M1) (#2181, @lewurm, @chrisseaton, @eregon).
* Add support for OpenSSL 3.0.0 by updating the openssl gem (@aardvark179, @eregon).

Bug fixes:

* Fix `rb_id2name` to ensure the native string will have the same lifetime as the id (#2630, @aardvark179).
* Fix `MatchData#[]` exception when passing a length argument larger than the number of match values (#2636, @nirvdrum).
* Fix `MatchData#[]` exception when supplying a large negative index along with a length argument (@nirvdrum).
* Fix capacity computation for huge `Hash` (#2635, @eregon).
* Fix aliased methods to return the correct owner when method is from a superclass (@bjfish).
* Fix `String#[Regexp, Integer]` when the capture group exists but is not matched (@eregon).
* Fix `File.open` mode string parsing when binary option is the third character (@bjfish).
* Fix `rb_scan_args_kw` macro to avoid shadowing variables (#2649, @aardvark179).
* Fix `String#unpack("Z")` to not advance after the null byte, like CRuby (#2659, @aardvark179).
* Fix `Float#round` to avoid losing precision during the rounding process (@aardvark179).
* Fix `String#insert` to not call a subclassed string method (@bjfish).
* Fix `rb_obj_call_init` to pass any block argument to the `initialize` method (#2675, @aardvark179).
* Fix issue with feature loading not detecting a previously loaded feature (#2677, @bjfish).
* Fix `/#{...}/o` to evaluate only once per context when splitting happens (@eregon).
* Fix `Kernel#sprintf` formatting of floats to be like CRuby (@aardvark179).
* Fix `Process.egid=` to accept `String`s (#2615, @ngtban).
* Fix optional assignment to only evaluate index arguments once (#2658, @aardvark179).

Compatibility:

* Updated to Ruby 3.0.3. The 3 CVEs did not affect TruffleRuby, this is to bring the stdlib and gem updates (@eregon).
* Fix `Marshal.dump` to raise an error when an object has singleton methods (@bjfish).
* `Exception#full_message` now defaults the order to `:top` like CRuby 3+ (@eregon).
* Fix `Process.wait2` to return `nil` when the `WNOHANG` flag is given and the child process is still running (@bjfish).
* Disable most `nokogiri` C extension patches when system libraries are not being used (#2693, @aardvark179).
* Implement `rb_gc_mark_maybe` and `rb_global_variable` to ensure `VALUE` stay live in C extensions (@aardvark179).
* Implement `rb_imemo_tmpbuf` allocation for `ripper` (@aardvark179).
* Implement `inherit` argument for `Module#class_variables` (#2653, @bjfish).
* Fix `Float#/` when dividing by `Rational` (@bjfish).
* `Process.euid=` should accept String (#2615, @ngtban).
* Fix `instance_variable_get` and `instance_variable_set` for immutable objects (@bjfish).
* `Thread#raise(exc, message)` now calls `exc.exception` in the target thread like CRuby (@eregon).
* Define `Process::{CLOCK_BOOTTIME,CLOCK_BOOTTIME_ALARM,CLOCK_REALTIME_ALARM}` (#1480, @eregon).
* Improve support of `:chomp` keyword argument in `IO` and `StringIO` methods (#2650, @andrykonchin). 
* Implement specializations for immutable ruby objects for ObjectSpace methods (@bjfish).
* Use `$PAGER` for `--help` and `--help*`, similar to CRuby (#2542, @Strech).
* Ensure all headers are warnings-free (#2662, @eregon).
* All `IO` instances should have `T_FILE` as their `rb_type()`, not only `File` instances (#2662, @eregon).
* Make `rb_fd_select` retry on `EINTR` (#1584, @aardvark179).

Performance:

* Reimplement `Float#to_s` for better performance (#1584, @aardvark179).
* Improve reference processing by making C object free functions and other finalizers more lightweight (@aardvark179).
* Improve performance of `RSTRING_PTR` for interned strings (@aardvark179).
* Cache constant argument formats used with `rb_scan_args_kw` (@aardvark179).

Changes:

* `-Werror=implicit-function-declaration` is now used for compiling C extensions to fail more clearly and earlier if a function is missing, like CRuby 3.2 (#2618, @eregon).
* Disable thread pool for Fibers as it causes correctness issues (#2551, @eregon).

# 22.1.0

New features:

* Foreign exceptions are now fully integrated and have most methods of `Exception` (@eregon).
* Foreign exceptions can now be rescued with `rescue Polyglot::ForeignException` or `rescue foreign_meta_object` (#2544, @eregon).

Bug fixes:

* Guard against unterminated ranges in file matching patterns (#2556, @aardvark179).
* Fixed `rb_proc_new` to return a proc that will pass all required arguments to C (#2556, @aardvark179).
* Fixed `String#split` to return empty array when splitting all whitespace on whitespace (#2565, @bjfish).
* Raise `RangeError` for `Time.at(bignum)` (#2580, @eregon).
* Fix `Integer#{<<,>>}` with RHS bignum and long (@eregon).
* Fix a resource leak from allocators defined in C extensions (@aardvark179).
* `SIGINT`/`Interrupt`/`Ctrl+C` now shows the backtrace and exits as signaled, like CRuby (@eregon).
* Update patch feature finding to prefer the longest matching load path (#2605, @bjfish).
* Fix `Hash#{to_s,inspect}` for keys whose `#inspect` return a frozen String (#2613, @eregon).
* Fix `Array#pack` with `x*` to not output null characters (#2614, @bjfish).
* Fix `Random#rand` not returning random floats when given float ranges (#2612, @bjfish).
* Fix `Array#sample` for `[]` when called without `n` and a `Random` is given (#2612, @bjfish).
* Fix `Module#const_get` to raise a `NameError` when nested modules do not exist (#2610, @bjfish).
* Ensure native `VALUE`s returned from C are unwrapped before the objects can be collected (@aardvark179).
* Fix `Enumerator::Lazy#with_index` to start with new index for multiple enumerations (@bjfish).
* Fix `rb_id2name` to ensure the native string will have the same lifetime as the id (#2630, @aardvark179).
* Fix `Integer#fdiv` and `Rational#to_f` for large `Integer` values (#2631, @bjfish).
* Remove the `RB_NEWOBJ/NEWOBJ` and `OBJSETUP` macros since we cannot support them in TruffleRuby and native extensions may use `#ifdef` to detect features (#2869, @nirvdrum).
* Fix memory leak in `--native` mode for native extension handles and native pointers (@eregon).

Compatibility:

* Implement full Ruby 3 keyword arguments semantics (#2453, @eregon, @chrisseaton).
* Implement `ruby_native_thread_p` for compatibility (#2556, @aardvark179).
* Add `rb_argv0` for the `tk` gem (#2556, @aardvark179).
* Implement more correct conversion of array elements by `Array#pack`(#2503, #2504, @aardvark179).
* Implement `Pathname#{empty?, glob}` (#2559, @bjfish).
* Fixed `Rational('')` to raise error like MRI (#2566, @aardvark179).
* Freeze instances of `Range` but not subclasses, like CRuby (#2570, @MattAlp).
* When writing to STDOUT redirected to a closed pipe, no broken pipe error message will be shown now (#2532, @gogainda).
* Use `#to_a` for converting `list` in `rescue *list` (#2572, @eregon).
* Implement 'rb_str_buf_append' (@bjfish).
* Add patch for `digest` so that TruffleRuby implementation is not overridden (@bjfish).
* Handle encoding conversion errors when reading directory entries (@aardvark179).
* Follow symlinks when processing `*/` directory glob patterns (#2589, @aardvark179).
* Set `@gem_prelude_index` variable on the default load paths (#2586 , @bjfish).
* Do not call `IO#flush` dynamically from `IO#close` (#2594, @gogainda).
* Implement `rb_str_new_static` for C extensions that use it (@aardvark179).
* Rewrote `ArrayEachIteratorNode` and re-introduced `each` specs for MRI parity when mutating arrays whilst iterating, rather than crashing (#2587, @MattAlp).
* Update `String#rindex` to only accept `Regexp` or objects convertable to `String` as the first parameter (#2608, @bjfish).
* Update `String#<<` to require one argument (#2609, @bjfish).
* Update `String#split` to raise `TypeError` when false is given (#2606, @bjfish).
* Update `String#lstrip!` to remove leading null characters (#2607, @bjfish).
* Update `File.utime` to return the number of file names in the arguments (#2616, @bjfish).
* Update `Dir.foreach` to accept an `encoding` parameter (#2627, @bjfish).
* Update `IO.readlines` to ignore negative limit parameters (#2625 , @bjfish).
* Update `Math.sqrt` to raise a `Math::DomainError` for negative numbers (#2621, @bjfish).
* Update `Enumerable#inject` to raise an `ArgumentError` if no block or symbol are given (#2626, @bjfish).

Performance:

* Increase dispatch limit for string library to handle mutable, immutable and non-strings (@aardvark179).
* Switch to `Arrays.mismatch()` in string comparison for better performance (@aardvark179).
* Removed extra array allocations for method calls in the interpreter to improve warmup performance (@aardvark179).
* Optimize `Dir[]` by sorting entries as they are found and grouping syscalls (#2092, @aardvark179).
* Reduce memory footprint by tracking `VALUE`s created during C extension init separately (@aardvark179).
* Rewrote `ArrayEachIteratorNode` to optimize performance for a constant-sized array and reduce specializations to 1 general case (#2587, @MattAlp).
* Reduce conversion of `VALUE`s to native handle during common operations in C extensions (@aardvark179).
* Improved performance of regex boolean matches (e.g., `Regexp#match?`) by avoiding match data allocation in TRegex (#2588, @nirvdrum).
* Remove overhead when getting using `RDATA_PTR` (@aardvark179).
* Additional copy operations have been reduced when performing IO (#2536, @aardvark179).

Changes:

* Foreign exceptions are no longer translated to `RuntimeError` but instead remain as foreign exceptions, see the [documentation](doc/user/polyglot.md) for how to rescue them (@eregon).

# 22.0.0

New features:

* Updated to Ruby 3.0.2 (#2453, @eregon).

Bug fixes:

* Fix `File.utime` to use nanoseconds (#2448, @bjfish).
* Capture the intercepted feature path during patching to reuse during patch require (#2441, @bjfish).
* Update `Module#constants` to filter invalid constant identifiers (#2452, @bjfish).
* Fixed `-0.0 <=> 0.0` and `-0.0 <=> 0` to return `0` like on CRuby (#1391, @eregon).
* Fixed `Range#step` to return correct class with begin-less range (@ccocchi, #2516).
* Fixed exception creation when an `Errno` is sub-classed (@bjfish, #2521).
* Fixed `String#[]=` to use the negotiated encoding (@bjfish, #2545).

Compatibility:

* Implement `rb_sprintf` in our format compiler to provide consistent formatting across C standard libraries (@eregon).
* Update `defined?` to return frozen strings (#2450, @bjfish).
* Use compensated summation for `{Array,Enumerable}#sum` when floating point values are included (@eregon).
* `Module#attr_*` methods now return an array of method names (#2498, @gogainda).
* Fixed `Socket#(local|remote)_address` to retrieve family and type from the file descriptor (#2444, @larskanis).
* Add `Thread.ignore_deadlock` accessor (#2453, @bjfish).
* Allow `Hash#transform_keys` to take a hash argument (@ccocchi, #2464).
* Add `Enumerable#grep{_v}` optimization for `Regexp` (#2453, @bjfish).
* Update `IO#write` to accept multiple arguments (#2501, @bjfish).
* Do not warn when uninitialized instance variable is accessed (#2502, @andrykonchin).
* Remove `TRUE`, `FALSE`, and `NIL` constants like CRuby 3.0 (#2505, @andrykonchin).
* `Symbol#to_proc` now returns a lambda like in Ruby 3 (#2508, @andrykonchin).
* `Kernel#lambda` now warns if called without a literal block (#2500, @andrykonchin).
* Implement Hash#except (#2463, @wildmaples).
* Remove special `$SAFE` global and related C API methods (#2453, @bjfish).
* Assigning to a numbered parameter raises `SyntaxError` (#2506, @andrykonchin).
* Implement `--backtrace-limit` option (#2453, @bjfish).
* Update `String` methods to return `String` instances when called on a subclass (#2453, @bjfish).
* Update `String#encode` to support the `:fallback` option (#1391, @aardvark179).
* `Module#alias_method` now returns the defined alias as a symbol(#2499, @gogainda).
* Implement `Symbol#name` (#2453, @bjfish).
* Update `Module#{public, protected, private, public_class_method, private_class_method}` and top-level `private` and `public` methods to accept single array argument with a list of method names (#2453, @bjfish).
* Constants deprecated by `Module#deprecate_constant` only warn if `Warning[:deprecated]` is `true` (@eregon).
* All Array methods now return Array instances and not subclasses (#2510, @Strech).
* Integer#zero? overrides Numeric#zero? for optimization (#2453, @bjfish).
* Default `Kernel#eval` source file and line to `(eval):1` like CRuby 3 (#2453, @aardvark179).
* Add `GC.auto_compact` accessors for compatibility (#2453, @bjfish).
* Update accessing a class variable from the top-level scope to be a `RuntimeError` (#2453, @bjfish).
* Update interpolated strings to not be frozen (#2453, @bjfish).
* Add `WERRORFLAG` to `RbConfig` (#2519, @bjfish).
* Update `MatchData` methods to return `String` instances when called on a subclass (#2453, @bjfish).
* Implement `Proc#{==,eql?}` (#2453, @bjfish).
* Implement all `StringScanner` methods (#2520, @eregon).
* Handle `Kernel#clone(freeze: true)` (#2512, @andrykonchin).
* Relax `Fiber#transfer` limitations (#2453, @bjfish).
* Implement `Fiber#blocking?` like CRuby 3 (#2453, @aardvark179).
* Sort by default for `Dir.{glob,[]}` and add `sort:` keyword argument (#2523, @Strech).
* Implement `rb_str_locktmp` and `rb_str_unlocktmp` (#2524, @bjfish).
* Update `Kernel#instance_variables` to return insertion order (@bjfish).
* Fixed `rb_path2class()` to not error for a module (#2511, @eregon).
* Update `Kernel#print` to print `$_` when no arguments are given (#2531, @bjfish).
* Add category kwarg to Kernel.warn and Warning.warn (#2533, @Strech).
* Implement `GC.{measure_total_time, total_time}` and update `GC.stat` to update provided hash (#2535, @bjfish).
* Implement `Array#slice` with `ArithmeticSequence` (#2526, @ccocchi).
* Update `Hash#each` to consistently yield a 2-element array (#2453, @bjfish).
* Remove `Hash#{__store__, index}` methods for compatibility (#2546, @bjfish).
* Implement more correct conversion of array elements by `Array#pack` (#2503, #2504, @aardvark179).
* Update `String#split` to raise a `RangeError` when `limit` is larger than `int` (@bjfish).

Performance:

* Regexp objects are now interned in a similar way to symbols (@aardvark179).
* Improve performance of regexps using POSIX bracket expressions (e.g., `[[:lower:]]`) matching against ASCII-only strings (#2447, @nirvdrum).
* `String#sub`, `sub!`, `gsub`, and `gsub!` have been refactored for better performance (@aardvark179).
* Don't allocate a `MatchData` object when `Regexp#match?` or `String#match?` is used (#2509, @nirvdrum).
* Add `ENV.except` (#2507, @Strech).
* Fully inline the `Integer#+` and `Integer#-` logic for interpreter speed (#2518, @smarr).
* Remove unnecessary work in negotiating the encoding to use in a Regexp match (#2522, @nirvdrum).
* Add new fast paths for encoding negotiation between strings with different encodings, but which match common default cases (#2522, @nirvdrum).
* Reduce footprint by removing unnecessary nodes for accessing the `FrameOnStackMarker` (#2530, @smarr).

Changes:

* TruffleRuby now requires Java 11+ and no longer supports Java 8 (@eregon).

# 21.3.0

New features:

* [TRegex](https://github.com/oracle/graal/tree/master/regex) is now used by default, which provides large speedups for matching regular expressions.
* Add `Polyglot.languages` to expose the list of available languages.
* Add `Polyglot::InnerContext` to eval code in any available language in an inner isolated context (#2169).
* Foreign objects now have a dynamically-generated class based on their interop traits like `ForeignArray` and are better integrated with Ruby objects (#2149).
* Foreign arrays now have all methods of Ruby `Enumerable` and many methods of `Array` (#2149).
* Foreign hashes now have all methods of Ruby `Enumerable` and many methods of `Hash` (#2149).
* Foreign iterables (`InteropLibrary#hasIterator`) now have all methods of Ruby `Enumerable` (#2149).
* Foreign objects now implement `#instance_variables` (readable non-invocable members) and `#methods` (invocable members + Ruby methods).

Bug fixes:

* Fix `Marshal.load` of multiple `Symbols` with an explicit encoding (#1624).
* Fix `rb_str_modify_expand` to preserve existing bytes (#2392).
* Fix `String#scrub` when replacement is frozen (#2398, @LillianZ).
* Fix `Dir.mkdir` error handling for `Pathname` paths (#2397).
* `BasicSocket#*_nonblock(exception: false)` now only return `:wait_readable/:wait_writable` for `EAGAIN`/`EWOULDBLOCK` like MRI (#2400).
* Fix issue with `strspn` used in the `date` C extension compiled as a macro on older glibc and then missing the `__strspn_c1` symbol on newer glibc (#2406).
* Fix constant lookup when loading the same file multiple times (#2408).
* Fix handling of `break`, `next` and `redo` in `define_method(name, &block)` methods (#2418).
* Fix handling of incompatible types in `Float#<=>` (#2432, @chrisseaton).
* Fix issue with escaping curly braces for `Dir.glob` (#2425).
* Fix `base64` decoding issue with missing output (#2435).
* Fix `StringIO#ungetbyte` to treat a byte as a byte, not a code point (#2436). 
* Fix `defined?(yield)` when used inside a block (#2446).
* Fix a couple issues related to native memory allocation and release.

Compatibility:

* Implement `Process::Status.wait` (#2378).
* Update `rb_str_modify` and `rb_str_modify_expand` to raise a `FrozenError` when given a frozen string (#2392).
* Implement `rb_fiber_*` functions (#2402).
* Implement `rb_str_vcatf`.
* Add support for tracing allocations from C functions (#2403, @chrisseaton).
* Implement `rb_str_catf`.
* Search the executable in the passed env `PATH` for subprocesses (#2419).
* Accept a string as the pattern argument to `StringScanner#scan` and `StringScanner#check` (#2423).

Performance:

* Moved most of `MonitorMixin` to primitives to deal with interrupts more efficiently (#2375).
* Improved the performance of `rb_enc_from_index` by adding cached lookups (#2379, @nirvdrum).
* Improved the performance of many `MatchData` operations (#2384, @nirvdrum).
* Significantly improved performance of TRegex calls by allowing Truffle splitting (#2389, @nirvdrum).
* Improved `String#gsub` performance by adding a fast path for the `string_byte_index` primitive (#2380, @nirvdrum).
* Improved `String#index` performance by adding a fast path for the `string_character_index` primitive (#2383, @LillianZ).
* Optimized conversion of strings to integers if the string contained a numeric value (#2401, @nirvdrum).
* Use Truffle's `ContextThreadLocal` to speedup access to thread-local data.
* Provide a new fast path for `rb_backref*` and `rb_lastline*`functions from C extensions.

Changes:

* `foreign_object.class` on foreign objects is no longer special and uses `Kernel#class` (it used to return the `java.lang.Class` object for a Java type or `getMetaObject()`, but that is too incompatible with Ruby code).
* `Java.import name` imports a Java class in the enclosing module instead of always as a top-level constant.
* `foreign_object.keys` no longer returns members, use `foreign_object.instance_variables` or `foreign_object.methods` instead.
* `foreign_object.respond_to?(:class)` is now always true (before it was only for Java classes), since the method is always defined.

Security:

* Updated to Ruby 2.7.4 to fix CVE-2021-31810, CVE-2021-32066 and CVE-2021-31799.

# 21.2.0

New features:

* New `TruffleRuby::ConcurrentMap` data structure for use in [`concurrent-ruby`](https://github.com/ruby-concurrency/concurrent-ruby) (#2339, @wildmaples).

Bug fixes:

* Fix of different values of self in different scopes.
* `Truffle::POSIX.select` was being redefined repeatedly (#2332).
* Fix the `--backtraces-raise` and `--backtraces-rescue` options in JVM mode (#2335).
* Fix `File.{atime, mtime, ctime}` to include nanoseconds (#2337).
* Fix `Array#[a, b] = "frozen string literal".freeze` (#2355).
* `rb_funcall()` now releases the C-extension lock (similar to MRI).

Compatibility:

* Updated to Ruby 2.7.3. The `resolv` stdlib was not updated (`resolv` in 2.7.3 has [bugs](https://bugs.ruby-lang.org/issues/17748)).
* Make interpolated strings frozen for compatibility with Ruby 2.7 (#2304, @kirs).
* `require 'socket'` now also requires `'io/wait'` like CRuby (#2326).
* Support precision when formatting strings (#2281, @kirs).
* Make rpartition compatible with Ruby 2.7 (#2320, @gogainda).
* Include the type name in exception messages from `rb_check_type` (#2307).
* Fix `Hash#rehash` to remove duplicate keys after modifications (#2266, @MattAlp).
* Only fail `rb_check_type` for typed data, not wrapped untyped structs (#2331).
* Decide the visibility in `Module#define_method` based on `self` and the default definee (#2334).
* Configure `mandir` value in `RbConfig::CONFIG` and `RbConfig::MAKEFILE_CONFIG` (#2315).
* TruffleRuby now supports the Truffle polyglot Hash interop API.
* Implement `Fiber#raise` (#2338).
* Update `File.basename` to return new `String` instances (#2343).
* Allow `Fiber#raise` after `Fiber#transfer` like Ruby 3.0 (#2342).
* Fix `ObjectSpace._id2ref` for Symbols and frozen String literals (#2358).
* Implemented `Enumerator::Lazy#filter_map` (#2356).
* Fix LLVM toolchain issue on macOS 11.3 (#2352, [oracle/graal#3383](https://github.com/oracle/graal/issues/3383)).
* Implement `IO#set_encoding_by_bom` (#2372, pawandubey).
* Implemented `Enumerator::Lazy#with_index` (#2356).
* Implement `rb_backref_set`.
* Fix `Float#<=>` when comparing `Infinity` to other `#infinite?` values.
* Implement `date` library as a C extension to improve compatibility (#2344).

Performance:

* Make `#dig` iterative to make it faster and compile better for calls with 3+ arguments (#2301, @chrisseaton, @jantnovi).
* Make `Struct#dig` faster in interpreter by avoiding exceptions (#2306, @kirs).
* Reduce the number of AST nodes created for methods and blocks (#2261).
* Fiber-local variables are much faster now by using less synchronization.
* Improved the performance of the exceptional case of `String#chr` (#2318, @chrisseaton).
* Improved the performance of `IO#read_nonblock` when no data is available to be read.
* `TruffleSafepoint` is now used instead of custom logic, which no longer invalidates JITed code for guest safepoints (e.g., `Thread#{backtrace,raise,kill}`, `ObjectSpace`, etc).
* Significantly improved performance of `Time#strftime` for common formats (#2361, @wildmaples, @chrisseaton).
* Faster solution for lazy integer length (#2365, @lemire, @chrisseaton).
* Speedup `rb_funcallv*()` by directly unwrapping the C arguments array instead of going through a Ruby `Array` (#2089).
* Improved the performance of several `Truffle::RegexOperations` methods (#2374, @wildmapes, @nirvdrum).

Changes:

* `rb_iterate()` (deprecated since 1.9) no longer magically passes the block to `rb_funcall()`, use `rb_block_call()` instead.

Security:

* Updated to Ruby 2.7.3 to fix CVE-2021-28965 and CVE-2021-28966.

# 21.1.0

New features:

* Access to local variables of the interactive Binding via language bindings is now supported: `context.getBindings("ruby").putMember("my_var", 42);` (#2030).
* `VALUE`s in C extensions now expose the Ruby object when viewed in the debugger, as long as they have not been converted to native values.
* Signal handlers can now be run without triggering multi-threading.
* Fibers no longer trigger Truffle multi-threading.

Bug fixes:

* `Range#to_a` wasn't working for `long` ranges (#2198, @tomstuart and @LillianZ).
* Show the interleaved host and guest stacktrace for host exceptions (#2226).
* Fix the label of the first location reported by `Thread#backtrace_locations` (#2229).
* Fix `Thread.handle_interrupt` to defer non-pure interrupts until the end of the `handle_interrupt` block (#2219).
* Clear and restore errinfo on entry and normal return from methods in C extensions (#2227).
* Fix extra whitespace in squiggly heredoc with escaped newline (#2238, @wildmaples and @norswap).
* Fix handling of signals with `--single-threaded` (#2265).
* Fix `Enumerator::Lazy#{chunk_while, slice_before, slice_after, slice_when}` to return instances of `Enumerator::Lazy` (#2273).
* Fix `Truffle::Interop.source_location` to return unavailable source sections for modules instead of null (#2257).
* Fix usage of `Thread.handle_interrupt` in `MonitorMixin#mon_synchronize`.
* Fixed `TruffleRuby.synchronized` to handle guest safepoints (#2277).
* Fix control flow bug when assigning constants using ||= (#1489).
* Fix `Kernel#raise` argument handling for hashes (#2298).
* Set errinfo when `rb_protect` captures a Ruby exception (#2245).
* Fixed handling of multiple optional arguments and keywords when passed a positional `Hash` (#2302).

Compatibility:

* Prepend the GraalVM LLVM Toolchain to `PATH` when installing gems (#1974, #1088, #1343, #1400, #1947, #1931, #1588).
* Installing the `nokogiri` gem now defaults to use the vendored `libxml2` and `libxslt`, similar to CRuby, which means the corresponding system packages are no longer needed (#62).
* Implemented `$LOAD_PATH.resolve_feature_path`.
* Add `Pathname#/` alias to `Pathname#+` (#2178).
* Fixed issue with large `Integer`s in `Math.log` (#2184).
* Updated `Regexp.last_match` to support `Symbol` and `String` parameter (#2179).
* Added support for numbered block parameters (`_1` etc).
* Fixed `String#upto` issue with non-ascii strings (#2183).
* Implemented partial support for pattern matching (#2186).
* Make `File.extname` return `'.'` if the path ends with one (#2192, @tomstuart).
* Include fractional seconds in `Time#inspect` output (#2194, @tomstuart).
* Add support for `Integer#[Range]` and `Integer#[start, length]` (#2182, @gogainda).
* Allow private calls with `self` as an explicit receiver (#2196, @wildmaples).
* Fixed `:perm` parameter for `File.write`.
* Implemented `Time#floor` and `#ceil` (#2201, @wildmaples).
* Allow `Range#include?` and `#member?` with `Time` (#2202, @wildmaples).
* Implemented `Comparable#clamp(Range)` (#2200, @wildmaples).
* Added a `Array#minmax` to override `Enumerable#minmax` (#2199, @wildmaples).
* Implemented `chomp` parameter for `IO.{readlines, foreach}` (#2205).
* Implemented the Debug Inspector C API.
* Added beginless range support for `Range#{new, bsearch, count, each, equal_value, first, inspect, max, min, size, cover?, include?, ===}`.
* Added beginless range support for `Array#{[], []=, slice, slice!, to_a, fill, values_at}` (#2155, @LillianZ).
* Added beginless range support for `String#{byteslice, slice, slice!}` and `Symbol#slice` (#2211, @LillianZ).
* Added beginless range support for `Kernel#{caller, caller_locations}` and `Thread#backtrace_locations` (#2211, @LillianZ).
* Make rand work with exclusive range with Float (#1506, @gogainda).
* Fixed `String#dump`'s formatting of escaped unicode characters (#2217, @meganniu).
* Switched to the io-console C extension from C ruby for better performance and compatibility in `irb`.
* Coerce the message to a `String` for `BasicSocket#send` (#2209, @HoneyryderChuck).
* Support buffer argument for `UDPSocket#recvfrom_nonblock` (#2209, @HoneyryderChuck).
* Fixed `Integer#digits` implementation to handle more bases (#2224, #2225).
* Support the `inherit` parameter for `Module#{private, protected, public}_method_defined?`.
* Implement `Thread.pending_interrupt?` and `Thread#pending_interrupt?` (#2219).
* Implement `rb_lastline_set` (#2170).
* Implemented `Module#const_source_location` (#2212, @tomstuart and @wildmaples).
* Do not call `File.exist?` in `Dir.glob` as `File.exist?` is often mocked (#2236, @gogainda).
* Coerce the inherit argument to a boolean in `Module#const_defined?` and `Module#const_get` (#2240).
* Refinements take place at `Object#method` and `Module#instance_method` (#2004, @ssnickolay).
* Add support for `rb_scan_args_kw` in C API (#2244, @LillianZ).
* Update random implementation layout to be more compatible (#2234).
* Set `RbConfig::CONFIG['LIBPATHFLAG'/'RPATHFLAG']` like MRI to let `$LIBPATH` changes in `extconf.rb` work.
* Access to path and mode via `rb_io_t` from C has been changed to improve compatibility for io-console.
* Implemented the `Time.at` `in:` parameter.
* Implemented `Kernel#raise` `cause` parameter.
* Improved compatibility of `Signal.trap` and `Kernel#trap` (#2287, @chrisseaton).
* Implemented `GC.stat(:total_allocated_objects)` as `0` (#2292, @chrisseaton).
* `ObjectSpace::WeakMap` now supports immediate and frozen values as both keys and values (#2267).
* Call `divmod` when coercion to `Float` fails for `#sleep` (#2289, @LillianZ).

Performance:

* Multi-Tier compilation is now enabled by default, which improves warmup significantly.
* Improve the performance of checks for recursion (#2189, @LillianZ).
* Improve random number generation performance by avoiding synchronization (#2190, @ivoanjo).
* We now create a single call target per block by default instead of two.
* Some uses of class variables are now much better optimized (#2259, @chrisseaton).
* Several methods that need the caller frame are now always inlined in their caller, which speeds up the interpreter and reduces footprint.
* Pasting code in IRB should be reasonably fast, by updating to `irb` 1.3.3 and `reline` 0.2.3 (#2233).

Changes:

* Standalone builds of TruffleRuby are now based on JDK11 (they used JDK8 previously). There should be no user-visible changes. Similarly, JDK11 is now used by default in development instead of JDK8.
* The deprecated `Truffle::System.synchronized` has been removed.
* `Java.synchronized` has been removed, it did not work on host objects.

# 21.0.0

Release notes:

* The new IRB is quite slow when copy/pasting code into it. This is due to an inefficient `io/console` implementation which will be addressed in the next release. A workaround is to use `irb --readline`, which disables some IRB features but is much faster for copy/pasting code.

New features:

* Updated to Ruby 2.7.2 (#2004).

Bug fixes:

* Fix error message when the method name is not a Symbol or String for `Kernel#respond_to?` (#2132, @ssnickolay).
* Fixed setting of special variables in enumerators and enumerables (#1484).
* Fixed return value of `Enumerable#count` and `Enumerable#uniq` with multiple yielded arguments (#2145, @LillianZ).
* Fixed `String#unpack` for `w*` format (#2143).
* Fixed issue with ``Kernel#` `` when invalid UTF-8 given (#2118).
* Fixed issue with `Method#to_proc` and special variable storage (#2156).
* Add missing `offset` parameter for `FFI::Pointer#put_array_of_*` (#1525).
* Fixed issue with different `Struct`s having the same hash values (#2214).

Compatibility:

* Implement `String#undump` (#2131, @kustosz).
* `Errno` constants with the same `errno` number are now the same class.
* Implement `Enumerable#tally` and `Enumerable#filter_map` (#2144 and #2152, @LillianZ).
* Implement `Range#minmax`.
* Pass more `Enumerator::Lazy#uniq` and `Enumerator::Lazy#chunk` specs (#2146, @LillianZ).
* Implement `Enumerator#produce` (#2160, @zverok).
* Implement `Complex#<=>` (#2004, @ssnickolay).
* Add warning for `proc` without block (#2004, @ssnickolay).
* Implemented `FrozenError#receiver`.
* `Proc#<<` and `Proc#>>` raises TypeError if passed not callable object (#2004, @ssnickolay).
* Support time and date related messages for `Time` (#2166).
* Updated `Dir.{glob,[]}` to raise `ArgumentError` for nul-separated strings.
* `Kernel#lambda` with no block in a method called with a block raises an exception (#2004, @ssnickolay).
* Implemented `BigDecimal` as C extension to improve compatibility.
* Comment lines can be placed between fluent dot now (#2004, @ssnickolay).
* Implemented `rb_make_exception`.
* `**kwargs` now accept non-Symbol keys like Ruby 2.7.
* Updated the Unicode Emoji version (#2173, @wildmaples).
* Added `Enumerator::Yielder#to_proc`.
* Implemented `Enumerator::Lazy#eager`.
* Updated `Method#inspect` to include paremeter information.
* Update `Module#name` to return the same frozen string.
* Implemented `inherit` argument for `Module#autoload?`.

Performance:

* Refactor and implement more performant `MatchData#length` (#2147, @LillianZ).
* Refactor and implement more performant `Array#sample` (#2148, @LillianZ).
* `String#inspect` is now more efficient.

Changes:

* All `InteropLibrary` messages are now exposed consistently as methods on `Truffle::Interop` (#2139). Some methods were renamed to match the scheme described in the documentation.

# 20.3.0

Bug fixes:

* Handle foreign null object as falsy value (#1902, @ssnickolay).
* Fixed return value of `Enumerable#first` with multiple yielded arguments (#2056, @LillianZ).
* Improve reliability of the post install hook by disabling RubyGems (#2075).
* Fixed top level exception handler to print exception cause (#2013).
* Fixed issue when extending FFI from File (#2094).
* Fixed issue with `Kernel#freeze` not freezing singleton class (#2093).
* Fixed `String#encode` with options issue (#2091, #2095, @LillianZ).
* Fixed issue with `spawn` when `:close` redirect is used (#2097).
* Fixed `coverage` issue when `*eval` is used (#2078).
* Use expanded load paths for feature matching (#1501).
* Fixed handling of post arguments for `super()` (#2111).
* Fixed `SystemStackError` sometimes replaced by an internal Java `NoClassDefFoundError` on JVM (#1743).
* Fixed constant/identifier detection in lexer for non-ASCII encodings (#2079, #2102, @ivoanjo).
* Fixed parsing of `--jvm` as an application argument (#2108).
* Fix `rb_rescue2` to ignore the end marker `(VALUE)0` (#2127, #2130).
* Fix status and output when SystemExit is subclassed and raised (#2128).
* Fix `String#{chomp, chomp!}` issue with invalid encoded strings (#2133).

Compatibility:

* Run `at_exit` handlers even if parsing the main script fails (#2047).
* Load required libraries (`-r`) before parsing the main script (#2047).
* `String#split` supports block (#2052, @ssnickolay).
* Implemented `String#{grapheme_clusters, each_grapheme_cluster}`.
* Fix the caller location for `#method_added` (#2059).
* Fix issue with `Float#round` when `self` is `-0.0`.
* Fix `String#unpack` issue with `m0` format (#2065).
* Fix issue with `File.absolute_path` returning a path to current directory (#2062).
* Update `Range#cover?` to handle `Range` parameter.
* Fix `String#{casecmp, casecmp?}` parameter conversion.
* Fix `Regexp` issue which raised syntax error instead of `RegexpError` (#2066).
* Handle `Object#autoload` when autoload itself (#1616, @ssnickolay).
* Skip upgraded default gems while loading RubyGems (#2075).
* Verify that gem paths are correct before loading RubyGems (#2075).
* Implement `rb_ivar_count`.
* Implemented `rb_yield_values2`.
* Implemented `Digest::Base#{update, <<}` (#2100).
* Pass the final `super` specs (#2104, @chrisseaton).
* Fix arity for arguments with optional kwargs (#1669, @ssnickolay).
* Fix arity for `Proc` (#2098, @ssnickolay).
* Check bounds for `FFI::Pointer` accesses when the size of the memory behind is known.
* Implement negative line numbers for eval (#1482).
* Support refinements for `#to_s` called by string interpolation (#2110, @ssnickolay).
* Module#using raises error in method scope (#2112, @ssnickolay).
* `File#path` now returns a new mutable String on every call like MRI (#2115).
* Avoid infinite recursion when redefining `Warning#warn` and calling `Kernel#warn` (#2109).
* Convert objects with `#to_path` in `$LOAD_PATH` (#2119).
* Handle the functions being native for `rb_thread_call_without_gvl()` (#2090).
* Support refinements for Kernel#respond_to? (#2120, @ssnickolay).
* JCodings has been updated from 1.0.45 to 1.0.55.
* Joni has been updated from 2.1.30 to 2.1.40.

Performance:

* Calls with a literal block are no longer always split but instead the decision is made by the Truffle splitting heuristic.
* `Symbol#to_proc` is now AST-inlined in order to not rely on splitting and to avoid needing the caller frame to find refinements which apply.
* `Symbol#to_proc` is now globally cached per Symbol and refinements, to avoid creating many redundant `CallTargets`.
* Setting and access to the special variables `$~` and `$_` has been refactored to require less splitting.

Changes:

* Migrated from JLine 2 to JLine 3 for the `readline` standard library.

# 20.2.0

New features:

* Updated to Ruby 2.6.6.
* Use `InteropLibrary#toDisplayString()` to better display objects from other languages.
* Implement writing to the top scope for global variables (#2024).
* `foreign_object.to_s` now uses `InteropLibrary#toDisplayString()` (and still `asString()` if `isString()`).
* `foreign_object.inspect` has been improved to be more useful (include the language and meta object).
* `foreign_object.class` now calls `getMetaObject()` (except for Java classes, same as before).
* Add basic support for Linux AArch64.
* `foreign_object.name = value` will now call `Interoplibrary#writeMember("name", value)` instead of `invokeMember("name=", value)`.
* Always show the Ruby core library files in backtraces (#1414).
* The Java stacktrace is now shown when sending SIGQUIT to the process, also on TruffleRuby Native, see [Debugging](doc/user/debugging.md) for details (#2041).
* Calls to foreign objects with a block argument will now pass the block as the last argument.
* `foreign.name` will now use `invokeMember` if invocable and if not use `readMember`, see `doc/contrib/interop_implicit_api.md` for details.
* `foreign.to_f` and `foreign.to_i` will now attempt to convert to Ruby `Float` and `Integer` (#2038).
* `foreign.equal?(other)` now uses `InteropLibrary#isIdentical(other)` and `foreign.object_id/__id__` now uses `InteropLibrary#identityHashCode()`.

Bug fixes:

* Fix `#class_exec`, `#module_exec`, `#instance_eval`, and `instance_exec` to use activated refinements (#1988, @ssnickolay).
* Fixed missing method error for FFI calls with `blocking: true` when interrupted.
* Use upgraded default gems when installed (#1956).
* Fixed `NameError` when requiring an autoload path that does not define the autoload constant (#1905).
* Thread local IO buffers are now allocated using a stack to ensure safe operating if a signal handler uses one during an IO operation.
* Fixed `TracePoint` thread-safety by storing the state on the Ruby `Thread` (like MRI) instead of inside the `TracePoint` instance.
* Make `require 'rubygems/package'` succeed and define `Gem::Deprecate` correctly (#2014).
* Fix `MBCLEN_CHARFOUND_P` error.
* Fix `rb_enc_str_new` when `NULL` encoding is given with a constant string.
* Fixed `rb_enc_precise_mbclen` to handle more inputs.
* The output for `--engine.TraceCompilation` is now significantly easier to read, by having shorter method names and source names (oracle/graal#2052).
* Fix indentation for squiggly heredoc with single quotes (#1564).
* Only print members which are readable for foreign `#inspect` (#2027).
* Fixed the return value of the first call to `Kernel#srand` in a Thread (#2028).
* Fix missing flushing when printing an exception at top-level with a custom backtrace, which caused no output being shown (#1750, #1895).
* Use the mode of the given `IO` for `IO#reopen(IO)` which is important for the 3 standard IOs (#2034).
* Fix potential deadlock when running finalizers (#2041).
* Let `require 'rubygems/specification'` work before `require 'rubygems'`.

Compatibility:

* Implement `UnboundMethod#bind_call`.
* Implemented `ObjectSpace::WeakMap` (#1385, #1958).
* Implemented `strtod` and `ruby_strtod` (#2007).
* Fix detection of `#find_type` in FFI to ignore `MakeMakefile#find_type` from `mkmf` (#1896, #2010).
* Implemented `rb_uv_to_utf8` (#1998, @skateman).
* Implemented `rb_str_cat_cstr`.
* Implemented `rb_fstring`.
* Support `#refine` for Module (#2021, @ssnickolay).
* Implemented `rb_ident_hash_new`.
* Improved the compatibility of `Symbol.all_symbols` (#2022, @chrisseaton).
* Implemented `rb_enc_str_buf_cat`.
* Implemented `rb_int_positive_pow`.
* Implemented `rb_usascii_str_new_lit`.
* Define `#getch` and `#getpass` on `StringIO` when `io/console` is required.
* Implemented `rb_uv_to_utf8` (#1998).
* Single character IDs now behave more like those in MRI to improve C extension compatibility, so `rb_funcall(a, '+', b)` will now do the same thing as in MRI.
* Removed extra public methods on `String`.
* Implemented `rb_array_sort` and `rb_array_sort_bang`.
* Do not create a finalizers `Thread` if there are other public languages, which is helpful for polyglot cases (#2035).
* Implemented `rb_enc_isalnum` and `rb_enc_isspace`.
* `RUBY_REVISION` is now the full commit hash used to build TruffleRuby, similar to MRI 2.7+.
* Implemented `rb_enc_mbc_to_codepoint`.
* Changed the lookup methods to achieve Refinements specification (#2033, @ssnickolay).
* Implemented `Digest::Instance#new` (#2040).
* Implemented `ONIGENC_MBC_CASE_FOLD`.
* Fixed `Thread#raise` to call the exception class' constructor with no arguments when given no message (#2045).
* Fixed `refine + super` compatibility (#2039, #2048, @ssnickolay).
* Make the top-level exception handler more compatible with MRI (#2047).
* Implemented `rb_enc_codelen`.
* Implemented `Ripper` by using the C extension (#1585).

Changes:

* RubyGems gem commands updated to use the `--no-document` option by default.

Performance:

* Enable lazy translation from the parser AST to the Truffle AST for user code by default. This should improve application startup time (#1992).
* `instance variable ... not initialized` and similar warnings are now optimized to have no peak performance impact if they are not printed (depends on `$VERBOSE`).
* Implement integer modular exponentiation using `BigInteger#mod_pow` (#1999, @skateman).
* Fixed a performance issue when computing many substrings of a given non-leaf `String` with non-US-ASCII characters.
* Speedup native handle to Ruby object lookup for C extensions.

# 20.1.0

New features:

* Nightly builds of TruffleRuby are now available, see the README for details (#1483).
* `||=` will not compile the right-hand-side if it's only executed once, to match the idiomatic lazy-initialisation use-case ([blog post](https://engineering.shopify.com/blogs/engineering/optimizing-ruby-lazy-initialization-in-truffleruby-with-deoptimization), #1887, @kipply).
* Added `--metrics-profile-require` option to profile searching, parsing, translating and loading files.
* Added support for captured variables for the Truffle instruments (e.g. Chrome debugger).

Bug fixes:

* Fixed `Exception#dup` to copy the `Exception#backtrace` string array.
* Fixed `rb_warn` and `rb_warning` when used as statements (#1886, @chrisseaton).
* Fixed `NameError.new` and `NoMethodError.new` `:receiver` argument.
* Correctly handle large numbers of arguments to `rb_funcall` (#1882).
* Added arity check to `Module#{include, prepend}`.
* Fix `OpenSSL::Digest.{digest,hexdigest,base64digest}` to handle `algorithm, data` arguments (#1889, @bdewater).
* Fixed `SystemCallError.new` parameter conversion.
* Fixed `File#{chmod, umask}` argument conversion check.
* Added warning in `Hash.[]` for non-array elements.
* Fixed `File.lchmod` to raise `NotImplementedError` when not available.
* `RSTRING_PTR()` now always returns a native pointer, resolving two bugs `memcpy`ing to (#1822) and from (#1772) Ruby Strings.
* Fixed issue with duping during splat (#1883).
* Fixed `Dir#children` implementation.
* Fixed `SignalException.new` error when bad parameter given.
* Added deprecation warning to `Kernel#=~`.
* Fixed `puts` for a foreign objects, e.g. `puts Polyglot.eval('js', '[]')` (#1881).
* Fixed `Exception#full_message` implementation.
* Updated `Kernel.Complex()` to handle the `exception: false` parameter.
* Fixed `Kernel#dup` to return self for `Complex` and `Rational` objects.
* Updated `Kernel.Float()` to handle the `exception: false` parameter.
* Fixed `String#unpack` `M` format (#1901).
* Fixed error when `SystemCallError` message contained non-ASCII characters.
* Fixed `rb_rescue` to allow null rescue methods (#1909, @kipply).
* Fixed incorrect comparisons between bignums and doubles.
* Prevented some internal uses of `Kernel#caller_locations` to be overridden by user code (#1934).
* Fixed an issue caused by recursing inlining within `Regexp#quote` (#1927).
* Updated `Kernel.Float()` to return given string in error message (#1945).
* Parameters and arity of methods derived from `method_missing` should now match MRI (#1921).
* Fixed compile error in `RB_FLOAT_TYPE_P` macro (#1928).
* Fixed `Symbol#match` to call the block with the `MatchData` (#1933).
* Fixed `Digest::SHA2.hexdigest` error with long messages (#1922).
* Fixed `Date.parse` to dup the coerced string to not modify original (#1946).
* Update `Comparable` error messages for special constant values (#1941).
* Fixed `File.ftype` parameter conversion (#1961).
* Fixed `Digest::Instance#file` to not modify string literals (#1964).
* Make sure that string interpolation returns a `String`, and not a subclass (#1950).
* `alias_method` and `instance_methods` should now work correctly inside a refinement (#1942).
* Fixed `Regexp.union` parameter conversion (#1963).
* `IO#read(n)` no longer buffers more than needed, which could cause hanging if detecting readability via a native call such as `select(2)` (#1951).
* Fixed `Random::DEFAULT.seed` to be different on boot (#1965, @kipply).
* `rb_encoding->name` can now be read even if the `rb_encoding` is stored in native memory.
* Detect and cut off recursion when inspecting a foreign object, substituting an ellipsis instead.
* Fixed feature lookup order to check every `$LOAD_PATH` path entry for `.rb`, then every entry for native extension when `require` is called with no extension.
* Define the `_DARWIN_C_SOURCE` macro in extension makefiles (#1592).
* Change handling of var args in `rb_rescue2` to handle usage in C extensions (#1823).
* Fixed incorrect `Encoding::CompatibilityError` raised for some interpolated Regexps (#1967).
* Actually unset environment variables with a `nil` value for `Process.spawn` instead of setting them to an empty String.
* Core library methods part of the Native Image heap are no longer added in the compilation queue on the first call, but after they reach the thresholds like other methods.
* Fix `RbConfig::CONFIG['LIBRUBY_SO']` file extension.
* Fix `char`, `short`, `unsigned char`, `unsigned int`, and `unsigned short` types in `Fiddle` (#1971).
* Fix `IO#select` to reallocate its buffer if it is interrupted by a signal.
* Fix issue where interpolated string matched `#` within string as being a variable (#1495).
* Fix `File.join` to raise error on strings with null bytes.
* Fix initialization of Ruby Thread for foreign thread created in Java.
* Fix registration of default specs in RubyGems (#1987).

Compatibility:

* The C API type `VALUE` is now defined as `unsigned long` as on MRI. This enables `switch (VALUE)` and other expressions which rely on `VALUE` being an integer type (#1409, #1541, #1675, #1917, #1954).
* Implemented `Float#{floor, ceil}` with `ndigits` argument.
* Implemented `Thread#fetch`.
* Implemented `Float#truncate` with `ndigits` argument.
* Made `String#{byteslice, slice, slice!}` and `Symbol#slice` compatible with endless ranges.
* Implemented "instance variable not initialized" warning.
* Make `Kernel#{caller, caller_locations}` and `Thread#backtrace_locations` compatible with endless ranges.
* Implemented `Dir#each_child`.
* Implemented `Kernel.{chomp, chop}` and `Kernel#{chomp, chop}`.
* Implemented `-p` and `-a`, and `-l` CLI options.
* Convert the argument to `File.realpath` with `#to_path` (#1894).
* `StringIO#binmode` now sets the external encoding to BINARY like MRI (#1898).
* `StringIO#inspect` should not include the contents of the `StringIO` (#1898).
* Implemented `rb_fd_*` functions (#1623).
* Fixed uninitialized variable warnings in core and lib (#1897).
* Make `Thread#backtrace` support omit, length and range arguments.
* Implemented `Range#%`.
* Fixed the type of the `flags` field of `rb_data_type_t` (#1911).
* Implemented `rb_obj_is_proc` (#1908, @kipply, @XrXr).
* Implemented C API macro `RARRAY_ASET()`.
* Implemented `num2short` (#1910, @kipply).
* `RSTRING_END()` now always returns a native pointer.
* Removed `register` specifier for `rb_mem_clear()` (#1924).
* Implemented `Thread::Backtrace::Locations#base_label` (#1920).
* Implemented `rb_mProcess` (#1936).
* Implemented `rb_gc_latest_gc_info` (#1937).
* Implemented `RBASIC_CLASS` (#1935).
* Yield 2 arguments for `Hash#map` if the arity of the block is > 1 (#1944).
* Add all `Errno` constants to match MRI, needed by recent RubyGems.
* Silence `ruby_dep` warnings since that gem is unmaintained.
* Clarify error message for not implemented `Process.daemon` (#1962).
* Allow multiple assignments in conditionals (#1513).
* Update `NoMethodError#message` to match MRI (#1957).
* Make `StringIO` work with `--enable-frozen-string-literal` (#1969).
* Support `NULL` for the status of `rb_protect()`.
* Ensure `BigDecimal#inspect` does not call `BigDecimal#to_s` to avoid behaviour change on `to_s` override (#1960).
* Define all C-API `rb_{c,m,e}*` constants as C global variables (#1541).
* Raise `ArgumentError` for `Socket.unpack_sockaddr_un` if the socket family is incorrect.
* Implemented `RTYPEDDATA_*()` macros and `rb_str_tmp_new()` (#1975).
* Implemented `rb_set_end_proc` (#1959).
* Implemented `rb_to_symbol`.
* Implemented `rb_class_instance_methods`, `rb_class_public_instance_methods`, `rb_class_protected_instance_methods`, and `rb_class_private_instance_methods`.
* Implemented `rb_tracepoint_new`, `rb_tracepoint_disable`, `rb_tracepoint_enable`, and `rb_tracepoint_enabled_p` (#1450).
* Implemented `RbConfig::CONFIG['AR']` and `RbConfig::CONFIG['STRIP']` (#1973).
* Not yet implemented C API functions are now correctly detected as missing via `mkmf`'s `have_func` (#1980).
* Accept `RUBY_INTERNAL_EVENT_{NEWOBJ,FREEOBJ}` events but warn they are not triggered (#1978, #1983).
* `IO.copy_stream(in, STDOUT)` now writes to `STDOUT` without buffering like MRI.
* Implemented `RbConfig['vendordir']`.
* Implemented `Enumerator::ArithmeticSequence`.
* Support `(struct RBasic *)->flags` and `->klass` from `ruby.h` (#1891, #1884, #1978).

Changes:

* `TRUFFLERUBY_RESILIENT_GEM_HOME` has been removed. Unset `GEM_HOME` and `GEM_PATH` instead if you need to.
* The deprecated `Truffle::System.full_memory_barrier`, `Truffle::Primitive.logical_processors`, and `Truffle::AtomicReference` have been removed.
* The implicit interface for allowing Ruby objects to behave as polyglot arrays with `#size`, `#[]` methods has been removed and replaced with an explicit interface where each method starts with `polyglot_*`.
* Hash keys are no longer reported as polyglot members.
* All remaining implicit polyglot behaviour for `#[]` method was replaced with `polyglot_*` methods.
* Rename dynamic API to match InteropLibrary. All the methods keep the name as it is in InteropLibrary with the following changes: use snake_case, add `polyglot_` prefix, drop `get` and `is` prefix, append `?` on all predicates.
* Split `Truffle::Interop.write` into `.write_array_element` and `.write_member` methods.
* Rename `Truffle::Interop.size` to `.array_size`.
* Rename `Truffle::Interop.is_boolean?` to `.boolean?`.
* Split `Truffle::Interop.read` into `.read_member` and `.read_array_element`.
* Drop `is_` prefix in `Truffle::Interop.is_array_element_*` predicates.
* `Truffle::Interop.hash_keys_as_members` has been added to treat a Ruby Hash as a polyglot object with the Hash keys as members.

Performance:

* Optimized `RSTRING_PTR()` accesses by going to native directly, optimized various core methods, use Mode=latency and tune GC heap size for Bundler. This speeds up `bundle install` from 84s to 19s for a small Gemfile with 6 gems (#1398).
* Fixed memory footprint issue due to large compilation on Native Image, notably during `bundle install` (#1893).
* `ArrayBuilderNode` now uses a new Truffle library for manipulating array stores.
* Ruby objects passed to C extensions are now converted less often to native handles.
* Calling blocking system calls and running C code with unblocking actions has been refactored to remove some optimisation boundaries.
* `return` expressions are now rewritten as implicit return expressions where control flow allows this to be safely done as a tail optimisation. This can improve interpreter performance by up to 50% in some benchmarks, and can be applied to approximately 80% of return nodes seen in Rails and its dependencies (#1977).
* The old array strategy code has been removed and all remaining nodes converted to the new `ArrayStoreLibrary`.
* Updated `nil` to be a global immutable singleton (#1835).

# 20.0.0

New features:

* Enable and document `--coverage` option (#1840, @chrisseaton).
* Update the internal LLVM toolchain to LLVM 9 and reduce its download size.
* Updated to Ruby 2.6.5 (#1749).
* Automatically set `PKG_CONFIG_PATH` as needed for compiling OpenSSL on macOS (#1830).

Bug fixes:

* Fix `Tempfile#{size,length}` when the IO is not flushed (#1765, @rafaelfranca).
* Dump and load instance variables in subclasses of `Exception` (#1766, @rafaelfranca).
* Fix `Date._iso8601` and `Date._rfc3339` when the string is an invalid date (#1773, @rafaelfranca).
* Fail earlier for bad handle unwrapping (#1777, @chrisseaton).
* Match out of range `ArgumentError` message with MRI (#1774, @rafaelfranca).
* Raise `Encoding::CompatibilityError` with incompatible encodings on `Regexp` (#1775, @rafaelfranca).
* Fixed interactions between attributes and instance variables in `Struct` (#1776, @chrisseaton).
* Coercion fixes for `TCPServer.new` (#1780, @XrXr).
* Fix `Float#<=>` not calling `coerce` when `other` argument responds to it (#1783, @XrXr).
* Do not warn / crash when requiring a file that sets and trigger autoload on itself (#1779, @XrXr).
* Strip trailing whitespaces when creating a `BigDecimal` with a `String` (#1796, @XrXr).
* Default `close_others` in `Process.exec` to `false` like Ruby 2.6 (#1798, @XrXr).
* Don't clone methods when setting method to the same visibility (#1794, @XrXr).
* `BigDecimal()` deal with large rationals precisely (#1797, @XrXr).
* Make it possible to call `instance_exec` with `rb_block_call` (#1802, @XrXr).
* Check for duplicate members in `Struct.new` (#1803, @XrXr).
* `Process::Status#to_i` return raw `waitpid(2)` status (#1800, @XrXr).
* `Process#exec`: set close-on-exec to false for fd redirection (#1805, @XrXr, @rafaelfranca).
* Building C extensions should now work with frozen string literals (#1786).
* Keep the Truffle working directory in sync with the native working directory.
* Rename `to_native` to `polyglot_to_native` to match `polyglot_pointer?` and `polyglot_address` methods.
* Fixed missing partial evaluation boundary in `Array#{sort,sort!}` (#1727).
* Fixed the class of `self` and the wrapping `Module` for `Kernel#load(path, wrap=true)` (#1739).
* Fixed missing polyglot type declaration for `RSTRING_PTR` to help with native/managed interop.
* Fixed `Module#to_s` and `Module#inspect` to not return an extra `#<Class:` for singleton classes.
* Arrays backed by native storage now allocate the correct amount of memory (#1828).
* Fixed issue in `ConditionVariable#wait` that could lose a `ConditionVariable#signal`.
* Do not expose TruffleRuby-specific method `Array#swap` (#1816).
* Fixed `#inspect` on broken UTF-8 sequences (#1842, @chrisseaton).
* `Truffle::Interop.keys` should report methods of `String` and `Symbol` (#1817).
* `Kernel#sprintf` encoding validity has been fixed (#1852, @XrXr).
* Fixed `ArrayIndexOutOfBoundsException` in `File.fnmatch` (#1845).
* Make `String#concat` work with no or multiple arguments (#1519).
* Make `Array#concat` work with no or multiple arguments (#1519).
* Coerce `BigDecimal(arg)` using `to_str` (#1826).
* Fixed `NameError#dup`, `NoMethodError#dup`, and `SystemCallError#dup` to copy internal fields.
* Make `Enumerable#chunk` work without a block (#1518).
* Fixed issue with `SystemCallError.new` setting a backtrace too early.
* Fixed `BigDecimal#to_s` formatting issue (#1711).
* Run `END` keyword block only once at exit.
* Implement `Numeric#clone` to return `self`.
* Fixed `Symbol#to_proc` to create a `Proc` with `nil` `source_location` (#1663).
* Make `GC.start` work with keyword arguments.
* Fixed `Kernel#clone` for `nil`, `true`, `false`, `Integer`, and `Symbol`.
* Make top-level methods available in `Context#getBindings()` (#1838).
* Made `Kernel#caller_locations` accept a range argument, and return `nil` when appropriate.
* Made `rb_respond_to` work with primitives (#1869, @chrisseaton).
* Fixed issue with missing backtrace for `rescue $ERROR_INFO` (#1660).
* Fixed `Struct#hash` for `keyword_init: true` `Struct`.
* Fixed `String#{upcase!,downcase!,swapcase!}(:ascii)` for non-ASCII-compatible encodings like UTF-16.
* Fixed `String#capitalize!` for strings that weren't full ASCII.
* Fixed enumeration issue in `ENV.{select, filter}`.
* Fixed `Complex` and `Rational` should be frozen after initializing.
* Fixed `printf` should raise error when not enough arguments for positional argument.
* Removed "shadowing outer local variable" warning.
* Fixed parameter conversion to `String` in ENV methods.
* Fixed deprecation warning when `ENV.index` is called.
* Fixed issue with `ENV.each_key`.
* Fixed `ENV.replace` implementation.
* Fixed `ENV.udpate` implementation.
* Fixed argument handling in `Kernel.printf`.
* Fixed character length after conversion to binary from a non-US-ASCII String.
* Fixed issue with installing latest bundler (#1880).
* Fixed type conversion for `Numeric#step` `step` parameter.
* Fixed `Kernel#Integer` conversion.
* Fixed `IO.try_convert` parameter conversion.
* Fixed linking of always-inline C API functions with `-std=gnu90` (#1837, #1879).
* Avoid race conditions during `gem install` by using a single download thread.
* Do not use gems precompiled for MRI on TruffleRuby (#1837).
* Fixed printing foreign arrays that were also pointers (#1679).
* Fixed `nil#=~` to not warn.
* Fixed `Enumerable#collect` to give user block arity in the block passed to `Enumerable#each`.

Compatibility:

* Implemented `String#start_with?(Regexp)` (#1771, @zhublik).
* Various improvements to `SignalException` and signal handling (#1790, @XrXr).
* Implemented `rb_utf8_str_new`, `rb_utf8_str_new_cstr`, `rb_utf8_str_new_static` (#1788, @chrisseaton).
* Implemented the `unit` argument of `Time.at` (#1791, @XrXr).
* Implemented `keyword_init: true` for `Struct.new` (#1789, @XrXr).
* Implemented `MatchData#dup` (#1792, @XrXr).
* Implemented a native storage strategy for `Array` to allow better C extension compatibility.
* Implemented `rb_check_symbol_cstr` (#1814).
* Implemented `rb_hash_start` (#1841, @XrXr).
* JCodings has been updated from 1.0.42 to 1.0.45.
* Joni has been updated from 2.1.25 to 2.1.30.
* Implemented `Method#<<` and `Method#>>` (#1821).
* The `.bundle` file extension is now used for C extensions on macOS (#1819, #1837).
* Implemented `Comparable#clamp` (#1517).
* Implemented `rb_gc_register_mark_object` and `rb_enc_str_asciionly_p` (#1856, @chrisseaton).
* Implemented `rb_io_set_nonblock` (#1741).
* Include the major kernel version in `RUBY_PLATFORM` on macOS like MRI (#1860, @eightbitraptor).
* Implemented `Enumerator::Chain`, `Enumerator#+`, and `Enumerable#chain` (#1859, #1858).
* Implemented `Thread#backtrace_locations` and `Exception#backtrace_locations` (#1556).
* Implemented `rb_module_new`, `rb_define_class_id`, `rb_define_module_id`, (#1876, @XrXr, @chrisseaton).
* Implemented `-n` CLI option (#1532).
* Cache the `Symbol` of method names in call nodes only when needed (#1872).
* Implemented `rb_get_alloc_func` and related functions (#1874, @XrXr).
* Implemented `rb_module_new`, `rb_define_class_id`, `rb_define_module_id`, (#1876, @chrisseaton).
* Implemented `ENV.slice`.
* Support for the Darkfish theme for RDoc generation has been added back.
* Implemented `Kernel#system` `exception: true` option.
* Implemented `Random.bytes`.
* Implemented `Random.random_number`.
* Added the ability to parse endless ranges.
* Made `Range#{to_a, step, each, bsearch, step, last, max, min, to_s, ==}` compatible with endless ranges.
* Made `Array#{[], []=, values_at, fill, slice!}` compatible with endless ranges.
* Defined `Array#{min, max}` methods.

Performance:

* Use a smaller limit for identity-based inline caches to improve warmup by avoiding too many deoptimizations.
* `long[]` array storage now correctly declare that they accept `int` values, reducing deoptimisations and promotions to `Object[]` storage.
* Enable inline caching of `Symbol` conversion for `rb_iv_get` and `rb_iv_set`.
* `rb_type` information is now cached on classes as a hidden variable to improve performance.
* Change to using thread local buffers for socket calls to reduce allocations.
* Refactor `IO.select` to reduce copying and optimisation boundaries.
* Refactor various `String` and `Rope` nodes to avoid Truffle performance warnings.
* Reading caller frames should now work in more cases without deoptimisation.

# 19.3.0

New features:

* Compilation of C extensions is now done with an internal LLVM toolchain producing both native code and bitcode. This means more C extensions should compile out of the box and this should resolve most linker-related issues.
* It is no longer necessary to install LLVM for installing C extensions on TruffleRuby.
* It is no longer necessary to install libc++ and libc++abi for installing C++ extensions on TruffleRuby.
* On macOS, it is no longer necessary to install the system headers package (#1417).
* License updated to EPL 2.0/GPL 2.0/LGPL 2.1 like recent JRuby.

Bug fixes:

* `rb_undef_method` now works for private methods (#1731, @cky).
* Fixed several issues when requiring C extensions concurrently (#1565).
* `self.method ||= value` with a private method now works correctly (#1673).
* Fixed `RegexpError: invalid multibyte escape` for binary regexps with a non-binary String (#1433).
* Arrays now report their methods to other languages for interopability (#1768).
* Installing `sassc` now works due to using the LLVM toolchain (#1753).
* Renamed `Truffle::Interop.respond_to?` to avoid conflict with Ruby's `respond_to?` (#1491).
* Warn only if `$VERBOSE` is `true` when a magic comment is ignored (#1757, @nirvdrum).
* Make C extensions use the same libssl as the one used for the openssl C extension (#1770).

Compatibility:

* `GC.stat` can now take an optional argument (#1716, @kirs).
* `Kernel#load` with `wrap` has been implemented (#1739).
* Implemented `Kernel#spawn` with `:chdir` (#1492).
* Implemented `rb_str_drop_bytes`, notably used by OpenSSL (#1740, @cky).
* Include executables of default gems, needed for `rails new` in Rails 6.
* Use compilation flags similar to MRI for C extension compilation.
* Warn for `gem update --system` as it is not fully supported yet and is often not needed.
* Pass `-undefined dynamic_lookup` to the linker on macOS like MRI.

Performance:

* Core methods are no longer always cloned, which reduces memory footprint and should improve warmup.
* Inline cache calls to `rb_intern()` with a constant name in C extensions.
* Improve allocation speed of native handles for C extensions.
* Improve the performance of `NIL_P` and `INT2FIX` in C extensions.
* Various fixes to improve Rack performance.
* Optimize `String#gsub(String)` by not creating a `Regexp` and using `String#index` instead.
* Fixed "FrameWithoutBoxing should not be materialized" compilation issue in `TryNode`.

# 19.2.0, August 2019

New features:

* `Fiddle` has been implemented.

Bug fixes:

* Set `RbConfig::CONFIG['ruby_version']` to the same value as the TruffleRuby version. This fixes reusing C extensions between different versions of TruffleRuby with Bundler (#1715).
* Fixed `Symbol#match` returning `MatchData` (#1706, @zhublik).
* Allow `Time#strftime` to be called with binary format strings.
* Do not modify the argument passed to `IO#write` when the encoding does not match (#1714).
* Use the class where the method was defined to check if an `UnboundMethod` can be used for `#define_method` (#1710).
* Fixed setting `$~` for `Enumerable` and `Enumerator::Lazy`'s `#grep` and `#grep_v`.
* Improved errors when interacting with single-threaded languages (#1709).

Compatibility:

* Added `Kernel#then` (#1703, @zhublik).
* `FFI::Struct#[]=` is now supported for inline character arrays.
* `blocking: true` is now supported for `FFI::Library#attach_function`.
* Implemented `Proc#>>` and `#<<` (#1688).
* `Thread.report_on_exception` is now `true` by default like MRI 2.5+.
* `BigDecimal` compatibility has been generally improved in several ways.

Changes:

* An interop read message sent to a `Proc` will no longer call the `Proc`.

Performance:

* Several `String` methods have been made faster by the usage of vector instructions
  when searching for a single-byte character in a String.
* Methods needing the caller frame are now better optimized.

# 19.1.0, June 2019

*Ruby is an experimental language in the GraalVM 19.1.0 release*

Bug fixes:

* Sharing for thread-safety of objects is now triggered later as intended, e.g., when a second `Thread` is started.
* Fixed `Array#to_h` so it doesn't set a default value (#1698).
* Removed extra `public` methods on `IO` (#1702).
* Fixed `Process.kill(signal, Process.pid)` when the signal is trapped as `:IGNORE` (#1702).
* Fixed `Addrinfo.new(String)` to reliably find the address family (#1702).
* Fixed argument checks in `BasicSocket#setsockopt` (#1460).
* Fixed `ObjectSpace.trace_object_allocations` (#1456).
* Fixed `BigDecimal#{clone,dup}` so it now just returns the receiver, per Ruby 2.5+ semantics (#1680).
* Fixed creating `BigDecimal` instances from non-finite `Float` values (#1685).
* Fixed `BigDecimal#inspect` output for non-finite values (e.g, NaN or -Infinity) (#1683).
* Fixed `BigDecimal#hash` to return the same value for two `BigDecimal` objects that are equal (#1656).
* Added missing `BigDecimal` constant definitions (#1684).
* Implemented `rb_eval_string_protect`.
* Fixed `rb_get_kwargs` to correctly handle optional and rest arguments.
* Calling `Kernel#raise` with a raised exception will no longer set the cause of the exception to itself (#1682).
* Return a `FFI::Function` correctly for functions returning a callback.
* Convert to intuitive Ruby exceptions when INVOKE fails (#1690).
* Implemented `FFI::Pointer#clear` (#1687).
* Procs will now yield to the block in their declaration context even when called with a block argument (#1657).
* Fixed problems with calling POSIX methods if `Symbol#[]` is redefined (#1665).
* Fixed sharing of `Array` and `Hash` elements for thread-safety of objects (#1601).
* Fixed concurrent modifications of `Gem::Specification::LOAD_CACHE` (#1601).
* Fix `TCPServer#accept` to set `#do_not_reverse_lookup` correctly on the created `TCPSocket`.

Compatibility:

* Exceptions from `coerce` are no longer rescued, like MRI.
* Implemented `Integer#{allbits?,anybits?,nobits?}`.
* `Integer#{ceil,floor,truncate}` now accept a precision and `Integer#round` accepts a rounding mode.
* Added missing `Enumerable#filter` and `Enumerator::Lazy#filter` aliases to the respective `select` method (#1610).
* Implemented more `Ripper` methods as no-ops (#1694, @Mogztter).
* Implemented `rb_enc_sprintf` (#1702).
* Implemented `ENV#{filter,filter!}` aliases for `select` and `select!`.
* Non-blocking `StringIO` and `Socket` APIs now support `exception: false` like MRI (#1702).
* Increased compatibility of `BigDecimal`.
* `String#-@` now performs string deduplication (#1608).
* `Hash#merge` now preserves the key order from the original hash for merged values (#1650).
* Coerce values given to `FFI::Pointer` methods.
* `FrozenError` is now defined and is used for `can't modify frozen` object exceptions.
* `StringIO` is now available by default like in MRI, because it is required by RubyGems.

Changes:

* Interactive sources (like the GraalVM polyglot shell) now all share the same binding (#1695).
* Hash code calculation has been improved to reduce hash collisions for `Hash` and other cases.

Performance:

* `eval(code, binding)` for a fixed `code` containing blocks is now much faster. This improves the performance of rendering `ERB` templates containing loops.
* `rb_str_cat` is faster due to the C string now being concatenated without first being converted to a Ruby string or having its encoding checked. As a side effect the behaviour of `rb_str_cat` should now more closely match that of MRI.

# 19.0.0, May 2019

*Ruby is an experimental language in the GraalVM 19.0.0 release*

Bug fixes:

* The debugger now sees global variables as the global scope.
* Temporary variables are no longer visible in the debugger.
* Setting breakpoints on some lines has been fixed.
* The OpenSSL C extension is now always recompiled, fixing various bugs when using the extension (e.g., when using Bundler in TravisCI) (#1676, #1627, #1632).
* Initialize `$0` when not run from the 'ruby' launcher, which is needed to `require` gems (#1653).

Compatibility:

* `do...end` blocks can now have `rescue/else/ensure` clauses like MRI (#1618).

Changes:

* `TruffleRuby.sulong?` has been replaced by `TruffleRuby.cexts?`, and `TruffleRuby.graal?` has been replaced by `TruffleRuby.jit?`. The old methods will continue to work for now, but will produce warnings, and will be removed at a future release.

# 1.0 RC 16, 19 April 2019

Bug fixes:

* Fixed `Hash#merge` with no arguments to return a new copy of the receiver (#1645).
* Fixed yield with a splat and keyword arguments (#1613).
* Fixed `rb_scan_args` to correctly handle kwargs in combination with optional args.
* Many fixes for `FFI::Pointer` to be more compatible with the `ffi` gem.

New features:

* Rounding modes have been implemented or improved for `Float`, `Rational`, `BigDecimal` (#1509).
* Support Homebrew installed in other prefixes than `/usr/local` (#1583).
* Added a pure-Ruby implementation of FFI which passes almost all Ruby FFI specs (#1529, #1524).

Changes:

* Support for the Darkfish theme for RDoc generation has been removed.

Compatibility:

* The `KeyError` raised from `ENV#fetch` and `Hash#fetch` now matches MRI's message formatting (#1633).
* Add the missing `key` and `receiver` values to `KeyError` raised from `ENV#fetch`.
* `String#unicode_normalize` has been moved to the core library like in MRI.
* `StringScanner` will now match a regexp beginning with `^` even when not scanning from the start of the string.
* `Module#define_method` is now public like in MRI.
* `Kernel#warn` now supports the `uplevel:` keyword argument.

# 1.0 RC 15, 5 April 2019

Bug fixes:

* Improved compatibility with MRI's `Float#to_s` formatting (#1626).
* Fixed `String#inspect` when the string uses a non-UTF-8 ASCII-compatible encoding and has non-ASCII characters.
* Fixed `puts` for strings with non-ASCII-compatible encodings.
* `rb_protect` now returns `Qnil` when an error occurs.
* Fixed a race condition when using the interpolate-once (`/o`) modifier in regular expressions.
* Calling `StringIO#close` multiple times no longer raises an exception (#1640).
* Fixed a bug in include file resolution when compiling C extensions.

New features:

* `Process.clock_getres` has been implemented.

Changes:

* `debug`, `profile`, `profiler`, which were already marked as unsupported, have been removed.
* Our experimental JRuby-compatible Java interop has been removed - use `Polyglot` and `Java` instead.
* The Trufle handle patches applied to `psych` C extension have now been removed.
* The `rb_tr_handle_*` functions have been removed as they are no longer used in any C extension patches.
* Underscores and dots in options have become hyphens, so `--exceptions.print_uncaught_java` is now `--exceptions-print-uncaught-java`, for example.
* The `rb_tr_handle_*` functions have been removed as they are no longer used in any C extension patches.

Bug fixes:

* `autoload :C, "path"; require "path"` now correctly triggers the autoload.
* Fixed `UDPSocket#bind` to specify family and socktype when resolving address.
* The `shell` standard library can now be `require`-d.
* Fixed a bug where `for` could result in a `NullPointerException` when trying to assign the iteration variable.
* Existing global variables can now become aliases of other global variables (#1590).

Compatibility:

* ERB now uses StringScanner and not the fallback, like on MRI. As a result `strscan` is required by `require 'erb'` (#1615).
* Yield different number of arguments for `Hash#each` and `Hash#each_pair` based on the block arity like MRI (#1629).
* Add support for the `base` keyword argument to `Dir.{[], glob}`.

# 1.0 RC 14, 18 March 2019

Updated to Ruby 2.6.2.

Bug fixes:

* Implement `rb_io_wait_writable` (#1586).
* Fixed error when using arrows keys first within `irb` or `pry` (#1478, #1486).
* Coerce the right hand side for all `BigDecimal` operations (#1598).
* Combining multiple `**` arguments containing duplicate keys produced an incorrect hash. This has now been fixed (#1469).
* `IO#read_nonblock` now returns the passed buffer object, if one is supplied.
* Worked out autoloading issue (#1614).

New features:

* Implemented `String#delete_prefix`, `#delete_suffix`, and related methods.
* Implemented `Dir.children` and `Dir#children`.
* Implemented `Integer#sqrt`.

Changes:

* `-Xoptions` has been removed - use `--help:languages` instead.
* `-Xlog=` has been removed - use `--log.level=` instead.
* `-J` has been removed - use `--vm.` instead.
* `-J-cp lib.jar` and so on have removed - use `--vm.cp=lib.jar` or `--vm.classpath=lib.jar` instead.
* `--jvm.` and `--native.` have been deprecated, use `--vm.` instead to pass VM options.
* `-Xoption=value` has been removed - use `--option=value` instead.
* The `-X` option now works as in MRI.
* `--help:debug` is now `--help:internal`.
* `ripper` is still not implemented, but the module now exists and has some methods that are implemented as no-ops.

# 1.0 RC 13, 5 March 2019

Note that as TruffleRuby RC 13 is built on Ruby 2.4.4 it is still vulnerable to CVE-2018-16395. This will be fixed in the next release.

New features:

* Host interop with Java now works on SubstrateVM too.

Bug fixes:

* Fixed `Enumerator::Lazy` which wrongly rescued `StandardError` (#1557).
* Fixed several problems with `Numeric#step` related to default arguments, infinite sequences, and bad argument types (#1520).
* Fixed incorrect raising of `ArgumentError` with `Range#step` when at least one component of the `Range` is `Float::INFINITY` (#1503).
* Fixed the wrong encoding being associated with certain forms of heredoc strings (#1563).
* Call `#coerce` on right hand operator if `BigDecimal` is the left hand operator (#1533, @Quintasan).
* Fixed return type of division of `Integer.MIN_VALUE` and `Long.MIN_VALUE` by -1 (#1581).
* `Exception#cause` is now correctly set for internal exceptions (#1560).
* `rb_num2ull` is now implemented as well as being declared in the `ruby.h` header (#1573).
* `rb_sym_to_s` is now implemented (#1575).
* `R_TYPE_P` now returns the type number for a wider set of Ruby objects (#1574).
* `rb_fix2str` has now been implemented.
* `rb_protect` will now work even if `NilClass#==` has been redefined.
* `BigDecimal` has been moved out of the `Truffle` module to match MRI.
* `StringIO#puts` now correctly handles `to_s` methods which do not return strings (#1577).
* `Array#each` now behaves like MRI when the array is modified (#1580).
* Clarified that `$SAFE` can never be set to a non-zero value.
* Fix compatibility with RubyGems 3 (#1558).
* `Kernel#respond_to?` now returns false if a method is protected and the `include_all` argument is false (#1568).

Changes:

* `TRUFFLERUBY_CEXT_ENABLED` is no longer supported and C extensions are now always built, regardless of the value of this environment variable.
* Getting a substring of a string created by a C extension now uses less memory as only the requested portion will be copied to a managed string.
* `-Xoptions` has been deprecated and will be removed - use `--help:languages` instead.
* `-Xlog=` has been deprecated and will be removed - use `--log.level=` instead.
* `-J` has been deprecated and will be removed - use `--jvm.` instead.
* `-J-cp lib.jar` and so on have been deprecated and will be removed - use `--jvm.cp=lib.jar` or `--jvm.classpath=lib.jar` instead.
* `-J-cmd`, `--jvm.cmd`, `JAVA_HOME`, `JAVACMD`, and `JAVA_OPTS` do not work in any released configuration of TruffleRuby, so have been removed.
* `-Xoption=value` has been deprecated and will be removed - use `--option=value` instead.
* `TracePoint` now raises an `ArgumentError` for unsupported events.
* `TracePoint.trace` and `TracePoint#inspect` have been implemented.

Compatibility:

* Improved the exception when an `-S` file isn't found.
* Removed the message from exceptions raised by bare `raise` to better match MRI (#1487).
* `TracePoint` now handles the `:class` event.

Performance:

* Sped up `String` handling in native extensions, quite substantially in some cases, by reducing conversions between native and managed strings and allowing for mutable metadata in native strings.

# 1.0 RC 12, 4 February 2019

Bug fixes:

* Fixed a bug with `String#lines` and similar methods with multibyte characters (#1543).
* Fixed an issue with `String#{encode,encode!}` double-processing strings using XML conversion options and a new destination encoding (#1545).
* Fixed a bug where a raised cloned exception would be caught as the original exception (#1542).
* Fixed a bug with `StringScanner` and patterns starting with `^` (#1544).
* Fixed `Enumerable::Lazy#uniq` with infinite streams (#1516).

Compatibility:

* Change to a new system for handling Ruby objects in C extensions which greatly increases compatibility with MRI.
* Implemented `BigDecimal#to_r` (#1521).
* `Symbol#to_proc` now returns `-1` like on MRI (#1462).

# 1.0 RC 11, 15 January 2019

New features:

* macOS clocks `CLOCK_MONOTONIC_RAW`, `_MONOTONIC_RAW_APPROX`, `_UPTIME_RAW`, `_UPTIME_RAW_APPROX`, and `_PROCESS_CPUTIME_ID` have been implemented (#1480).
* TruffleRuby now automatically detects native access and threading permissions from the `Context` API, and can run code with no permissions given (`Context.create()`).

Bug fixes:

* FFI::Pointer now does the correct range checks for signed and unsigned values.
* Allow signal `0` to be used with `Process.kill` (#1474).
* `IO#dup` now properly sets the new `IO` instance to be close-on-exec.
* `IO#reopen` now properly resets the receiver to be close-on-exec.
* `StringIO#set_encoding` no longer raises an exception if the underlying `String` is frozen (#1473).
* Fix handling of `Symbol` encodings in `Marshal#dump` and `Marshal#load` (#1530).

Compatibility:

* Implemented `Dir.each_child`.
* Adding missing support for the `close_others` option to `exec` and `spawn`.
* Implemented the missing `MatchData#named_captures` method (#1512).

Changes:

* `Process::CLOCK_` constants have been given the same value as in standard Ruby.

Performance:

* Sped up accesses to native memory through FFI::Pointer.
* All core files now make use of frozen `String` literals, reducing the number of `String` allocations for core methods.
* New -Xclone.disable option to disable all manual cloning.

# 1.0 RC 10, 5 December 2018

New features:

* The `nkf` and `kconv` standard libraries were added (#1439).
* `Mutex` and `ConditionVariable` have a new fast path for acquiring locks that are unlocked.
* `Queue` and `SizedQueue`, `#close` and `#closed?`, have been implemented.
* `Kernel#clone(freeze)` has been implemented (#1454).
* `Warning.warn` has been implemented (#1470).
* `Thread.report_on_exception` has been implemented (#1476).
* The emulation symbols for `Process.clock_gettime` have been implemented.

Bug fixes:

* Added `rb_eEncodingError` for C extensions (#1437).
* Fixed race condition when creating threads (#1445).
* Handle `exception: false` for IO#write_nonblock (#1457, @ioquatix).
* Fixed `Socket#connect_nonblock` for the `EISCONN` case (#1465, @ioquatix).
* `File.expand_path` now raises an exception for a non-absolute user-home.
* `ArgumentError` messages now better match MRI (#1467).
* Added support for `:float_millisecond`, `:millisecond`, and `:second` time units to `Process.clock_gettime` (#1468).
* Fixed backtrace of re-raised exceptions (#1459).
* Updated an exception message in Psych related to loading a non-existing class so that it now matches MRI.
* Fixed a JRuby-style Java interop compatibility issue seen in `test-unit`.
* Fixed problem with calling `warn` if `$stderr` has been reassigned.
* Fixed definition of `RB_ENCODING_GET_INLINED` (#1440).

Changes:

* Timezone messages are now logged at `CONFIG` level, use `-Xlog=CONFIG` to debug if the timezone is incorrectly shown as `UTC`.

# 1.0 RC 9, 5 November 2018

Security:

* CVE-2018-16396, *tainted flags are not propagated in Array#pack and String#unpack with some directives* has been mitigated by adding additional taint operations.

New features:

* LLVM for Oracle Linux 7 can now be installed without building from source.

Bug fixes:

* Times can now be created with UTC offsets in `+/-HH:MM:SS` format.
* `Proc#to_s` now has `ASCII-8BIT` as its encoding instead of the incorrect `UTF-8`.
* `String#%` now has the correct encoding for `UTF-8` and `US-ASCII` format strings, instead of the incorrect `ASCII-8BIT`.
* Updated `BigDecimal#to_s` to use `e` instead of `E` for exponent notation.
* Fixed `BigDecimal#to_s` to allow `f` as a format flag to indicate conventional floating point notation. Previously only `F` was allowed.

Changes:

* The supported version of LLVM for Oracle Linux has been updated from 3.8 to 4.0.
* `mysql2` is now patched to avoid a bug in passing `NULL` to `rb_scan_args`, and now passes the majority of its test suite.
* The post-install script now automatically detects if recompiling the OpenSSL C extension is needed. The post-install script should always be run in TravisCI as well.
* Detect when the system libssl is incompatible more accurately and add instructions on how to recompile the extension.

# 1.0 RC 8, 19 October 2018

New features:

* `Java.synchronized(object) { }` and `TruffleRuby.synchronized(object) { }` methods have been added.
* Added a `TruffleRuby::AtomicReference` class.
* Ubuntu 18.04 LTS is now supported.
* macOS 10.14 (Mojave) is now supported.

Changes:

* Random seeds now use Java's `NativePRNGNonBlocking`.
* The supported version of Fedora is now 28, upgraded from 25.
* The FFI gem has been updated from 1.9.18 to 1.9.25.
* JCodings has been updated from 1.0.30 to 1.0.40.
* Joni has been updated from 2.1.16 to 2.1.25.

Performance:

* Performance of setting the last exception on a thread has now been improved.

# 1.0 RC 7, 3 October 2018

New features:

* Useful `inspect` strings have been added for more foreign objects.
* The C extension API now defines a preprocessor macro `TRUFFLERUBY`.
* Added the rbconfig/sizeof native extension for better MRI compatibility.
* Support for `pg` 1.1. The extension now compiles successfully, but may still have issues with some datatypes.

Bug fixes:

* `readline` can now be interrupted by the interrupt signal (Ctrl+C). This fixes Ctrl+C to work in IRB.
* Better compatibility with C extensions due to a new "managed struct" type.
* Fixed compilation warnings which produced confusing messages for end users (#1422).
* Improved compatibility with Truffle polyglot STDIO.
* Fixed version check preventing TruffleRuby from working with Bundler 2.0 and later (#1413).
* Fixed problem with `Kernel.public_send` not tracking its caller properly (#1425).
* `rb_thread_call_without_gvl()` no longer holds the C-extensions lock.
* Fixed `caller_locations` when called inside `method_added`.
* Fixed `mon_initialize` when called inside `initialize_copy` (#1428).
* `Mutex` correctly raises a `TypeError` when trying to serialize with `Marshal.dump`.

Performance:

* Reduced memory footprint for private/internal AST nodes.
* Increased the number of cases in which string equality checks will become compile-time constants.
* Major performance improvement for exceptional paths where the rescue body does not access the exception object (e.g., `x.size rescue 0`).

Changes:

* Many clean-ups to our internal patching mechanism used to make some native extensions run on TruffleRuby.
* Removed obsoleted patches for Bundler compatibility now that Bundler 1.16.5 has built-in support for TruffleRuby.
* Reimplemented exceptions and other APIs that can return a backtrace to use Truffle's lazy stacktraces API.

# 1.0 RC 6, 3 September 2018

New features:

* `Polyglot.export` can now be used with primitives, and will now convert strings to Java, and `.import` will convert them from Java.
* Implemented `--encoding`, `--external-encoding`, `--internal-encoding`.
* `rb_object_tainted` and similar C functions have been implemented.
* `rb_struct_define_under` has been implemented.
* `RbConfig::CONFIG['sysconfdir']` has been implemented.
* `Etc` has been implemented (#1403).
* The `-Xcexts=false` option disables C extensions.
* Instrumentation such as the CPUSampler reports methods in a clearer way like `Foo#bar`, `Gem::Specification.each_spec`, `block in Foo#bar` instead of just `bar`, `each_spec`, `block in bar` (which is what MRI displays in backtraces).
* TruffleRuby is now usable as a JSR 223 (`javax.script`) language.
* A migration guide from JRuby (`doc/user/jruby-migration.md`) is now included.
* `kind_of?` works as an alias for `is_a?` on foreign objects.
* Boxed foreign strings unbox on `to_s`, `to_str`, and `inspect`.

Bug fixes:

* Fix false-positive circular warning during autoload.
* Fix Truffle::AtomicReference for `concurrent-ruby`.
* Correctly look up `llvm-link` along `clang` and `opt` so it is no longer needed to add LLVM to `PATH` on macOS for Homebrew and MacPorts.
* Fix `alias` to work when in a refinement module (#1394).
* `Array#reject!` no longer truncates the array if the block raises an exception for an element.
* WeakRef now has the same inheritance and methods as MRI's version.
* Support `-Wl` linker argument for C extensions. Fixes compilation of`mysql2` and `pg`.
* Using `Module#const_get` with a scoped argument will now correctly autoload the constant if needed.
* Loaded files are read as raw bytes, rather than as a UTF-8 string and then converted back into bytes.
* Return 'DEFAULT' for `Signal.trap(:INT) {}`. Avoids a backtrace when quitting a Sinatra server with Ctrl+C.
* Support `Signal.trap('PIPE', 'SYSTEM_DEFAULT')`, used by the gem `rouge` (#1411).
* Fix arity checks and handling of arity `-2` for `rb_define_method()`.
* Setting `$SAFE` to a negative value now raises a `SecurityError`.
* The offset of `DATA` is now correct in the presence of heredocs.
* Fix double-loading of the `json` gem, which led to duplicate constant definition warnings.
* Fix definition of `RB_NIL_P` to be early enough. Fixes compilation of `msgpack`.
* Fix compilation of megamorphic interop calls.
* `Kernel#singleton_methods` now correctly ignores prepended modules of non-singleton classes. Fixes loading `sass` when `activesupport` is loaded.
* Object identity numbers should never be negative.

Performance:

* Optimize keyword rest arguments (`def foo(**kwrest)`).
* Optimize rejected (non-Symbol keys) keyword arguments.
* Source `SecureRandom.random_bytes` from `/dev/urandom` rather than OpenSSL.
* C extension bitcode is no longer encoded as Base64 to pass it to Sulong.
* Faster `String#==` using vectorization.

Changes:

* Clarified that all sources that come in from the Polyglot API `eval` method will be treated as UTF-8, and cannot be re-interpreted as another encoding using a magic comment.
* The `-Xembedded` option can now be set set on the launcher command line.
* The `-Xplatform.native=false` option can now load the core library, by enabling `-Xpolyglot.stdio`.
* `$SAFE` and `Thread#safe_level` now cannot be set to `1` - raising an error rather than warning as before. `-Xsafe` allows it to be set, but there are still no checks.
* Foreign objects are now printed as `#<Foreign:system-identity-hash-code>`, except for foreign arrays which are now printed as `#<Foreign [elements...]>`.
* Foreign objects `to_s` now calls `inspect` rather than Java's `toString`.
* The embedded configuration (`-Xembedded`) now warns about features which may not work well embedded, such as signals.
* The `-Xsync.stdio` option has been removed - use standard Ruby `STDOUT.sync = true` in your program instead.

# 1.0 RC 5, 3 August 2018

New features:

* It is no longer needed to add LLVM (`/usr/local/opt/llvm@4/bin`) to `PATH` on macOS.
* Improve error message when LLVM, `clang` or `opt` is missing.
* Automatically find LLVM and libssl with MacPorts on macOS (#1386).
* `--log.ruby.level=` can be used to set the log level from any launcher.
* Add documentation about installing with Ruby managers/installers and how to run TruffleRuby in CI such as TravisCI (#1062, #1070).
* `String#unpack1` has been implemented.

Bug fixes:

* Allow any name for constants with `rb_const_get()`/`rb_const_set()` (#1380).
* Fix `defined?` with an autoload constant to not raise but return `nil` if the autoload fails (#1377).
* Binary Ruby Strings can now only be converted to Java Strings if they only contain US-ASCII characters. Otherwise, they would produce garbled Java Strings (#1376).
* `#autoload` now correctly calls `main.require(path)` dynamically.
* Hide internal file from user-level backtraces (#1375).
* Show caller information in warnings from the core library (#1375).
* `#require` and `#require_relative` should keep symlinks in `$"` and `__FILE__` (#1383).
* Random seeds now always come directly from `/dev/urandom` for MRI compatibility.
* SIGINFO, SIGEMT and SIGPWR are now defined (#1382).
* Optional and operator assignment expressions now return the value assigned, not the value returned by an assignment method (#1391).
* `WeakRef.new` will now return the correct type of object, even if `WeakRef` is subclassed (#1391).
* Resolving constants in prepended modules failed, this has now been fixed (#1391).
* Send and `Symbol#to_proc` now take account of refinements at their call sites (#1391).
* Better warning when the timezone cannot be found on WSL (#1393).
* Allow special encoding names in `String#force_encoding` and raise an exception on bad encoding names (#1397).
* Fix `Socket.getifaddrs` which would wrongly return an empty array (#1375).
* `Binding` now remembers the file and line at which it was created for `#eval`. This is notably used by `pry`'s `binding.pry`.
* Resolve symlinks in `GEM_HOME` and `GEM_PATH` to avoid related problems (#1383).
* Refactor and fix `#autoload` so other threads see the constant defined while the autoload is in progress (#1332).
* Strings backed by `NativeRope`s now make a copy of the rope when `dup`ed.
* `String#unpack` now taints return strings if the format was tainted, and now does not taint the return array if the format was tainted.
* Lots of fixes to `Array#pack` and `String#unpack` tainting, and a better implementation of `P` and `p`.
* Array literals could evaluate an element twice under some circumstances. This has now been fixed.

Performance:

* Optimize required and optional keyword arguments.
* `rb_enc_to_index` is now faster by eliminating an expensive look-up.

Changes:

* `-Xlog=` now needs log level names to be upper case.
* `-Dtruffleruby.log` and `TRUFFLERUBY_LOG` have been removed - use `-Dpolyglot.log.ruby.level`.
* The log format, handlers, etc are now managed by the Truffle logging system.
* The custom log levels `PERFORMANCE` and `PATCH` have been removed.

# 1.0 RC 4, 18 July 2018

*TruffleRuby was not updated in RC 4*

# 1.0 RC 3, 2 July 2018

New features:

* `is_a?` can be called on foreign objects.

Bug fixes:

* It is no longer needed to have `ruby` in `$PATH` to run the post-install hook.
* `Qnil`/`Qtrue`/`Qfalse`/`Qundef` can now be used as initial value for global variables in C extensions.
* Fixed error message when the runtime libssl has no SSLv2 support (on Ubuntu 16.04 for instance).
* `RbConfig::CONFIG['extra_bindirs']` is now a String as other RbConfig values.
* `SIGPIPE` is correctly caught on SubstrateVM, and the corresponding write() raises `Errno::EPIPE` when the read end of a pipe or socket is closed.
* Use the magic encoding comment for determining the source encoding when using eval().
* Fixed a couple bugs where the encoding was not preserved correctly.

Performance:

* Faster stat()-related calls, by returning the relevant field directly and avoiding extra allocations.
* `rb_str_new()`/`rb_str_new_cstr()` are much faster by avoiding extra copying and allocations.
* `String#{sub,sub!}` are faster in the common case of an empty replacement string.
* Eliminated many unnecessary memory copy operations when reading from `IO` with a delimiter (e.g., `IO#each`), leading to overall improved `IO` reading for common use cases such as iterating through lines in a `File`.
* Use the byte[] of the given Ruby String when calling eval() directly for parsing.

# 1.0 RC 2, 6 June 2018

New features:

* We are now compatible with Ruby 2.4.4.
* `object.class` on a Java `Class` object will give you an object on which you can call instance methods, rather than static methods which is what you get by default.
* The log level can now also be set with `-Dtruffleruby.log=info` or `TRUFFLERUBY_LOG=info`.
* `-Xbacktraces.raise` will print Ruby backtraces whenever an exception is raised.
* `Java.import name` imports Java classes as top-level constants.
* Coercion of foreign numbers to Ruby numbers now works.
* `to_s` works on all foreign objects and calls the Java `toString`.
* `to_str` will try to `UNBOX` and then re-try `to_str`, in order to provoke the unboxing of foreign strings.

Changes:

* The version string now mentions if you're running GraalVM Community Edition (`GraalVM CE`) or GraalVM Enterprise Edition (`GraalVM EE`).
* The inline JavaScript functionality `-Xinline_js` has been removed.
* Line numbers `< 0`, in the various eval methods, are now warned about, because we don't support these at all. Line numbers `> 1` are warned about (at the fine level) but they are shimmed by adding blank lines in front to get to the correct offset. Line numbers starting at `0` are also warned about at the fine level and set to `1` instead.
* The `erb` standard library has been patched to stop using a -1 line number.
* `-Xbacktraces.interleave_java` now includes all the trailing Java frames.
* Objects with a `[]` method, except for `Hash`, now do not return anything for `KEYS`, to avoid the impression that you could `READ` them. `KEYINFO` also returns nothing for these objects, except for `Array` where it returns information on indices.
* `String` now returns `false` for `HAS_KEYS`.
* The supported additional functionality module has been renamed from `Truffle` to `TruffleRuby`. Anything not documented in `doc/user/truffleruby-additions.md` should not be used.
* Imprecise wrong gem directory detection was replaced. TruffleRuby newly marks its gem directories with a marker file, and warns if you try to use TruffleRuby with a gem directory which is lacking the marker.

Bug fixes:

* TruffleRuby on SubstrateVM now correctly determines the system timezone.
* `Kernel#require_relative` now coerces the feature argument to a path and canonicalizes it before requiring, and it now uses the current directory as the directory for a synthetic file name from `#instance_eval`.

# 1.0 RC 1, 17 April 2018

New features:

* The Ruby version has been updated to version 2.3.7.

Security:

* CVE-2018-6914, CVE-2018-8779, CVE-2018-8780, CVE-2018-8777, CVE-2017-17742 and CVE-2018-8778 have been mitigated.

Changes:

* `RubyTruffleError` has been removed and uses replaced with standard exceptions.
* C++ libraries like `libc++` are now not needed if you don't run C++ extensions. `libc++abi` is now never needed. Documentation updated to make it more clear what the minimum requirements for pure Ruby, C extensions, and C++ extensions separately.
* C extensions are now built by default - `TRUFFLERUBY_CEXT_ENABLED` is assumed `true` unless set to `false`.
* The `KEYS` interop message now returns an array of Java strings, rather than Ruby strings. `KEYS` on an array no longer returns indices.
* `HAS_SIZE` now only returns `true` for `Array`.
* A method call on a foreign object that looks like an operator (the method name does not begin with a letter) will call `IS_BOXED` on the object and based on that will possibly `UNBOX` and convert to Ruby.
* Now using the native version of Psych.
* The supported version of LLVM on Oracle Linux has been dropped to 3.8.
* The supported version of Fedora has been dropped to 25, and the supported version of LLVM to 3.8, due to LLVM incompatibilities. The instructions for installing `libssl` have changed to match.

# 0.33, April 2018

New features:

* The Ruby version has been updated to version 2.3.6.
* Context pre-initialization with TruffleRuby `--native`, which significantly improves startup time and loads the `did_you_mean` gem ahead of time.
* The default VM is changed to SubstrateVM, where the startup is significantly better. Use `--jvm` option for full JVM VM.
* The `Truffle::Interop` module has been replaced with a new `Polyglot` module which is designed to use more idiomatic Ruby syntax rather than explicit methods. A [new document](doc/user/polyglot.md) describes polyglot programming at a higher level.
* The `REMOVABLE`, `MODIFIABLE` and `INSERTABLE` Truffle interop key info flags have been implemented.
* `equal?` on foreign objects will check if the underlying objects are equal if both are Java interop objects.
* `delete` on foreign objects will send `REMOVE`, `size` will send `GET_SIZE`, and `keys` will send `KEYS`. `respond_to?(:size)` will send `HAS_SIZE`, `respond_to?(:keys)` will send `HAS_KEYS`.
* Added a new Java-interop API similar to the one in the Nashorn JavaScript implementation, as also implemented by Graal.js. The `Java.type` method returns a Java class object on which you can use normal interop methods. Needs the `--jvm` flag to be used.
* Supported and tested versions of LLVM for different platforms have been more precisely [documented](doc/user/installing-llvm.md).

Changes:

* Interop semantics of `INVOKE`, `READ`, `WRITE`, `KEYS` and `KEY_INFO` have changed significantly, so that `INVOKE` maps to Ruby method calls, `READ` calls `[]` or returns (bound) `Method` objects, and `WRITE` calls `[]=`.

Performance:

* `Dir.glob` is much faster and more memory efficient in cases that can reduce to direct filename lookups.
* `SecureRandom` now defers loading OpenSSL until it's needed, reducing time to load `SecureRandom`.
* `Array#dup` and `Array#shift` have been made constant-time operations by sharing the array storage and keeping a starting index.

Bug fixes:

* Interop key-info works with non-string-like names.

Internal changes:

* Changes to the lexer and translator to reduce regular expression calls.
* Some JRuby sources have been updated to 9.1.13.0.

# 0.32, March 2018

New features:

* A new embedded configuration is used when TruffleRuby is used from another language or application. This disables features like signals which may conflict with the embedding application, and threads which may conflict with other languages, and enables features such as the use of polyglot IO streams.

Performance:

* Conversion of ASCII-only Ruby strings to Java strings is now faster.
* Several operations on multi-byte character strings are now faster.
* Native I/O reads are about 22% faster.

Bug fixes:

* The launcher accepts `--native` and similar options in the `TRUFFLERUBYOPT` environment variable.

Internal changes:

* The launcher is now part of the TruffleRuby repository, rather than part of the GraalVM repository.
* `ArrayBuilderNode` now uses `ArrayStrategies` and `ArrayMirrors` to remove direct knowledge of array storage.
* `RStringPtr` and `RStringPtrEnd` now report as pointers for interop purposes, fixing several issues with `char *` usage in C extensions.<|MERGE_RESOLUTION|>--- conflicted
+++ resolved
@@ -52,16 +52,13 @@
 * `Kernel#lambda` with now raises `ArgumentError` when given a non-lambda, non-literal block (#3681, @Th3-M4jor).
 * Add `rb_data_define()` to define Data (#3681, @andrykonchin).
 * Add `Refinement#target` (#3681, @andrykonchin).
-<<<<<<< HEAD
 * Add `Range#overlap?` (#3681, @andrykonchin).
 * Update `NoMethodError#message` to not use `#inspect` on receiver (#3681, @rwstauner).
 * Socket `#recv*` methods (`{BasicSocket,IPSocket,TCPSocket,UDPSocket,Socket}#{recv,recv_nonblock,recvmsg,recvmsg_nonblock,recvfrom,recvfrom_nonblock}`) return `nil` instead of an empty String on closed connections (#3681, @andrykonchyn).
 * Fix `Marshal.dump` when a Float value is dumped repeatedly (#3747, @andrykochin).
-=======
 * Emit warning when `Kernel#format` called with excessive arguments (@andrykonchin).
 * Fix `Integer#ceil` when self is 0 (@andrykonchin).
 * Fix `Module#remove_const` and emit warning when constant is deprecated (@andrykonchin).
->>>>>>> 13a65424
 
 Performance:
 
