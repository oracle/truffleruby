# 24.2.0

New features:

* Updated to Ruby 3.3.5 (#3681, @andrykonchin, @eregon).

Bug fixes:

* Fix `Module#name` called inside the `Module#const_added` callback when the module is defined in the top-level scope (#3683, @andrykonchin).
* Fix duplicated calls of a `Module#const_added` callback when a module with nested modules is assigned to a constant (@andrykonchin).

Compatibility:

* Fix `Module#include` so a module included into a reopened nested module is added into an ancestors chain (#3570, @andrykonchin).
* Fix `Kernel#eval` to ignore shebang with non-Ruby interpreter (#3623, @andrykonchin).
* Fix `Env#delete` and return value returned by a block if variable doesn't exist (@andrykonchin).
* Fix `Env#update` and accept multiple hashes (@andrykonchin).
* Add `MAJOR`, `MINOR`, `TEENY`, `PATCHLEVEL`, `RUBY_API_VERSION`, and `RUBY_PROGRAM_VERSION` to `RbConfig::CONFIG` (#3396, @rwstauner).
* Set `RbConfig::CONFIG['archincludedir']` (#3396, @andrykonchin).
* Support the index/length arguments for the string argument to `String#bytesplice` added in 3.3 (#3656, @rwstauner).
* Implement `rb_str_strlen()` (#3697, @Th3-M4jor).
* Support `Time.new` with String argument and error when invalid (#3693, @rwstauner).
* Implement `rb_enc_interned_str()` (#3703, @Th3-M4jor).
* Implement `rb_hash_bulk_insert()` (#3705, @Th3-M4jor).
* Remove deprecated `Pathname#{taint,untaint}` methods (#3681, @andrykonchin).
* Add `rb_category_warn` function (#3710, @andrykonchin).
* Add `rb_gc_mark_locations()` (#3704, @andrykonchin).
* Implement `rb_str_format()` (#3716, @andrykonchin).
* Add `IO#{pread, pwrite}` methods (#3718, @andrykonchin).
* Add `rb_io_closed_p()` (#3681, @andrykonchin).
* Add `rb_io_open_descriptor()` (#3681, @andrykonchin).
* Support serializing of `Data` instances into Marshal format (#3726, @andrykonchin).
* `Array#pack` now raises `ArgumentError` for unknown directives (#3681, @Th3-M4jor).
* `String#unpack` now raises `ArgumentError` for unknown directives (#3681, @Th3-M4jor).
* `Thread::Queue#freeze` now raises `TypeError` when called (#3681, @Th3-M4jor).
* `Thread::SizedQueue#freeze` now raises `TypeError` when called (#3681, @Th3-M4jor).
* Add `Range#reverse_each` (#3681, @andrykonchin).
* Emit a warning when `it` call without arguments is used in a block without parameters (#3681, @andrykonchin).
* Add `rb_syserr_fail_str()` (#3732, @andrykonchin).
* Add `Dir.for_fd` (#3681, @andrykonchin).
* Add `Dir.fchdir` (#3681, @andrykonchin).
* Add `Dir#chdir` (#3681, @andrykonchin).
<<<<<<< HEAD
* Declare `File::SHARE_DELETE` constant (#3745, @andrykonchin).
* Support `symbolize_names` argument to `MatchData#named_captures` (#3681, @rwstauner).
* Support `Proc#initialize_{dup,copy}` for subclasses (#3681, @rwstauner).
=======
* Remove deprecated `Encoding#replicate` method (#3681, @rwstauner).
>>>>>>> ec111d47

Performance:

* Optimize encoding negotiation for ASCII-compatible encodings (@eregon, @andrykonchin).

Changes:
* Inherit `Polyglot::ForeignException` from `StandardError` instead of `Exception` (#3620, @andrykonchin).

Memory Footprint:

# 24.1.0

New features:

* Add `--reuse-precompiled-gems` option (@andrykonchin).
* Update to Ruby 3.2.4 (@andrykonchin).

Bug fixes:

* Add missing thread-safe objects write barriers for `TruffleRuby::ConcurrentMap` (#3179, @eregon).
* Fix repeated calling of methods `Dir#{each,each_child,children}` (#3464, @andrykonchin).
* Fix `IO#{wait,wait_readable,wait_writable}` methods and switch the current thread into a sleep state (@andrykonchin).
* Fix `rb_global_variable()` for `Float` and bignum values during the `Init_` function (#3478, @eregon).
* Fix `rb_gc_register_mark_object()` for `Float` and bignum values (#3502, @eregon, @andrykonchin).
* Fix parsing literal floats when the locale does not use `.` for the decimal separator (e.g. `LANG=fr_FR.UTF-8`) (#3512, @eregon).
* Fix `IO#{read_nonblock,readpartial,sysread}`, `BasicSocket#{recv,recv_nonblock}`, `{Socket,UDPSocket}#recvfrom_nonblock`, `UnixSocket#recvfrom` and preserve a provided buffer's encoding (#3506, @andrykonchyn).
* Repair `IO#{wait_readable,wait_writable,wait}` to be interruptible (#3504, @andrykonchin).
* Fix Hash value omission for constant names (@andrykonchin).
* Fix `MatchData#[index, length]` when index is larger than number of matched values (@andrykonchin).
* Fix `#each` for a foreign iterator which is also iterable (#3630, @eregon).

Compatibility:

* Move `IO#wait_readable`, `IO#wait_writable`, `IO#wait_priority` and `IO#wait` into core library (@andrykonchin).
* Change assignment evaluation order for fully qualified constant and evaluate left-hand-side before right-hand-side (#3039, @andrykonchin).
* Fix evaluation order for multi-assignment and evaluate left-hand-side before right-hand-side (@andrykonchin).
* Add `Regexp.linear_time?` method (#3039, @andrykonchin).
* Allow null encoding pointer in `rb_enc_interned_str_cstr` (@thomasmarshall).
* Allow anonymous memberless Struct (@simonlevasseur).
* Set `$!` when a `Kernel#at_exit` hook raises an exception (#3535, @andrykonchin).
* Support `:buffer` keyword argument to `Array#pack` (#3559, @andrykonchyn).
* Set `RbConfig::CONFIG['host_cpu']` to `arm64` on darwin platform (#3571, @andrykonchin).
* Fix `RegexpError` messages to match CRuby better (#3398, @andrykonchin).
* Fix `Enumerable#reduce` to handle non-Symbol method name parameter (#2931, @andrykonchin).
* Fix `RangeError` message to match CRuby for `Integer#chr` called with invalid codepoint argument (#2795, @andrykonchin).
* Joni has been updated from 2.1.44 to 2.2.1 (@andrykonchin).
* Fix `Hash#to_h` called with a block and pass key and value to the block as separate arguments (#3607, @andrykonchin).
* Fix `StringIO#initialize` and preserve initial string's encoding when mode is `w` so the initial string is truncated (#3599, @andrykonchin).
* Fix `IO#{autoclose=,autoclose?}` and raise `IOError` when io is closed (@andrykonchin).
* Fix `Thread#{thread_variable_get,thread_variable_set,thread_variable?,key?,[],[]=,fetch}` and convert a non-String/Symbol thread-local variable name to String using `#to_str` (@andrykonchin).
* Fix formatting in `Exception#full_message` when `RuntimeError` is not handled and `highlight` option is specified (@andrykonchin).
* Fix `String#encode` and convert fallback values into String using `#to_str` (@andrykonchin).
* Fix `Kernel.warn` and don't call `Warning#warn` if a specified category is disabled (@andrykonchin).
* Fix `$!` global variable and make it fiber-local (@andrykonchin).
* Fix `rb_set_errinfo` and `rb_errinfo` and store an error separately from `$!` (#2890, @andrykonchin).
* Fix `rb_mutex_synchronize` to not wrap/unwrap result value (#3624, @andrykonchin).
* Add `StringIO#set_encoding_by_bom` method (#3632, @andrykonchin).

Performance:

* Fix inline caching for Regexp creation from Strings (#3492, @andrykonchin, @eregon).
* Optimize `Integer#pow` method for small modulus values (#3544, @andrykonchin).
* Avoid repeated copies from native to managed string when matching Regexps on a native string (#2193, @eregon).

Changes:

Memory Footprint:

* Use inlined core method nodes even when modules are prepended to core classes (#3546, @eregon).

# 24.0.0

New features:

* C/C++ extensions are now compiled using the system toolchain and executed natively instead of using GraalVM LLVM (Sulong). This leads to faster startup, no warmup, better compatibility, smaller distribution and faster installation for C/C++ extensions (#3118, @eregon).
* Full support for the Ruby 3.2 and Ruby 3.3 syntax by adopting the [Prism](https://github.com/ruby/prism) parser, which is about twice as fast as the old parser (#3117, #3038, #3039, @andrykonchin, @eregon).
* Pattern matching is now fully supported (#3332, #2683, @eregon, @razetime).

Bug fixes:

* Fix `rb_enc_left_char_head()` so it is not always `ArgumentError` (#3267, @eregon).
* Fix `IO.copy_stream` with a `Tempfile` destination (#3280, @eregon).
* Fix `Regexp.union` negotiating the wrong result encoding (#3287, @nirvdrum, @simonlevasseur).
* Fix `Proc#parameters` and return all the numbered parameters lower than the used explicitly ones (@andrykonchin).
* Fix some C API functions which were failing when called with Ruby values represented as Java primitives (#3352, @eregon).
* Fix `IO.select([io], nil, [io])` on macOS, it was hanging due to a bug in macOS `poll(2)` (#3346, @eregon, @andrykonchin).
* Run context cleanup such as showing the output of tools when `SignalException` and `Interrupt` escape (@eregon).
* Handle a new variable inside the `case` target expression correctly (#3377, @eregon).
* The arguments of `Thread.new(*args, &block)` need to be marked as shared between multiple threads (#3179, @eregon).
* Fix `Range#bsearch` and raise `TypeError` when range boundaries are non-numeric and block not passed (@andrykonchin).
* Fix using the `--cpusampler` profiler when there are custom unblock functions for `rb_thread_call_without_gvl()` (#3013, @eregon).
* Fix recursive raising `FrozenError` exception when redefined `#inspect` modifies an object (#3388, @andrykonchin).
* Fix `Integer#div` returning the wrong object type when the divisor is a `Rational` (@simonlevasseur, @nirvdrum).
* Remove constant `Random::DEFAULT` (#3039, @patricklinpl)

Compatibility:

* Add `Exception#detailed_message` method (#3257, @andrykonchin).
* Fix `rb_enc_vsprintf` and force String encoding instead of converting it (@andrykonchin).
* Add `rb_gc_mark_movable` function (@andrykonchin).
* Promote `File#path` and `File#to_path` to `IO#path` and `IO#to_path` and make IO#new accept an optional `path:` keyword argument (#3039, @moste00)
* Display "unhandled exception" as the message for `RuntimeError` instances with an empty message (#3255, @nirvdrum).
* Set `RbConfig::CONFIG['configure_args']` for openssl and libyaml (#3170, #3303, @eregon).
* Support `Socket.sockaddr_in(port, Socket::INADDR_ANY)` (#3361, @mtortonesi).
* Implement the `Data` class from Ruby 3.2 (#3039, @moste00, @eregon).
* Make `Coverage.start` and `Coverage.result` accept parameters (#3149, @mtortonesi, @andrykonchin).
* Implement `rb_check_funcall()` (@eregon).
* Implement `MatchData#{byteoffset,deconstruct,deconstruct_keys}` from Ruby 3.2 (#3039, @rwstauner).
* Add `Integer#ceildiv` method (#3039, @simonlevasseur, @nirvdrum).
* Implement `Class#attached_object` method (#3039, @andrykonchin).
* Fix `ENV#{clone,dup}` and raise `TypeError` (#3039, @andrykonchin).
* Fix `Coverage.supported?` and raise `TypeError` if argument is not Symbol (#3039, @andrykonchin).
* Accept options argument to `Regexp.{new,compile}` of String and warn for unknown types (#3039, @rwstauner).
* Implement `Time#deconstruct_keys` from Ruby 3.2 (#3039, @rwstauner).
* Do not autosplat a proc that accepts a single positional argument and keywords (#3039, @andrykonchin).
* Support passing anonymous * and ** parameters as method call arguments (#3039, @andrykonchin).
* Handle either positional or keywords arguments by default in `Struct.new` (#3039, @rwstauner).
* Promote `Set` class to core library (#3039, @andrykonchin).
* Support `connect_timeout` keyword argument to `TCPSocket.{new,open}` (#3421, @manefz, @patricklinpl, @nirvdrum, @rwstauner).
* Add `File.lutime` and `Pathname#lutime` methods (#3039, @andrykonchin).
* Add a deprecation warning for `Encoding#replicate` (#3039, @patricklinpl, @manefz, @nirvdrum).
* Change `UnboundMethod#{==,inspect}` to use the owner module rather than the origin (#3039, @rwstauner, @manefz, @patricklinpl)
* Support `lambda` keyword argument in `Proc#parameters` (#3039, @thomasmarshall, @goyox86).
* Limit maximum encoding set size by 256 (#3039, @thomasmarshall, @goyox86).
* Remove deprecated methods `Dir.exists?`, `File.exists?`, and `Kernel#=~` (#3039, @patricklinpl, @nirvdrum).
* Remove deprecated `FileTest.exists?` method (#3039, @andrykonchin).
* Fix {Method,Proc}#parameters and return `*`, `**` and `&` names for anonymous parameters (@andrykonchin).
* Remove deprecated `Fixnum` and `Bignum` constants (#3039, @andrykonchin).
* Add `rb_enc_interned_str_cstr` function (#3408, @goyox86, @thomasmarshall).
* Add `rb_str_to_interned_str` function (#3408, @thomasmarshall).
* Add `SyntaxError#path` method (#3039, @wasabigeek).

Performance:

* Change the `Hash` representation from traditional buckets to a "compact hash table" for improved locality, performance and memory footprint (#3172, @moste00).
* Optimize calls with `ruby2_keywords` forwarding by deciding it per call site instead of per callee thanks to [my fix in CRuby 3.2](https://bugs.ruby-lang.org/issues/18625) (@eregon).
* Optimize feature loading when require is called with an absolute path to a .rb file (@rwstauner).
* Avoid extra copies for Strings passed as `:string` arguments to a FFI call and used later for Regexp matching (#3293, @eregon).

Changes:


Memory Footprint:


# 23.1.0

New features:

* Updated to Ruby 3.2.2 (#3039, @eregon, @andrykonchin).
* TruffleRuby Native on Oracle GraalVM on Linux now uses the G1 garbage collector which is much faster (@eregon).

Bug fixes:

* Fix `Dir.glob` returning blank string entry with leading `**/` in glob and `base:` argument (@rwstauner).
* Fix class lookup after an object's class has been replaced by `IO#reopen` (@itarato, @nirvdrum, @eregon).
* Fix `Marshal.load` and raise `ArgumentError` when dump is broken and is too short (#3108, @andrykonchin).
* Fix `super` method lookup for unbounded attached methods (#3131, @itarato).
* Fix `Module#define_method(name, Method)` to respect `module_function` visibility (#3181, @andrykonchin).
* Fix stack overflow with `Kernel.require` and `zeitwerk` (#3224, @eregon).
* Reimplement `IO.select` with `poll(2)` to support file descriptors >= 1024 (#3201, @eregon).

Compatibility:

* Fix `Hash#shift` when Hash is empty but has initial default value or initial default proc (#3039, @itarato).
* Make `Array#shuffle` produce the same results as CRuby (@rwstauner).
* Add `Process.argv0` method (@andrykonchin).
* Add support for array pattern matching. This is opt-in via `--pattern-matching` since pattern matching is not fully supported yet (#2683, @razetime).
* Fix `Array#[]` with `ArithmeticSequence` argument when step is negative (#3039, @itarato).
* Fix `Range#size` and return `nil` for beginningless Range when end isn't Numeric (#3039, @rwstauner).
* Alias `String#-@` to `String#dedup` (#3039, @itarato).
* Fix `Pathname#relative_path_from` to convert string arguments to Pathname objects (@rwstauner).
* Add `String#bytesplice` (#3039, @itarato).
* Add `String#byteindex` and `String#byterindex` (#3039, @itarato).
* Add implementations of `rb_proc_call_with_block`, `rb_proc_call_kw`, `rb_proc_call_with_block_kw` and `rb_funcall_with_block_kw` (#3068, @andrykonchin).
* Add optional `timeout` argument to `Thread::Queue#pop` (#3039, @itarato).
* Add optional `timeout` argument to `Thread::SizedsQueue#pop` (#3039, @itarato).
* Handle `long long` and aliases in `Fiddle` (#3128, @eregon).
* Add `Module#refinements` (#3039, @itarato).
* Add `Refinement#refined_class` (#3039, @itarato).
* Add `rb_hash_new_capa` function (#3039, @itarato).
* Fix `Encoding::Converter#primitive_convert` and raise `FrozenError` when a destination buffer argument is frozen (@andrykonchin).
* Add `Module#undefined_instance_methods` (#3039, @itarato).
* Add `Thread.each_caller_location` (#3039, @itarato).
* Add `timeout` argument to `Thread::SizedQueue#push` (#3039, @itarato).
* Add `rb_syserr_new` function (@rwstauner).
* Add `Enumerator#product` (#3039, @itarato).
* Add `Module#const_added` (#3039, @itarato).
* Show the pointer size information (if available) in `FFI::Pointer#inspect` (@nirvdrum).
* Implement performance warnings (`Warning[:performance]`) like in CRuby 3.3 (@eregon).
* The output of `Marshal.dump` is now compatible with CRuby for `Rational` and `Complex` instances (#3228, @eregon).

Performance:

* Improve `Truffle::FeatureLoader.loaded_feature_path` by removing expensive string ops from a loop. Speeds up feature lookup time (#3010, @itarato).
* Improve `String#-@` performance by reducing unnecessary data copying and supporting substring lookups (@nirvdrum)
* Specialize `Array#<<` and related methods appending elements per call site to have a single array storage strategy in the inline cache for most cases (@eregon).

Changes:

* `gu install $LANGUAGE` is replaced by `truffleruby-polyglot-get $LANGUAGE`, available in the TruffleRuby JVM standalone (@eregon).
* The TruffleRuby `ScriptEngine` implementation is removed in favor of the generic [ScriptEngine](https://github.com/oracle/graal/blob/master/docs/reference-manual/embedding/embed-languages.md#compatibility-with-jsr-223-scriptengine) in GraalVM docs (@eregon).

Memory Footprint:

* Replaced `RubyLibrary` with `FreezeNode` and `IsFrozenNode` (@horakivo).
* Address many truffle-sharing warnings (@horakivo).
* Address many truffle-inlining warnings (@horakivo).


# 23.0.0

New features:

* Updated to Ruby 3.1.3 (#2733, @andrykonchin, @eregon).
* `foreign_object.is_a?(foreign_meta_object)` is now supported (@eregon).
* Foreign big integers are now supported and work with all `Numeric` operators (@eregon).

Bug fixes:

* Ensure every parse node has a source section and fix the source section for `ensure` (#2758, @eregon).
* Fix `spawn(..., fd => fd)` on macOS, it did not work due to a macOS bug (@eregon).
* Fix `rb_gc_register_address()`/`rb_global_variable()` to read the latest value (#2721, #2734, #2720, @eregon).
* Synchronize concurrent writes to the same StringIO (@eregon).
* Fix `StringIO#write(str)` when `str` is of an incompatible encoding and position < buffer size (#2770, @eregon).
* Fix `rb_thread_fd_select()` to correctly initialize fdset copies and handle the timeout (@eregon).
* Fix `TracePoint#inspect` when it's called outside of a callback (@andrykonchin).
* Fix `Signal.trap` when signal argument is not supported (#2774, @andrykonchin).
* Fix `Dir.mkdir` and convert permissions argument to `Integer` (#2781, @andrykonchin).
* Fix `String#dump` and use `\u{xxxx}` notation (with curly brackets) for characters that don't fit in `\uxxxx` (#2794, @andrykonchin).
* Fix `Marshal.dump` when big Integer (that cannot be expressed with 4 bytes) is serialized (#2790, @andrykonchin).
* Fix `Array#pack` and accept `Numeric` values when `Float` is expected (#2815, @andrykonchin).
* Fix `\P{}` matching in regular expressions (#2798, @andrykonchin).
* Fix constants lookup when `BasicObject#instance_eval` method is called with a String (#2810, @andrykonchin).
* Don't trigger the `method_added` event when changing a method's visibility or calling `module_function` (@paracycle, @nirvdrum).
* Fix `rb_time_timespec_new` function to not call `Time.at` method directly (@andrykonchin).
* Fix `StringIO#write` to transcode strings with encodings that don't match the `StringIO`'s `external_encoding` (#2839, @flavorjones).
* Fix processing of proc rest arguments located at the beginning if there are no actual arguments (#2921, @andrykonchin).
* Fix `Monitor#exit` to raise `ThreadError` when monitor not owned by the current thread (#2922, @andrykonchin).
* Fix `MatchData#[]` to support negative `length` argument (#2929, @andrykonchin).
* Fix `IO` line reading calls when using a multi-byte delimiter (`IO#{each,gets,readline,readlines,etc.}`) (#2961, @vinistock, @nirvdrum).
* Fix the exception type raised when type coercion raises a `NoMethodError` (#2903, @paracycle, @nirvdrum).
* Fix `Method` and `Proc` `#parameters` method to return `_` parameter name without synthetic suffix when there are multiple `_` parameters (@paracycle).
* Fixed errors in IRB when attempting to navigate beyond bounds in singleline mode (@rwstauner).

Compatibility:

* Fix `MatchData#[]` when passed unbounded Range (#2755, @andrykonchin).
* Updated `rb_define_class`, `rb_define_class_under`, and `rb_define_class_id_under` to allow class names that aren't valid in Ruby (#2739, @nirvdrum).
* Fixed `rb_gv_get` so that it no longer implicitly creates global variables (#2748, @nirvdrum).
* Added implementations of `rb_gvar_val_getter` and `rb_define_virtual_variable` (#2750, @nirvdrum).
* Implement `rb_warning_category_enabled_p` to support the `syntax_tree` gem (#2764, @andrykonchin).
* Fix desctructuring of a single block argument that implements `#to_ary` dynamically (#2719, @andrykonchin).
* Fix `Kernel#Complex` and raise exception when an argument is formatted incorrectly (#2765, @andrykonchin).
* Add `#public?`, `#private?` and `#protected?` methods for `Method` and `UnboundMethod` classes (@andrykonchin).
* Add optional argument to `Thread::Queue.new` (@andrykonchin).
* Support a module as the second argument of `Kernel#load` (@andrykonchin).
* Improve argument validation in `Struct#valies_at` - raise `IndexError` or `RangeError` when arguments are out of range (#2773, @andrykonchin).
* Fix `MatchData#values_at` and handling indices that are out of range (#2783, @andrykonchin).
* Add support for `%-z` (UTC for unknown local time offset, RFC 3339) to `Time#strftime` (@andrykonchin).
* Add support for `UTC` and `A`-`Z` utc offset values, as well as `+/-HH`, `+/-HHMM`, `+/-HHMMSS` (without `:`) (@andrykonchin).
* Treat time with `UTC`, `Z` and `-00:00` utc offset as UTC time (@andrykonchin).
* Raise `FrozenError` when `Time#localtime`, `Time#utc` and `Time#gmtime` is called on a frozen time object (@andrykonchin).
* Validate a microseconds argument used to create a time object (@andrykonchin).
* Support accessing `dmark` and `dfree` fields for `RData` (#2771, @eregon).
* Implement `rb_enc_nth()` (#2771, @eregon).
* Support `offset` keyword argument for `String#unpack` and `String#unpack1` (@andrykonchin).
* Fix `Process.detach` and cast `pid` argument to `Integer` (#2782, @andrykonchin).
* `rb_to_id()` should create a static `ID`, used by RMagick (@eregon).
* Resolve the current user home even when `$HOME` is not set (#2784, @eregon).
* Fix `IO#lineno=` and convert argument to `Integer` more strictly (#2786, @andrykonchin).
* Fix argument implicit convertion in `IO#pos=` and `IO#seek` methods (#2787, @andrykonchin).
* Warn about unknown directive passed to `Array#pack` in verbose mode (#2791, @andrykonchin).
* Added constants `IO::SEEK_DATE` and `IO::SEEK_HOLE` (#2792, @andrykonchin).
* Fix `StringIO.new` to accept keyword arguments (#2793, @andrykonchin).
* `Process#spawn` should call `#to_io` on non-IO file descriptor objects (#2809, @jcouball).
* Add constants `IO::SEEK_DATE` and `IO::SEEK_HOLE` (#2792, @andrykonchin).
* Add `Class#subclasses` method (#2733, @andrykonchin).
* Implement `Coverage.running?` method (@andrykonchin).
* Fix arguments implicit type conversion for `Enumerable#zip` and `Array#zip` (#2788, @andrykonchin).
* Fix `Array#unshift` to not depend on `Array#[]=` and allow overriding `#[]=` in a subclass (#2772, @andrykonchin).
* Fix syntactic check for `void value expression` (#2821, @eregon).
* Fix `Range#step` with no block and non-`Numeric` values (#2824, @eregon).
* Fix execution order of `END` blocks and `at_exit` callbacks (#2818, @andrykonchin).
* Fix `String#casecmp?` for empty strings of different encodings (#2826, @eregon).
* Implement `Enumerable#compact` and `Enumerator::Lazy#compact` (#2733, @andrykonchin).
* Implement `Array#intersect?` (#2831, @nirvdrum).
* Record the source location in the constant for the `module`/`class` keywords (#2833, @eregon).
* Fix `File.open` and support `flags` option (#2820, @andrykonchin).
* Support writing to `RData.dfree` for native extensions (#2830, #2732, #2165, @eregon).
* Fix `IO#write` and support multiple arguments with different encodings (#2829, @andrykonchin).
* Fix `Array` methods `reject`, `reject!`, `inject`, `map`, `select`, `each_index` and handle a case when array is modified by a passed block like CRuby does (#2822, andrykonchin, @eregon).
* Fix `EncodingError` exception message when Symbol has invalid encoding (#2850, @andrykonchin).
* Raise `EncodingError` at parse time when Hash literal contains a Symbol key with invalid encoding (#2848, @andrykonchin).
* Fix `Array` methods `reject`, `reject!`, `inject`, `map`, `select`, `each_index` and handle a case when array is modified by a passed block like CRuby does (#2822, @andrykonchin, @eregon).
* Fix `Array` methods `select!` and `keep_if` and handle a case when exception is raised in a passed block properly (@andrykonchin).
* Fix `Enumerable` methods `each_cons` and `each_slice` to return receiver (#2733, @horakivo).
* `Module` methods `#private`, `#public`, `#protected`, `#module_function` now returns their arguments like in CRuby 3.1 (#2733, @horakivo).
* `Kernel#exit!`, killing Fibers and internal errors do not run code in `ensure` clauses anymore, the same as CRuby (@eregon).
* Implement `UnboundMethod#original_name` (@paracycle, @nirvdrum).
* Implement `Thread#native_thread_id` method (#2733, @horakivo).
* Modify `Struct#{inspect,to_s}` to match MRI when the struct is nested inside of an anonymous class or module (@st0012, @nirvdrum).
* `Fiber.current` and `Fiber#transfer` are available without `require 'fiber'` like in CRuby 3.1 (#2733, @eregon).
* Add `freeze` keyword argument to `Marshal.load` (#2733, @andrykonchin).
* Add `Integer.try_convert` (#2733, @moste00, @eregon).
* Support optional `:in` keyword argument for `Time.now` and `Time.new` (#2733, @andrykonchin).
* Add optional `Hash` argument to `Enumerable#tally` (#2733, @andrykonchin).
* Update `$LOAD_PATH.resolve_feature_path` to return `nil` instead of raising `LoadError` when feature isn't found (#2733, @andrykonchin).
* Add `objspace/trace` file (#2733, @andrykonchin).
* Add `Process._fork` (#2733, @horakivo).
* Update to JCodings 1.0.58 and Joni 2.1.44 (@eregon).
* Add `MatchData#match` and `MatchData#match_length` (#2733, @horakivo).
* Add `StructClass#keyword_init?` method (#2377, @moste00).
* Support optional `level` argument for `File.dirname` method (#2733, @moste00).
* Add `Thread::Backtrace.limit` method (#2733, @andrykonchin).
* Deprecate `rb_gc_force_recycle` and make it a no-op function (#2733, @moste00).
* Add `Refinement#import_methods` method and add deprecation warning for `Refinement#include` and `Refinement#prepend` (#2733, @horakivo).
* Upgrading `UNICODE` version to 13.0.0 and `EMOJI` version to 13.1 (#2733, @horakivo).
* Add `rb_io_maybe_wait_readable`, `rb_io_maybe_wait_writable` and `rb_io_maybe_wait` functions (#2733, @andrykonchin).
* `StringIO#set_encoding` should coerce the argument to an Encoding (#2954, @eregon).
* Implement changes of Ruby 3.0 to `IO#wait` (#2953, @larskanis).
* Implement `rb_io_descriptor()` (@eregon).

Performance:

* Marking of native structures wrapped in objects is now done on C call exit to reduce memory overhead (@aardvark179).
* Splitting (copying) of call targets has been optimized by implementing `cloneUninitialized()` (@andrykonchin, @eregon).
* `Process.pid` is now cached per process like `$$` (#2882, @horakivo).
* Use the system `libyaml` for `psych` to improve warmup when parsing YAML (#2089, @eregon).
* Fixed repeated deoptimizations for methods building an `Array` which is growing over multiple calls at a given call site (@eregon).

Changes:

* Remove `Truffle::Interop.deproxy` as it is unsafe and not useful (@eregon).
* Removed `Truffle::Interop.unbox_without_conversion` (should not be needed by user code) (@eregon).

# 22.3.0

New features:

* Foreign strings now have all methods of Ruby `String`. They are treated as `#frozen?` UTF-8 Ruby Strings (@eregon).
* Add `Java.add_to_classpath` method to add jar paths at runtime (#2693, @bjfish).
* Add support for Ruby 3.1's Hash shorthand/punning syntax (@nirvdrum).
* Add support for Ruby 3.1's anonymous block forwarding syntax (@nirvdrum).
* Added the following keyword arguments to `Polyglot::InnerContext.new`: `languages, language_options, inherit_all_access, code_sharing` (@eregon).

Bug fixes:

* Fix `StringIO` to set position correctly after reading multi-byte characters (#2207, @aardvark179).
* Update `Process` methods to use `module_function` (@bjfish).
* Fix `File::Stat`'s `#executable?` and `#executable_real?` predicates that unconditionally returned `true` for a superuser (#2690, @andrykonchin).
* The `strip` option `--keep-section=.llvmbc` is not supported on macOS (#2697, @eregon).
* Disallow the marshaling of polyglot exceptions since we can't properly reconstruct them (@nirvdrum).
* Fix `String#split` missing a value in its return array when called with a pattern of `" "` and a _limit_ value > 0 on a string with trailing whitespace where the limit hasn't been met (@nirvdrum).
* Fix `Kernel#sleep` and `Mutex#sleep` for durations smaller than 1 millisecond (#2716, @eregon).
* Fix `IO#{wait,wait_readable,wait_writable}` with a timeout > INT_MAX seconds (@eregon).
* Use the compatible encoding for `String#{sub,gsub,index,rindex}` (#2749, @eregon).
* Fix `Warning#warn` called with category specified is no longer throwing exception (#20446, @horakivo).

Compatibility:

* Fix `Array#fill` to raise `TypeError` instead of `ArgumentError` when the length argument is not numeric (#2652, @andrykonchin).
* Warn when a global variable is not initialized (#2595, @andrykonchin).
* Fix escaping of `/` by `Regexp#source` (#2569, @andrykonchin).
* Range literals of integers are now created at parse time like in CRuby (#2622, @aardvark179).
* Fix `IO.pipe` - allow overriding `IO.new` that is used to create new pipes (#2692, @andykonchin).
* Fix exception message when there are missing or extra keyword arguments - it contains all the missing/extra keywords now (#1522, @andrykonchin).
* Always terminate native strings with enough `\0` bytes (#2704, @eregon).
* Support `#dup` and `#clone` on foreign strings (@eregon).
* Fix `Regexp.new` to coerce non-String arguments (#2705, @andrykonchin).
* Fix `Kernel#sprintf` formatting for `%c` when used non-ASCII encoding (#2369, @andrykonchin).
* Fix `Kernel#sprintf` argument casting for `%c` (@andrykonchin).
* Implement the `rb_enc_strlen` function for use by native extensions (@nirvdrum).
* Match tag values used by `rb_protect` and `rb_jump_tag` for the `tk` gem (#2556, @aardvark179).
* Implement `rb_eval_cmd_kw` to support the `tk` gem (#2556, @aardvark179).
* Fix `rb_class2name` to call `inspect` on anonymous classes like in CRuby (#2701, @aardvark179).
* Implement `rb_ivar_foreach` to iterate over instance and class variables like in CRuby (#2701, @aardvark179).
* Fix the absolute path of the main script after chdir (#2709, @eregon).
* Fix exception for `Fiddle::Handle.new` with a missing library (#2714, @eregon).
* Fix arguments implicit type conversion for `BasicObject#instance_eval`, `Module#class_eval`, `Module#module_eval`, `Module#define_method` (@andrykonchin).
* Raise `ArgumentError` unconditionally when `Proc.new` is called without a block argument (@andrykonchin).
* Fix `UnboundMethod#hash` to not depend on a module it was retrieved from (#2728, @andrykonchin).

Performance:

* Replace a call of `-"string"` with frozen string literal at parse time (@andrykonchin).
* Report polymorphism inside `Hash#[]` to recover performance (@aardvark179).
* Improved interpreter performance by optimizing for better host inlining (@eregon).
* Use `poll` instead of `select` for simple IO waiting to reduce overheads (#1584, @aardvark179).

Changes:

* No more conversion between Java Strings and Ruby Strings at the interop boundary (@eregon).
* Removed `Truffle::Interop.{import_without_conversion,export_without_conversion}` (use `Polyglot.{import,export}` instead).
* Removed `Truffle::Interop.members_without_conversion` (use `Truffle::Interop.members` instead).
* Refactored internals of `rb_sprintf` to simplify handling of `VALUE`s in common cases (@aardvark179).
* Refactored sharing of array objects between threads using new `SharedArrayStorage` (@aardvark179).

Security:

* The native access permission is now properly checked before any native pointer (e.g. `Truffle::FFI::Pointer`) is created (@eregon).

# 22.2.0

New features:

* Add support for `darwin-aarch64` (macOS M1) (#2181, @lewurm, @chrisseaton, @eregon).
* Add support for OpenSSL 3.0.0 by updating the openssl gem (@aardvark179, @eregon).

Bug fixes:

* Fix `rb_id2name` to ensure the native string will have the same lifetime as the id (#2630, @aardvark179).
* Fix `MatchData#[]` exception when passing a length argument larger than the number of match values (#2636, @nirvdrum).
* Fix `MatchData#[]` exception when supplying a large negative index along with a length argument (@nirvdrum).
* Fix capacity computation for huge `Hash` (#2635, @eregon).
* Fix aliased methods to return the correct owner when method is from a superclass (@bjfish).
* Fix `String#[Regexp, Integer]` when the capture group exists but is not matched (@eregon).
* Fix `File.open` mode string parsing when binary option is the third character (@bjfish).
* Fix `rb_scan_args_kw` macro to avoid shadowing variables (#2649, @aardvark179).
* Fix `String#unpack("Z")` to not advance after the null byte, like CRuby (#2659, @aardvark179).
* Fix `Float#round` to avoid losing precision during the rounding process (@aardvark179).
* Fix `String#insert` to not call a subclassed string method (@bjfish).
* Fix `rb_obj_call_init` to pass any block argument to the `initialize` method (#2675, @aardvark179).
* Fix issue with feature loading not detecting a previously loaded feature (#2677, @bjfish).
* Fix `/#{...}/o` to evaluate only once per context when splitting happens (@eregon).
* Fix `Kernel#sprintf` formatting of floats to be like CRuby (@aardvark179).
* Fix `Process.egid=` to accept `String`s (#2615, @ngtban).
* Fix optional assignment to only evaluate index arguments once (#2658, @aardvark179).

Compatibility:

* Updated to Ruby 3.0.3. The 3 CVEs did not affect TruffleRuby, this is to bring the stdlib and gem updates (@eregon).
* Fix `Marshal.dump` to raise an error when an object has singleton methods (@bjfish).
* `Exception#full_message` now defaults the order to `:top` like CRuby 3+ (@eregon).
* Fix `Process.wait2` to return `nil` when the `WNOHANG` flag is given and the child process is still running (@bjfish).
* Disable most `nokogiri` C extension patches when system libraries are not being used (#2693, @aardvark179).
* Implement `rb_gc_mark_maybe` and `rb_global_variable` to ensure `VALUE` stay live in C extensions (@aardvark179).
* Implement `rb_imemo_tmpbuf` allocation for `ripper` (@aardvark179).
* Implement `inherit` argument for `Module#class_variables` (#2653, @bjfish).
* Fix `Float#/` when dividing by `Rational` (@bjfish).
* `Process.euid=` should accept String (#2615, @ngtban).
* Fix `instance_variable_get` and `instance_variable_set` for immutable objects (@bjfish).
* `Thread#raise(exc, message)` now calls `exc.exception` in the target thread like CRuby (@eregon).
* Define `Process::{CLOCK_BOOTTIME,CLOCK_BOOTTIME_ALARM,CLOCK_REALTIME_ALARM}` (#1480, @eregon).
* Improve support of `:chomp` keyword argument in `IO` and `StringIO` methods (#2650, @andrykonchin). 
* Implement specializations for immutable ruby objects for ObjectSpace methods (@bjfish).
* Use `$PAGER` for `--help` and `--help*`, similar to CRuby (#2542, @Strech).
* Ensure all headers are warnings-free (#2662, @eregon).
* All `IO` instances should have `T_FILE` as their `rb_type()`, not only `File` instances (#2662, @eregon).
* Make `rb_fd_select` retry on `EINTR` (#1584, @aardvark179).

Performance:

* Reimplement `Float#to_s` for better performance (#1584, @aardvark179).
* Improve reference processing by making C object free functions and other finalizers more lightweight (@aardvark179).
* Improve performance of `RSTRING_PTR` for interned strings (@aardvark179).
* Cache constant argument formats used with `rb_scan_args_kw` (@aardvark179).

Changes:

* `-Werror=implicit-function-declaration` is now used for compiling C extensions to fail more clearly and earlier if a function is missing, like CRuby 3.2 (#2618, @eregon).
* Disable thread pool for Fibers as it causes correctness issues (#2551, @eregon).

# 22.1.0

New features:

* Foreign exceptions are now fully integrated and have most methods of `Exception` (@eregon).
* Foreign exceptions can now be rescued with `rescue Polyglot::ForeignException` or `rescue foreign_meta_object` (#2544, @eregon).

Bug fixes:

* Guard against unterminated ranges in file matching patterns (#2556, @aardvark179).
* Fixed `rb_proc_new` to return a proc that will pass all required arguments to C (#2556, @aardvark179).
* Fixed `String#split` to return empty array when splitting all whitespace on whitespace (#2565, @bjfish).
* Raise `RangeError` for `Time.at(bignum)` (#2580, @eregon).
* Fix `Integer#{<<,>>}` with RHS bignum and long (@eregon).
* Fix a resource leak from allocators defined in C extensions (@aardvark179).
* `SIGINT`/`Interrupt`/`Ctrl+C` now shows the backtrace and exits as signaled, like CRuby (@eregon).
* Update patch feature finding to prefer the longest matching load path (#2605, @bjfish).
* Fix `Hash#{to_s,inspect}` for keys whose `#inspect` return a frozen String (#2613, @eregon).
* Fix `Array#pack` with `x*` to not output null characters (#2614, @bjfish).
* Fix `Random#rand` not returning random floats when given float ranges (#2612, @bjfish).
* Fix `Array#sample` for `[]` when called without `n` and a `Random` is given (#2612, @bjfish).
* Fix `Module#const_get` to raise a `NameError` when nested modules do not exist (#2610, @bjfish).
* Ensure native `VALUE`s returned from C are unwrapped before the objects can be collected (@aardvark179).
* Fix `Enumerator::Lazy#with_index` to start with new index for multiple enumerations (@bjfish).
* Fix `rb_id2name` to ensure the native string will have the same lifetime as the id (#2630, @aardvark179).
* Fix `Integer#fdiv` and `Rational#to_f` for large `Integer` values (#2631, @bjfish).
* Remove the `RB_NEWOBJ/NEWOBJ` and `OBJSETUP` macros since we cannot support them in TruffleRuby and native extensions may use `#ifdef` to detect features (#2869, @nirvdrum).
* Fix memory leak in `--native` mode for native extension handles and native pointers (@eregon).

Compatibility:

* Implement full Ruby 3 keyword arguments semantics (#2453, @eregon, @chrisseaton).
* Implement `ruby_native_thread_p` for compatibility (#2556, @aardvark179).
* Add `rb_argv0` for the `tk` gem (#2556, @aardvark179).
* Implement more correct conversion of array elements by `Array#pack`(#2503, #2504, @aardvark179).
* Implement `Pathname#{empty?, glob}` (#2559, @bjfish).
* Fixed `Rational('')` to raise error like MRI (#2566, @aardvark179).
* Freeze instances of `Range` but not subclasses, like CRuby (#2570, @MattAlp).
* When writing to STDOUT redirected to a closed pipe, no broken pipe error message will be shown now (#2532, @gogainda).
* Use `#to_a` for converting `list` in `rescue *list` (#2572, @eregon).
* Implement 'rb_str_buf_append' (@bjfish).
* Add patch for `digest` so that TruffleRuby implementation is not overridden (@bjfish).
* Handle encoding conversion errors when reading directory entries (@aardvark179).
* Follow symlinks when processing `*/` directory glob patterns (#2589, @aardvark179).
* Set `@gem_prelude_index` variable on the default load paths (#2586 , @bjfish).
* Do not call `IO#flush` dynamically from `IO#close` (#2594, @gogainda).
* Implement `rb_str_new_static` for C extensions that use it (@aardvark179).
* Rewrote `ArrayEachIteratorNode` and re-introduced `each` specs for MRI parity when mutating arrays whilst iterating, rather than crashing (#2587, @MattAlp).
* Update `String#rindex` to only accept `Regexp` or objects convertable to `String` as the first parameter (#2608, @bjfish).
* Update `String#<<` to require one argument (#2609, @bjfish).
* Update `String#split` to raise `TypeError` when false is given (#2606, @bjfish).
* Update `String#lstrip!` to remove leading null characters (#2607, @bjfish).
* Update `File.utime` to return the number of file names in the arguments (#2616, @bjfish).
* Update `Dir.foreach` to accept an `encoding` parameter (#2627, @bjfish).
* Update `IO.readlines` to ignore negative limit parameters (#2625 , @bjfish).
* Update `Math.sqrt` to raise a `Math::DomainError` for negative numbers (#2621, @bjfish).
* Update `Enumerable#inject` to raise an `ArgumentError` if no block or symbol are given (#2626, @bjfish).

Performance:

* Increase dispatch limit for string library to handle mutable, immutable and non-strings (@aardvark179).
* Switch to `Arrays.mismatch()` in string comparison for better performance (@aardvark179).
* Removed extra array allocations for method calls in the interpreter to improve warmup performance (@aardvark179).
* Optimize `Dir[]` by sorting entries as they are found and grouping syscalls (#2092, @aardvark179).
* Reduce memory footprint by tracking `VALUE`s created during C extension init separately (@aardvark179).
* Rewrote `ArrayEachIteratorNode` to optimize performance for a constant-sized array and reduce specializations to 1 general case (#2587, @MattAlp).
* Reduce conversion of `VALUE`s to native handle during common operations in C extensions (@aardvark179).
* Improved performance of regex boolean matches (e.g., `Regexp#match?`) by avoiding match data allocation in TRegex (#2588, @nirvdrum).
* Remove overhead when getting using `RDATA_PTR` (@aardvark179).
* Additional copy operations have been reduced when performing IO (#2536, @aardvark179).

Changes:

* Foreign exceptions are no longer translated to `RuntimeError` but instead remain as foreign exceptions, see the [documentation](doc/user/polyglot.md) for how to rescue them (@eregon).

# 22.0.0

New features:

* Updated to Ruby 3.0.2 (#2453, @eregon).

Bug fixes:

* Fix `File.utime` to use nanoseconds (#2448, @bjfish).
* Capture the intercepted feature path during patching to reuse during patch require (#2441, @bjfish).
* Update `Module#constants` to filter invalid constant identifiers (#2452, @bjfish).
* Fixed `-0.0 <=> 0.0` and `-0.0 <=> 0` to return `0` like on CRuby (#1391, @eregon).
* Fixed `Range#step` to return correct class with begin-less range (@ccocchi, #2516).
* Fixed exception creation when an `Errno` is sub-classed (@bjfish, #2521).
* Fixed `String#[]=` to use the negotiated encoding (@bjfish, #2545).

Compatibility:

* Implement `rb_sprintf` in our format compiler to provide consistent formatting across C standard libraries (@eregon).
* Update `defined?` to return frozen strings (#2450, @bjfish).
* Use compensated summation for `{Array,Enumerable}#sum` when floating point values are included (@eregon).
* `Module#attr_*` methods now return an array of method names (#2498, @gogainda).
* Fixed `Socket#(local|remote)_address` to retrieve family and type from the file descriptor (#2444, @larskanis).
* Add `Thread.ignore_deadlock` accessor (#2453, @bjfish).
* Allow `Hash#transform_keys` to take a hash argument (@ccocchi, #2464).
* Add `Enumerable#grep{_v}` optimization for `Regexp` (#2453, @bjfish).
* Update `IO#write` to accept multiple arguments (#2501, @bjfish).
* Do not warn when uninitialized instance variable is accessed (#2502, @andrykonchin).
* Remove `TRUE`, `FALSE`, and `NIL` constants like CRuby 3.0 (#2505, @andrykonchin).
* `Symbol#to_proc` now returns a lambda like in Ruby 3 (#2508, @andrykonchin).
* `Kernel#lambda` now warns if called without a literal block (#2500, @andrykonchin).
* Implement Hash#except (#2463, @wildmaples).
* Remove special `$SAFE` global and related C API methods (#2453, @bjfish).
* Assigning to a numbered parameter raises `SyntaxError` (#2506, @andrykonchin).
* Implement `--backtrace-limit` option (#2453, @bjfish).
* Update `String` methods to return `String` instances when called on a subclass (#2453, @bjfish).
* Update `String#encode` to support the `:fallback` option (#1391, @aardvark179).
* `Module#alias_method` now returns the defined alias as a symbol(#2499, @gogainda).
* Implement `Symbol#name` (#2453, @bjfish).
* Update `Module#{public, protected, private, public_class_method, private_class_method}` and top-level `private` and `public` methods to accept single array argument with a list of method names (#2453, @bjfish).
* Constants deprecated by `Module#deprecate_constant` only warn if `Warning[:deprecated]` is `true` (@eregon).
* All Array methods now return Array instances and not subclasses (#2510, @Strech).
* Integer#zero? overrides Numeric#zero? for optimization (#2453, @bjfish).
* Default `Kernel#eval` source file and line to `(eval):1` like CRuby 3 (#2453, @aardvark179).
* Add `GC.auto_compact` accessors for compatibility (#2453, @bjfish).
* Update accessing a class variable from the top-level scope to be a `RuntimeError` (#2453, @bjfish).
* Update interpolated strings to not be frozen (#2453, @bjfish).
* Add `WERRORFLAG` to `RbConfig` (#2519, @bjfish).
* Update `MatchData` methods to return `String` instances when called on a subclass (#2453, @bjfish).
* Implement `Proc#{==,eql?}` (#2453, @bjfish).
* Implement all `StringScanner` methods (#2520, @eregon).
* Handle `Kernel#clone(freeze: true)` (#2512, @andrykonchin).
* Relax `Fiber#transfer` limitations (#2453, @bjfish).
* Implement `Fiber#blocking?` like CRuby 3 (#2453, @aardvark179).
* Sort by default for `Dir.{glob,[]}` and add `sort:` keyword argument (#2523, @Strech).
* Implement `rb_str_locktmp` and `rb_str_unlocktmp` (#2524, @bjfish).
* Update `Kernel#instance_variables` to return insertion order (@bjfish).
* Fixed `rb_path2class()` to not error for a module (#2511, @eregon).
* Update `Kernel#print` to print `$_` when no arguments are given (#2531, @bjfish).
* Add category kwarg to Kernel.warn and Warning.warn (#2533, @Strech).
* Implement `GC.{measure_total_time, total_time}` and update `GC.stat` to update provided hash (#2535, @bjfish).
* Implement `Array#slice` with `ArithmeticSequence` (#2526, @ccocchi).
* Update `Hash#each` to consistently yield a 2-element array (#2453, @bjfish).
* Remove `Hash#{__store__, index}` methods for compatibility (#2546, @bjfish).
* Implement more correct conversion of array elements by `Array#pack` (#2503, #2504, @aardvark179).
* Update `String#split` to raise a `RangeError` when `limit` is larger than `int` (@bjfish).

Performance:

* Regexp objects are now interned in a similar way to symbols (@aardvark179).
* Improve performance of regexps using POSIX bracket expressions (e.g., `[[:lower:]]`) matching against ASCII-only strings (#2447, @nirvdrum).
* `String#sub`, `sub!`, `gsub`, and `gsub!` have been refactored for better performance (@aardvark179).
* Don't allocate a `MatchData` object when `Regexp#match?` or `String#match?` is used (#2509, @nirvdrum).
* Add `ENV.except` (#2507, @Strech).
* Fully inline the `Integer#+` and `Integer#-` logic for interpreter speed (#2518, @smarr).
* Remove unnecessary work in negotiating the encoding to use in a Regexp match (#2522, @nirvdrum).
* Add new fast paths for encoding negotiation between strings with different encodings, but which match common default cases (#2522, @nirvdrum).
* Reduce footprint by removing unnecessary nodes for accessing the `FrameOnStackMarker` (#2530, @smarr).

Changes:

* TruffleRuby now requires Java 11+ and no longer supports Java 8 (@eregon).

# 21.3.0

New features:

* [TRegex](https://github.com/oracle/graal/tree/master/regex) is now used by default, which provides large speedups for matching regular expressions.
* Add `Polyglot.languages` to expose the list of available languages.
* Add `Polyglot::InnerContext` to eval code in any available language in an inner isolated context (#2169).
* Foreign objects now have a dynamically-generated class based on their interop traits like `ForeignArray` and are better integrated with Ruby objects (#2149).
* Foreign arrays now have all methods of Ruby `Enumerable` and many methods of `Array` (#2149).
* Foreign hashes now have all methods of Ruby `Enumerable` and many methods of `Hash` (#2149).
* Foreign iterables (`InteropLibrary#hasIterator`) now have all methods of Ruby `Enumerable` (#2149).
* Foreign objects now implement `#instance_variables` (readable non-invocable members) and `#methods` (invocable members + Ruby methods).

Bug fixes:

* Fix `Marshal.load` of multiple `Symbols` with an explicit encoding (#1624).
* Fix `rb_str_modify_expand` to preserve existing bytes (#2392).
* Fix `String#scrub` when replacement is frozen (#2398, @LillianZ).
* Fix `Dir.mkdir` error handling for `Pathname` paths (#2397).
* `BasicSocket#*_nonblock(exception: false)` now only return `:wait_readable/:wait_writable` for `EAGAIN`/`EWOULDBLOCK` like MRI (#2400).
* Fix issue with `strspn` used in the `date` C extension compiled as a macro on older glibc and then missing the `__strspn_c1` symbol on newer glibc (#2406).
* Fix constant lookup when loading the same file multiple times (#2408).
* Fix handling of `break`, `next` and `redo` in `define_method(name, &block)` methods (#2418).
* Fix handling of incompatible types in `Float#<=>` (#2432, @chrisseaton).
* Fix issue with escaping curly braces for `Dir.glob` (#2425).
* Fix `base64` decoding issue with missing output (#2435).
* Fix `StringIO#ungetbyte` to treat a byte as a byte, not a code point (#2436). 
* Fix `defined?(yield)` when used inside a block (#2446).
* Fix a couple issues related to native memory allocation and release.

Compatibility:

* Implement `Process::Status.wait` (#2378).
* Update `rb_str_modify` and `rb_str_modify_expand` to raise a `FrozenError` when given a frozen string (#2392).
* Implement `rb_fiber_*` functions (#2402).
* Implement `rb_str_vcatf`.
* Add support for tracing allocations from C functions (#2403, @chrisseaton).
* Implement `rb_str_catf`.
* Search the executable in the passed env `PATH` for subprocesses (#2419).
* Accept a string as the pattern argument to `StringScanner#scan` and `StringScanner#check` (#2423).

Performance:

* Moved most of `MonitorMixin` to primitives to deal with interrupts more efficiently (#2375).
* Improved the performance of `rb_enc_from_index` by adding cached lookups (#2379, @nirvdrum).
* Improved the performance of many `MatchData` operations (#2384, @nirvdrum).
* Significantly improved performance of TRegex calls by allowing Truffle splitting (#2389, @nirvdrum).
* Improved `String#gsub` performance by adding a fast path for the `string_byte_index` primitive (#2380, @nirvdrum).
* Improved `String#index` performance by adding a fast path for the `string_character_index` primitive (#2383, @LillianZ).
* Optimized conversion of strings to integers if the string contained a numeric value (#2401, @nirvdrum).
* Use Truffle's `ContextThreadLocal` to speedup access to thread-local data.
* Provide a new fast path for `rb_backref*` and `rb_lastline*`functions from C extensions.

Changes:

* `foreign_object.class` on foreign objects is no longer special and uses `Kernel#class` (it used to return the `java.lang.Class` object for a Java type or `getMetaObject()`, but that is too incompatible with Ruby code).
* `Java.import name` imports a Java class in the enclosing module instead of always as a top-level constant.
* `foreign_object.keys` no longer returns members, use `foreign_object.instance_variables` or `foreign_object.methods` instead.
* `foreign_object.respond_to?(:class)` is now always true (before it was only for Java classes), since the method is always defined.

Security:

* Updated to Ruby 2.7.4 to fix CVE-2021-31810, CVE-2021-32066 and CVE-2021-31799.

# 21.2.0

New features:

* New `TruffleRuby::ConcurrentMap` data structure for use in [`concurrent-ruby`](https://github.com/ruby-concurrency/concurrent-ruby) (#2339, @wildmaples).

Bug fixes:

* Fix of different values of self in different scopes.
* `Truffle::POSIX.select` was being redefined repeatedly (#2332).
* Fix the `--backtraces-raise` and `--backtraces-rescue` options in JVM mode (#2335).
* Fix `File.{atime, mtime, ctime}` to include nanoseconds (#2337).
* Fix `Array#[a, b] = "frozen string literal".freeze` (#2355).
* `rb_funcall()` now releases the C-extension lock (similar to MRI).

Compatibility:

* Updated to Ruby 2.7.3. The `resolv` stdlib was not updated (`resolv` in 2.7.3 has [bugs](https://bugs.ruby-lang.org/issues/17748)).
* Make interpolated strings frozen for compatibility with Ruby 2.7 (#2304, @kirs).
* `require 'socket'` now also requires `'io/wait'` like CRuby (#2326).
* Support precision when formatting strings (#2281, @kirs).
* Make rpartition compatible with Ruby 2.7 (#2320, @gogainda).
* Include the type name in exception messages from `rb_check_type` (#2307).
* Fix `Hash#rehash` to remove duplicate keys after modifications (#2266, @MattAlp).
* Only fail `rb_check_type` for typed data, not wrapped untyped structs (#2331).
* Decide the visibility in `Module#define_method` based on `self` and the default definee (#2334).
* Configure `mandir` value in `RbConfig::CONFIG` and `RbConfig::MAKEFILE_CONFIG` (#2315).
* TruffleRuby now supports the Truffle polyglot Hash interop API.
* Implement `Fiber#raise` (#2338).
* Update `File.basename` to return new `String` instances (#2343).
* Allow `Fiber#raise` after `Fiber#transfer` like Ruby 3.0 (#2342).
* Fix `ObjectSpace._id2ref` for Symbols and frozen String literals (#2358).
* Implemented `Enumerator::Lazy#filter_map` (#2356).
* Fix LLVM toolchain issue on macOS 11.3 (#2352, [oracle/graal#3383](https://github.com/oracle/graal/issues/3383)).
* Implement `IO#set_encoding_by_bom` (#2372, pawandubey).
* Implemented `Enumerator::Lazy#with_index` (#2356).
* Implement `rb_backref_set`.
* Fix `Float#<=>` when comparing `Infinity` to other `#infinite?` values.
* Implement `date` library as a C extension to improve compatibility (#2344).

Performance:

* Make `#dig` iterative to make it faster and compile better for calls with 3+ arguments (#2301, @chrisseaton, @jantnovi).
* Make `Struct#dig` faster in interpreter by avoiding exceptions (#2306, @kirs).
* Reduce the number of AST nodes created for methods and blocks (#2261).
* Fiber-local variables are much faster now by using less synchronization.
* Improved the performance of the exceptional case of `String#chr` (#2318, @chrisseaton).
* Improved the performance of `IO#read_nonblock` when no data is available to be read.
* `TruffleSafepoint` is now used instead of custom logic, which no longer invalidates JITed code for guest safepoints (e.g., `Thread#{backtrace,raise,kill}`, `ObjectSpace`, etc).
* Significantly improved performance of `Time#strftime` for common formats (#2361, @wildmaples, @chrisseaton).
* Faster solution for lazy integer length (#2365, @lemire, @chrisseaton).
* Speedup `rb_funcallv*()` by directly unwrapping the C arguments array instead of going through a Ruby `Array` (#2089).
* Improved the performance of several `Truffle::RegexOperations` methods (#2374, @wildmapes, @nirvdrum).

Changes:

* `rb_iterate()` (deprecated since 1.9) no longer magically passes the block to `rb_funcall()`, use `rb_block_call()` instead.

Security:

* Updated to Ruby 2.7.3 to fix CVE-2021-28965 and CVE-2021-28966.

# 21.1.0

New features:

* Access to local variables of the interactive Binding via language bindings is now supported: `context.getBindings("ruby").putMember("my_var", 42);` (#2030).
* `VALUE`s in C extensions now expose the Ruby object when viewed in the debugger, as long as they have not been converted to native values.
* Signal handlers can now be run without triggering multi-threading.
* Fibers no longer trigger Truffle multi-threading.

Bug fixes:

* `Range#to_a` wasn't working for `long` ranges (#2198, @tomstuart and @LillianZ).
* Show the interleaved host and guest stacktrace for host exceptions (#2226).
* Fix the label of the first location reported by `Thread#backtrace_locations` (#2229).
* Fix `Thread.handle_interrupt` to defer non-pure interrupts until the end of the `handle_interrupt` block (#2219).
* Clear and restore errinfo on entry and normal return from methods in C extensions (#2227).
* Fix extra whitespace in squiggly heredoc with escaped newline (#2238, @wildmaples and @norswap).
* Fix handling of signals with `--single-threaded` (#2265).
* Fix `Enumerator::Lazy#{chunk_while, slice_before, slice_after, slice_when}` to return instances of `Enumerator::Lazy` (#2273).
* Fix `Truffle::Interop.source_location` to return unavailable source sections for modules instead of null (#2257).
* Fix usage of `Thread.handle_interrupt` in `MonitorMixin#mon_synchronize`.
* Fixed `TruffleRuby.synchronized` to handle guest safepoints (#2277).
* Fix control flow bug when assigning constants using ||= (#1489).
* Fix `Kernel#raise` argument handling for hashes (#2298).
* Set errinfo when `rb_protect` captures a Ruby exception (#2245).
* Fixed handling of multiple optional arguments and keywords when passed a positional `Hash` (#2302).

Compatibility:

* Prepend the GraalVM LLVM Toolchain to `PATH` when installing gems (#1974, #1088, #1343, #1400, #1947, #1931, #1588).
* Installing the `nokogiri` gem now defaults to use the vendored `libxml2` and `libxslt`, similar to CRuby, which means the corresponding system packages are no longer needed (#62).
* Implemented `$LOAD_PATH.resolve_feature_path`.
* Add `Pathname#/` alias to `Pathname#+` (#2178).
* Fixed issue with large `Integer`s in `Math.log` (#2184).
* Updated `Regexp.last_match` to support `Symbol` and `String` parameter (#2179).
* Added support for numbered block parameters (`_1` etc).
* Fixed `String#upto` issue with non-ascii strings (#2183).
* Implemented partial support for pattern matching (#2186).
* Make `File.extname` return `'.'` if the path ends with one (#2192, @tomstuart).
* Include fractional seconds in `Time#inspect` output (#2194, @tomstuart).
* Add support for `Integer#[Range]` and `Integer#[start, length]` (#2182, @gogainda).
* Allow private calls with `self` as an explicit receiver (#2196, @wildmaples).
* Fixed `:perm` parameter for `File.write`.
* Implemented `Time#floor` and `#ceil` (#2201, @wildmaples).
* Allow `Range#include?` and `#member?` with `Time` (#2202, @wildmaples).
* Implemented `Comparable#clamp(Range)` (#2200, @wildmaples).
* Added a `Array#minmax` to override `Enumerable#minmax` (#2199, @wildmaples).
* Implemented `chomp` parameter for `IO.{readlines, foreach}` (#2205).
* Implemented the Debug Inspector C API.
* Added beginless range support for `Range#{new, bsearch, count, each, equal_value, first, inspect, max, min, size, cover?, include?, ===}`.
* Added beginless range support for `Array#{[], []=, slice, slice!, to_a, fill, values_at}` (#2155, @LillianZ).
* Added beginless range support for `String#{byteslice, slice, slice!}` and `Symbol#slice` (#2211, @LillianZ).
* Added beginless range support for `Kernel#{caller, caller_locations}` and `Thread#backtrace_locations` (#2211, @LillianZ).
* Make rand work with exclusive range with Float (#1506, @gogainda).
* Fixed `String#dump`'s formatting of escaped unicode characters (#2217, @meganniu).
* Switched to the io-console C extension from C ruby for better performance and compatibility in `irb`.
* Coerce the message to a `String` for `BasicSocket#send` (#2209, @HoneyryderChuck).
* Support buffer argument for `UDPSocket#recvfrom_nonblock` (#2209, @HoneyryderChuck).
* Fixed `Integer#digits` implementation to handle more bases (#2224, #2225).
* Support the `inherit` parameter for `Module#{private, protected, public}_method_defined?`.
* Implement `Thread.pending_interrupt?` and `Thread#pending_interrupt?` (#2219).
* Implement `rb_lastline_set` (#2170).
* Implemented `Module#const_source_location` (#2212, @tomstuart and @wildmaples).
* Do not call `File.exist?` in `Dir.glob` as `File.exist?` is often mocked (#2236, @gogainda).
* Coerce the inherit argument to a boolean in `Module#const_defined?` and `Module#const_get` (#2240).
* Refinements take place at `Object#method` and `Module#instance_method` (#2004, @ssnickolay).
* Add support for `rb_scan_args_kw` in C API (#2244, @LillianZ).
* Update random implementation layout to be more compatible (#2234).
* Set `RbConfig::CONFIG['LIBPATHFLAG'/'RPATHFLAG']` like MRI to let `$LIBPATH` changes in `extconf.rb` work.
* Access to path and mode via `rb_io_t` from C has been changed to improve compatibility for io-console.
* Implemented the `Time.at` `in:` parameter.
* Implemented `Kernel#raise` `cause` parameter.
* Improved compatibility of `Signal.trap` and `Kernel#trap` (#2287, @chrisseaton).
* Implemented `GC.stat(:total_allocated_objects)` as `0` (#2292, @chrisseaton).
* `ObjectSpace::WeakMap` now supports immediate and frozen values as both keys and values (#2267).
* Call `divmod` when coercion to `Float` fails for `#sleep` (#2289, @LillianZ).

Performance:

* Multi-Tier compilation is now enabled by default, which improves warmup significantly.
* Improve the performance of checks for recursion (#2189, @LillianZ).
* Improve random number generation performance by avoiding synchronization (#2190, @ivoanjo).
* We now create a single call target per block by default instead of two.
* Some uses of class variables are now much better optimized (#2259, @chrisseaton).
* Several methods that need the caller frame are now always inlined in their caller, which speeds up the interpreter and reduces footprint.
* Pasting code in IRB should be reasonably fast, by updating to `irb` 1.3.3 and `reline` 0.2.3 (#2233).

Changes:

* Standalone builds of TruffleRuby are now based on JDK11 (they used JDK8 previously). There should be no user-visible changes. Similarly, JDK11 is now used by default in development instead of JDK8.
* The deprecated `Truffle::System.synchronized` has been removed.
* `Java.synchronized` has been removed, it did not work on host objects.

# 21.0.0

Release notes:

* The new IRB is quite slow when copy/pasting code into it. This is due to an inefficient `io/console` implementation which will be addressed in the next release. A workaround is to use `irb --readline`, which disables some IRB features but is much faster for copy/pasting code.

New features:

* Updated to Ruby 2.7.2 (#2004).

Bug fixes:

* Fix error message when the method name is not a Symbol or String for `Kernel#respond_to?` (#2132, @ssnickolay).
* Fixed setting of special variables in enumerators and enumerables (#1484).
* Fixed return value of `Enumerable#count` and `Enumerable#uniq` with multiple yielded arguments (#2145, @LillianZ).
* Fixed `String#unpack` for `w*` format (#2143).
* Fixed issue with ``Kernel#` `` when invalid UTF-8 given (#2118).
* Fixed issue with `Method#to_proc` and special variable storage (#2156).
* Add missing `offset` parameter for `FFI::Pointer#put_array_of_*` (#1525).
* Fixed issue with different `Struct`s having the same hash values (#2214).

Compatibility:

* Implement `String#undump` (#2131, @kustosz).
* `Errno` constants with the same `errno` number are now the same class.
* Implement `Enumerable#tally` and `Enumerable#filter_map` (#2144 and #2152, @LillianZ).
* Implement `Range#minmax`.
* Pass more `Enumerator::Lazy#uniq` and `Enumerator::Lazy#chunk` specs (#2146, @LillianZ).
* Implement `Enumerator#produce` (#2160, @zverok).
* Implement `Complex#<=>` (#2004, @ssnickolay).
* Add warning for `proc` without block (#2004, @ssnickolay).
* Implemented `FrozenError#receiver`.
* `Proc#<<` and `Proc#>>` raises TypeError if passed not callable object (#2004, @ssnickolay).
* Support time and date related messages for `Time` (#2166).
* Updated `Dir.{glob,[]}` to raise `ArgumentError` for nul-separated strings.
* `Kernel#lambda` with no block in a method called with a block raises an exception (#2004, @ssnickolay).
* Implemented `BigDecimal` as C extension to improve compatibility.
* Comment lines can be placed between fluent dot now (#2004, @ssnickolay).
* Implemented `rb_make_exception`.
* `**kwargs` now accept non-Symbol keys like Ruby 2.7.
* Updated the Unicode Emoji version (#2173, @wildmaples).
* Added `Enumerator::Yielder#to_proc`.
* Implemented `Enumerator::Lazy#eager`.
* Updated `Method#inspect` to include paremeter information.
* Update `Module#name` to return the same frozen string.
* Implemented `inherit` argument for `Module#autoload?`.

Performance:

* Refactor and implement more performant `MatchData#length` (#2147, @LillianZ).
* Refactor and implement more performant `Array#sample` (#2148, @LillianZ).
* `String#inspect` is now more efficient.

Changes:

* All `InteropLibrary` messages are now exposed consistently as methods on `Truffle::Interop` (#2139). Some methods were renamed to match the scheme described in the documentation.

# 20.3.0

Bug fixes:

* Handle foreign null object as falsy value (#1902, @ssnickolay).
* Fixed return value of `Enumerable#first` with multiple yielded arguments (#2056, @LillianZ).
* Improve reliability of the post install hook by disabling RubyGems (#2075).
* Fixed top level exception handler to print exception cause (#2013).
* Fixed issue when extending FFI from File (#2094).
* Fixed issue with `Kernel#freeze` not freezing singleton class (#2093).
* Fixed `String#encode` with options issue (#2091, #2095, @LillianZ).
* Fixed issue with `spawn` when `:close` redirect is used (#2097).
* Fixed `coverage` issue when `*eval` is used (#2078).
* Use expanded load paths for feature matching (#1501).
* Fixed handling of post arguments for `super()` (#2111).
* Fixed `SystemStackError` sometimes replaced by an internal Java `NoClassDefFoundError` on JVM (#1743).
* Fixed constant/identifier detection in lexer for non-ASCII encodings (#2079, #2102, @ivoanjo).
* Fixed parsing of `--jvm` as an application argument (#2108).
* Fix `rb_rescue2` to ignore the end marker `(VALUE)0` (#2127, #2130).
* Fix status and output when SystemExit is subclassed and raised (#2128).
* Fix `String#{chomp, chomp!}` issue with invalid encoded strings (#2133).

Compatibility:

* Run `at_exit` handlers even if parsing the main script fails (#2047).
* Load required libraries (`-r`) before parsing the main script (#2047).
* `String#split` supports block (#2052, @ssnickolay).
* Implemented `String#{grapheme_clusters, each_grapheme_cluster}`.
* Fix the caller location for `#method_added` (#2059).
* Fix issue with `Float#round` when `self` is `-0.0`.
* Fix `String#unpack` issue with `m0` format (#2065).
* Fix issue with `File.absolute_path` returning a path to current directory (#2062).
* Update `Range#cover?` to handle `Range` parameter.
* Fix `String#{casecmp, casecmp?}` parameter conversion.
* Fix `Regexp` issue which raised syntax error instead of `RegexpError` (#2066).
* Handle `Object#autoload` when autoload itself (#1616, @ssnickolay).
* Skip upgraded default gems while loading RubyGems (#2075).
* Verify that gem paths are correct before loading RubyGems (#2075).
* Implement `rb_ivar_count`.
* Implemented `rb_yield_values2`.
* Implemented `Digest::Base#{update, <<}` (#2100).
* Pass the final `super` specs (#2104, @chrisseaton).
* Fix arity for arguments with optional kwargs (#1669, @ssnickolay).
* Fix arity for `Proc` (#2098, @ssnickolay).
* Check bounds for `FFI::Pointer` accesses when the size of the memory behind is known.
* Implement negative line numbers for eval (#1482).
* Support refinements for `#to_s` called by string interpolation (#2110, @ssnickolay).
* Module#using raises error in method scope (#2112, @ssnickolay).
* `File#path` now returns a new mutable String on every call like MRI (#2115).
* Avoid infinite recursion when redefining `Warning#warn` and calling `Kernel#warn` (#2109).
* Convert objects with `#to_path` in `$LOAD_PATH` (#2119).
* Handle the functions being native for `rb_thread_call_without_gvl()` (#2090).
* Support refinements for Kernel#respond_to? (#2120, @ssnickolay).
* JCodings has been updated from 1.0.45 to 1.0.55.
* Joni has been updated from 2.1.30 to 2.1.40.

Performance:

* Calls with a literal block are no longer always split but instead the decision is made by the Truffle splitting heuristic.
* `Symbol#to_proc` is now AST-inlined in order to not rely on splitting and to avoid needing the caller frame to find refinements which apply.
* `Symbol#to_proc` is now globally cached per Symbol and refinements, to avoid creating many redundant `CallTargets`.
* Setting and access to the special variables `$~` and `$_` has been refactored to require less splitting.

Changes:

* Migrated from JLine 2 to JLine 3 for the `readline` standard library.

# 20.2.0

New features:

* Updated to Ruby 2.6.6.
* Use `InteropLibrary#toDisplayString()` to better display objects from other languages.
* Implement writing to the top scope for global variables (#2024).
* `foreign_object.to_s` now uses `InteropLibrary#toDisplayString()` (and still `asString()` if `isString()`).
* `foreign_object.inspect` has been improved to be more useful (include the language and meta object).
* `foreign_object.class` now calls `getMetaObject()` (except for Java classes, same as before).
* Add basic support for Linux AArch64.
* `foreign_object.name = value` will now call `Interoplibrary#writeMember("name", value)` instead of `invokeMember("name=", value)`.
* Always show the Ruby core library files in backtraces (#1414).
* The Java stacktrace is now shown when sending SIGQUIT to the process, also on TruffleRuby Native, see [Debugging](doc/user/debugging.md) for details (#2041).
* Calls to foreign objects with a block argument will now pass the block as the last argument.
* `foreign.name` will now use `invokeMember` if invocable and if not use `readMember`, see `doc/contrib/interop_implicit_api.md` for details.
* `foreign.to_f` and `foreign.to_i` will now attempt to convert to Ruby `Float` and `Integer` (#2038).
* `foreign.equal?(other)` now uses `InteropLibrary#isIdentical(other)` and `foreign.object_id/__id__` now uses `InteropLibrary#identityHashCode()`.

Bug fixes:

* Fix `#class_exec`, `#module_exec`, `#instance_eval`, and `instance_exec` to use activated refinements (#1988, @ssnickolay).
* Fixed missing method error for FFI calls with `blocking: true` when interrupted.
* Use upgraded default gems when installed (#1956).
* Fixed `NameError` when requiring an autoload path that does not define the autoload constant (#1905).
* Thread local IO buffers are now allocated using a stack to ensure safe operating if a signal handler uses one during an IO operation.
* Fixed `TracePoint` thread-safety by storing the state on the Ruby `Thread` (like MRI) instead of inside the `TracePoint` instance.
* Make `require 'rubygems/package'` succeed and define `Gem::Deprecate` correctly (#2014).
* Fix `MBCLEN_CHARFOUND_P` error.
* Fix `rb_enc_str_new` when `NULL` encoding is given with a constant string.
* Fixed `rb_enc_precise_mbclen` to handle more inputs.
* The output for `--engine.TraceCompilation` is now significantly easier to read, by having shorter method names and source names (oracle/graal#2052).
* Fix indentation for squiggly heredoc with single quotes (#1564).
* Only print members which are readable for foreign `#inspect` (#2027).
* Fixed the return value of the first call to `Kernel#srand` in a Thread (#2028).
* Fix missing flushing when printing an exception at top-level with a custom backtrace, which caused no output being shown (#1750, #1895).
* Use the mode of the given `IO` for `IO#reopen(IO)` which is important for the 3 standard IOs (#2034).
* Fix potential deadlock when running finalizers (#2041).
* Let `require 'rubygems/specification'` work before `require 'rubygems'`.

Compatibility:

* Implement `UnboundMethod#bind_call`.
* Implemented `ObjectSpace::WeakMap` (#1385, #1958).
* Implemented `strtod` and `ruby_strtod` (#2007).
* Fix detection of `#find_type` in FFI to ignore `MakeMakefile#find_type` from `mkmf` (#1896, #2010).
* Implemented `rb_uv_to_utf8` (#1998, @skateman).
* Implemented `rb_str_cat_cstr`.
* Implemented `rb_fstring`.
* Support `#refine` for Module (#2021, @ssnickolay).
* Implemented `rb_ident_hash_new`.
* Improved the compatibility of `Symbol.all_symbols` (#2022, @chrisseaton).
* Implemented `rb_enc_str_buf_cat`.
* Implemented `rb_int_positive_pow`.
* Implemented `rb_usascii_str_new_lit`.
* Define `#getch` and `#getpass` on `StringIO` when `io/console` is required.
* Implemented `rb_uv_to_utf8` (#1998).
* Single character IDs now behave more like those in MRI to improve C extension compatibility, so `rb_funcall(a, '+', b)` will now do the same thing as in MRI.
* Removed extra public methods on `String`.
* Implemented `rb_array_sort` and `rb_array_sort_bang`.
* Do not create a finalizers `Thread` if there are other public languages, which is helpful for polyglot cases (#2035).
* Implemented `rb_enc_isalnum` and `rb_enc_isspace`.
* `RUBY_REVISION` is now the full commit hash used to build TruffleRuby, similar to MRI 2.7+.
* Implemented `rb_enc_mbc_to_codepoint`.
* Changed the lookup methods to achieve Refinements specification (#2033, @ssnickolay).
* Implemented `Digest::Instance#new` (#2040).
* Implemented `ONIGENC_MBC_CASE_FOLD`.
* Fixed `Thread#raise` to call the exception class' constructor with no arguments when given no message (#2045).
* Fixed `refine + super` compatibility (#2039, #2048, @ssnickolay).
* Make the top-level exception handler more compatible with MRI (#2047).
* Implemented `rb_enc_codelen`.
* Implemented `Ripper` by using the C extension (#1585).

Changes:

* RubyGems gem commands updated to use the `--no-document` option by default.

Performance:

* Enable lazy translation from the parser AST to the Truffle AST for user code by default. This should improve application startup time (#1992).
* `instance variable ... not initialized` and similar warnings are now optimized to have no peak performance impact if they are not printed (depends on `$VERBOSE`).
* Implement integer modular exponentiation using `BigInteger#mod_pow` (#1999, @skateman).
* Fixed a performance issue when computing many substrings of a given non-leaf `String` with non-US-ASCII characters.
* Speedup native handle to Ruby object lookup for C extensions.

# 20.1.0

New features:

* Nightly builds of TruffleRuby are now available, see the README for details (#1483).
* `||=` will not compile the right-hand-side if it's only executed once, to match the idiomatic lazy-initialisation use-case ([blog post](https://engineering.shopify.com/blogs/engineering/optimizing-ruby-lazy-initialization-in-truffleruby-with-deoptimization), #1887, @kipply).
* Added `--metrics-profile-require` option to profile searching, parsing, translating and loading files.
* Added support for captured variables for the Truffle instruments (e.g. Chrome debugger).

Bug fixes:

* Fixed `Exception#dup` to copy the `Exception#backtrace` string array.
* Fixed `rb_warn` and `rb_warning` when used as statements (#1886, @chrisseaton).
* Fixed `NameError.new` and `NoMethodError.new` `:receiver` argument.
* Correctly handle large numbers of arguments to `rb_funcall` (#1882).
* Added arity check to `Module#{include, prepend}`.
* Fix `OpenSSL::Digest.{digest,hexdigest,base64digest}` to handle `algorithm, data` arguments (#1889, @bdewater).
* Fixed `SystemCallError.new` parameter conversion.
* Fixed `File#{chmod, umask}` argument conversion check.
* Added warning in `Hash.[]` for non-array elements.
* Fixed `File.lchmod` to raise `NotImplementedError` when not available.
* `RSTRING_PTR()` now always returns a native pointer, resolving two bugs `memcpy`ing to (#1822) and from (#1772) Ruby Strings.
* Fixed issue with duping during splat (#1883).
* Fixed `Dir#children` implementation.
* Fixed `SignalException.new` error when bad parameter given.
* Added deprecation warning to `Kernel#=~`.
* Fixed `puts` for a foreign objects, e.g. `puts Polyglot.eval('js', '[]')` (#1881).
* Fixed `Exception#full_message` implementation.
* Updated `Kernel.Complex()` to handle the `exception: false` parameter.
* Fixed `Kernel#dup` to return self for `Complex` and `Rational` objects.
* Updated `Kernel.Float()` to handle the `exception: false` parameter.
* Fixed `String#unpack` `M` format (#1901).
* Fixed error when `SystemCallError` message contained non-ASCII characters.
* Fixed `rb_rescue` to allow null rescue methods (#1909, @kipply).
* Fixed incorrect comparisons between bignums and doubles.
* Prevented some internal uses of `Kernel#caller_locations` to be overridden by user code (#1934).
* Fixed an issue caused by recursing inlining within `Regexp#quote` (#1927).
* Updated `Kernel.Float()` to return given string in error message (#1945).
* Parameters and arity of methods derived from `method_missing` should now match MRI (#1921).
* Fixed compile error in `RB_FLOAT_TYPE_P` macro (#1928).
* Fixed `Symbol#match` to call the block with the `MatchData` (#1933).
* Fixed `Digest::SHA2.hexdigest` error with long messages (#1922).
* Fixed `Date.parse` to dup the coerced string to not modify original (#1946).
* Update `Comparable` error messages for special constant values (#1941).
* Fixed `File.ftype` parameter conversion (#1961).
* Fixed `Digest::Instance#file` to not modify string literals (#1964).
* Make sure that string interpolation returns a `String`, and not a subclass (#1950).
* `alias_method` and `instance_methods` should now work correctly inside a refinement (#1942).
* Fixed `Regexp.union` parameter conversion (#1963).
* `IO#read(n)` no longer buffers more than needed, which could cause hanging if detecting readability via a native call such as `select(2)` (#1951).
* Fixed `Random::DEFAULT.seed` to be different on boot (#1965, @kipply).
* `rb_encoding->name` can now be read even if the `rb_encoding` is stored in native memory.
* Detect and cut off recursion when inspecting a foreign object, substituting an ellipsis instead.
* Fixed feature lookup order to check every `$LOAD_PATH` path entry for `.rb`, then every entry for native extension when `require` is called with no extension.
* Define the `_DARWIN_C_SOURCE` macro in extension makefiles (#1592).
* Change handling of var args in `rb_rescue2` to handle usage in C extensions (#1823).
* Fixed incorrect `Encoding::CompatibilityError` raised for some interpolated Regexps (#1967).
* Actually unset environment variables with a `nil` value for `Process.spawn` instead of setting them to an empty String.
* Core library methods part of the Native Image heap are no longer added in the compilation queue on the first call, but after they reach the thresholds like other methods.
* Fix `RbConfig::CONFIG['LIBRUBY_SO']` file extension.
* Fix `char`, `short`, `unsigned char`, `unsigned int`, and `unsigned short` types in `Fiddle` (#1971).
* Fix `IO#select` to reallocate its buffer if it is interrupted by a signal.
* Fix issue where interpolated string matched `#` within string as being a variable (#1495).
* Fix `File.join` to raise error on strings with null bytes.
* Fix initialization of Ruby Thread for foreign thread created in Java.
* Fix registration of default specs in RubyGems (#1987).

Compatibility:

* The C API type `VALUE` is now defined as `unsigned long` as on MRI. This enables `switch (VALUE)` and other expressions which rely on `VALUE` being an integer type (#1409, #1541, #1675, #1917, #1954).
* Implemented `Float#{floor, ceil}` with `ndigits` argument.
* Implemented `Thread#fetch`.
* Implemented `Float#truncate` with `ndigits` argument.
* Made `String#{byteslice, slice, slice!}` and `Symbol#slice` compatible with endless ranges.
* Implemented "instance variable not initialized" warning.
* Make `Kernel#{caller, caller_locations}` and `Thread#backtrace_locations` compatible with endless ranges.
* Implemented `Dir#each_child`.
* Implemented `Kernel.{chomp, chop}` and `Kernel#{chomp, chop}`.
* Implemented `-p` and `-a`, and `-l` CLI options.
* Convert the argument to `File.realpath` with `#to_path` (#1894).
* `StringIO#binmode` now sets the external encoding to BINARY like MRI (#1898).
* `StringIO#inspect` should not include the contents of the `StringIO` (#1898).
* Implemented `rb_fd_*` functions (#1623).
* Fixed uninitialized variable warnings in core and lib (#1897).
* Make `Thread#backtrace` support omit, length and range arguments.
* Implemented `Range#%`.
* Fixed the type of the `flags` field of `rb_data_type_t` (#1911).
* Implemented `rb_obj_is_proc` (#1908, @kipply, @XrXr).
* Implemented C API macro `RARRAY_ASET()`.
* Implemented `num2short` (#1910, @kipply).
* `RSTRING_END()` now always returns a native pointer.
* Removed `register` specifier for `rb_mem_clear()` (#1924).
* Implemented `Thread::Backtrace::Locations#base_label` (#1920).
* Implemented `rb_mProcess` (#1936).
* Implemented `rb_gc_latest_gc_info` (#1937).
* Implemented `RBASIC_CLASS` (#1935).
* Yield 2 arguments for `Hash#map` if the arity of the block is > 1 (#1944).
* Add all `Errno` constants to match MRI, needed by recent RubyGems.
* Silence `ruby_dep` warnings since that gem is unmaintained.
* Clarify error message for not implemented `Process.daemon` (#1962).
* Allow multiple assignments in conditionals (#1513).
* Update `NoMethodError#message` to match MRI (#1957).
* Make `StringIO` work with `--enable-frozen-string-literal` (#1969).
* Support `NULL` for the status of `rb_protect()`.
* Ensure `BigDecimal#inspect` does not call `BigDecimal#to_s` to avoid behaviour change on `to_s` override (#1960).
* Define all C-API `rb_{c,m,e}*` constants as C global variables (#1541).
* Raise `ArgumentError` for `Socket.unpack_sockaddr_un` if the socket family is incorrect.
* Implemented `RTYPEDDATA_*()` macros and `rb_str_tmp_new()` (#1975).
* Implemented `rb_set_end_proc` (#1959).
* Implemented `rb_to_symbol`.
* Implemented `rb_class_instance_methods`, `rb_class_public_instance_methods`, `rb_class_protected_instance_methods`, and `rb_class_private_instance_methods`.
* Implemented `rb_tracepoint_new`, `rb_tracepoint_disable`, `rb_tracepoint_enable`, and `rb_tracepoint_enabled_p` (#1450).
* Implemented `RbConfig::CONFIG['AR']` and `RbConfig::CONFIG['STRIP']` (#1973).
* Not yet implemented C API functions are now correctly detected as missing via `mkmf`'s `have_func` (#1980).
* Accept `RUBY_INTERNAL_EVENT_{NEWOBJ,FREEOBJ}` events but warn they are not triggered (#1978, #1983).
* `IO.copy_stream(in, STDOUT)` now writes to `STDOUT` without buffering like MRI.
* Implemented `RbConfig['vendordir']`.
* Implemented `Enumerator::ArithmeticSequence`.
* Support `(struct RBasic *)->flags` and `->klass` from `ruby.h` (#1891, #1884, #1978).

Changes:

* `TRUFFLERUBY_RESILIENT_GEM_HOME` has been removed. Unset `GEM_HOME` and `GEM_PATH` instead if you need to.
* The deprecated `Truffle::System.full_memory_barrier`, `Truffle::Primitive.logical_processors`, and `Truffle::AtomicReference` have been removed.
* The implicit interface for allowing Ruby objects to behave as polyglot arrays with `#size`, `#[]` methods has been removed and replaced with an explicit interface where each method starts with `polyglot_*`.
* Hash keys are no longer reported as polyglot members.
* All remaining implicit polyglot behaviour for `#[]` method was replaced with `polyglot_*` methods.
* Rename dynamic API to match InteropLibrary. All the methods keep the name as it is in InteropLibrary with the following changes: use snake_case, add `polyglot_` prefix, drop `get` and `is` prefix, append `?` on all predicates.
* Split `Truffle::Interop.write` into `.write_array_element` and `.write_member` methods.
* Rename `Truffle::Interop.size` to `.array_size`.
* Rename `Truffle::Interop.is_boolean?` to `.boolean?`.
* Split `Truffle::Interop.read` into `.read_member` and `.read_array_element`.
* Drop `is_` prefix in `Truffle::Interop.is_array_element_*` predicates.
* `Truffle::Interop.hash_keys_as_members` has been added to treat a Ruby Hash as a polyglot object with the Hash keys as members.

Performance:

* Optimized `RSTRING_PTR()` accesses by going to native directly, optimized various core methods, use Mode=latency and tune GC heap size for Bundler. This speeds up `bundle install` from 84s to 19s for a small Gemfile with 6 gems (#1398).
* Fixed memory footprint issue due to large compilation on Native Image, notably during `bundle install` (#1893).
* `ArrayBuilderNode` now uses a new Truffle library for manipulating array stores.
* Ruby objects passed to C extensions are now converted less often to native handles.
* Calling blocking system calls and running C code with unblocking actions has been refactored to remove some optimisation boundaries.
* `return` expressions are now rewritten as implicit return expressions where control flow allows this to be safely done as a tail optimisation. This can improve interpreter performance by up to 50% in some benchmarks, and can be applied to approximately 80% of return nodes seen in Rails and its dependencies (#1977).
* The old array strategy code has been removed and all remaining nodes converted to the new `ArrayStoreLibrary`.
* Updated `nil` to be a global immutable singleton (#1835).

# 20.0.0

New features:

* Enable and document `--coverage` option (#1840, @chrisseaton).
* Update the internal LLVM toolchain to LLVM 9 and reduce its download size.
* Updated to Ruby 2.6.5 (#1749).
* Automatically set `PKG_CONFIG_PATH` as needed for compiling OpenSSL on macOS (#1830).

Bug fixes:

* Fix `Tempfile#{size,length}` when the IO is not flushed (#1765, @rafaelfranca).
* Dump and load instance variables in subclasses of `Exception` (#1766, @rafaelfranca).
* Fix `Date._iso8601` and `Date._rfc3339` when the string is an invalid date (#1773, @rafaelfranca).
* Fail earlier for bad handle unwrapping (#1777, @chrisseaton).
* Match out of range `ArgumentError` message with MRI (#1774, @rafaelfranca).
* Raise `Encoding::CompatibilityError` with incompatible encodings on `Regexp` (#1775, @rafaelfranca).
* Fixed interactions between attributes and instance variables in `Struct` (#1776, @chrisseaton).
* Coercion fixes for `TCPServer.new` (#1780, @XrXr).
* Fix `Float#<=>` not calling `coerce` when `other` argument responds to it (#1783, @XrXr).
* Do not warn / crash when requiring a file that sets and trigger autoload on itself (#1779, @XrXr).
* Strip trailing whitespaces when creating a `BigDecimal` with a `String` (#1796, @XrXr).
* Default `close_others` in `Process.exec` to `false` like Ruby 2.6 (#1798, @XrXr).
* Don't clone methods when setting method to the same visibility (#1794, @XrXr).
* `BigDecimal()` deal with large rationals precisely (#1797, @XrXr).
* Make it possible to call `instance_exec` with `rb_block_call` (#1802, @XrXr).
* Check for duplicate members in `Struct.new` (#1803, @XrXr).
* `Process::Status#to_i` return raw `waitpid(2)` status (#1800, @XrXr).
* `Process#exec`: set close-on-exec to false for fd redirection (#1805, @XrXr, @rafaelfranca).
* Building C extensions should now work with frozen string literals (#1786).
* Keep the Truffle working directory in sync with the native working directory.
* Rename `to_native` to `polyglot_to_native` to match `polyglot_pointer?` and `polyglot_address` methods.
* Fixed missing partial evaluation boundary in `Array#{sort,sort!}` (#1727).
* Fixed the class of `self` and the wrapping `Module` for `Kernel#load(path, wrap=true)` (#1739).
* Fixed missing polyglot type declaration for `RSTRING_PTR` to help with native/managed interop.
* Fixed `Module#to_s` and `Module#inspect` to not return an extra `#<Class:` for singleton classes.
* Arrays backed by native storage now allocate the correct amount of memory (#1828).
* Fixed issue in `ConditionVariable#wait` that could lose a `ConditionVariable#signal`.
* Do not expose TruffleRuby-specific method `Array#swap` (#1816).
* Fixed `#inspect` on broken UTF-8 sequences (#1842, @chrisseaton).
* `Truffle::Interop.keys` should report methods of `String` and `Symbol` (#1817).
* `Kernel#sprintf` encoding validity has been fixed (#1852, @XrXr).
* Fixed `ArrayIndexOutOfBoundsException` in `File.fnmatch` (#1845).
* Make `String#concat` work with no or multiple arguments (#1519).
* Make `Array#concat` work with no or multiple arguments (#1519).
* Coerce `BigDecimal(arg)` using `to_str` (#1826).
* Fixed `NameError#dup`, `NoMethodError#dup`, and `SystemCallError#dup` to copy internal fields.
* Make `Enumerable#chunk` work without a block (#1518).
* Fixed issue with `SystemCallError.new` setting a backtrace too early.
* Fixed `BigDecimal#to_s` formatting issue (#1711).
* Run `END` keyword block only once at exit.
* Implement `Numeric#clone` to return `self`.
* Fixed `Symbol#to_proc` to create a `Proc` with `nil` `source_location` (#1663).
* Make `GC.start` work with keyword arguments.
* Fixed `Kernel#clone` for `nil`, `true`, `false`, `Integer`, and `Symbol`.
* Make top-level methods available in `Context#getBindings()` (#1838).
* Made `Kernel#caller_locations` accept a range argument, and return `nil` when appropriate.
* Made `rb_respond_to` work with primitives (#1869, @chrisseaton).
* Fixed issue with missing backtrace for `rescue $ERROR_INFO` (#1660).
* Fixed `Struct#hash` for `keyword_init: true` `Struct`.
* Fixed `String#{upcase!,downcase!,swapcase!}(:ascii)` for non-ASCII-compatible encodings like UTF-16.
* Fixed `String#capitalize!` for strings that weren't full ASCII.
* Fixed enumeration issue in `ENV.{select, filter}`.
* Fixed `Complex` and `Rational` should be frozen after initializing.
* Fixed `printf` should raise error when not enough arguments for positional argument.
* Removed "shadowing outer local variable" warning.
* Fixed parameter conversion to `String` in ENV methods.
* Fixed deprecation warning when `ENV.index` is called.
* Fixed issue with `ENV.each_key`.
* Fixed `ENV.replace` implementation.
* Fixed `ENV.udpate` implementation.
* Fixed argument handling in `Kernel.printf`.
* Fixed character length after conversion to binary from a non-US-ASCII String.
* Fixed issue with installing latest bundler (#1880).
* Fixed type conversion for `Numeric#step` `step` parameter.
* Fixed `Kernel#Integer` conversion.
* Fixed `IO.try_convert` parameter conversion.
* Fixed linking of always-inline C API functions with `-std=gnu90` (#1837, #1879).
* Avoid race conditions during `gem install` by using a single download thread.
* Do not use gems precompiled for MRI on TruffleRuby (#1837).
* Fixed printing foreign arrays that were also pointers (#1679).
* Fixed `nil#=~` to not warn.
* Fixed `Enumerable#collect` to give user block arity in the block passed to `Enumerable#each`.

Compatibility:

* Implemented `String#start_with?(Regexp)` (#1771, @zhublik).
* Various improvements to `SignalException` and signal handling (#1790, @XrXr).
* Implemented `rb_utf8_str_new`, `rb_utf8_str_new_cstr`, `rb_utf8_str_new_static` (#1788, @chrisseaton).
* Implemented the `unit` argument of `Time.at` (#1791, @XrXr).
* Implemented `keyword_init: true` for `Struct.new` (#1789, @XrXr).
* Implemented `MatchData#dup` (#1792, @XrXr).
* Implemented a native storage strategy for `Array` to allow better C extension compatibility.
* Implemented `rb_check_symbol_cstr` (#1814).
* Implemented `rb_hash_start` (#1841, @XrXr).
* JCodings has been updated from 1.0.42 to 1.0.45.
* Joni has been updated from 2.1.25 to 2.1.30.
* Implemented `Method#<<` and `Method#>>` (#1821).
* The `.bundle` file extension is now used for C extensions on macOS (#1819, #1837).
* Implemented `Comparable#clamp` (#1517).
* Implemented `rb_gc_register_mark_object` and `rb_enc_str_asciionly_p` (#1856, @chrisseaton).
* Implemented `rb_io_set_nonblock` (#1741).
* Include the major kernel version in `RUBY_PLATFORM` on macOS like MRI (#1860, @eightbitraptor).
* Implemented `Enumerator::Chain`, `Enumerator#+`, and `Enumerable#chain` (#1859, #1858).
* Implemented `Thread#backtrace_locations` and `Exception#backtrace_locations` (#1556).
* Implemented `rb_module_new`, `rb_define_class_id`, `rb_define_module_id`, (#1876, @XrXr, @chrisseaton).
* Implemented `-n` CLI option (#1532).
* Cache the `Symbol` of method names in call nodes only when needed (#1872).
* Implemented `rb_get_alloc_func` and related functions (#1874, @XrXr).
* Implemented `rb_module_new`, `rb_define_class_id`, `rb_define_module_id`, (#1876, @chrisseaton).
* Implemented `ENV.slice`.
* Support for the Darkfish theme for RDoc generation has been added back.
* Implemented `Kernel#system` `exception: true` option.
* Implemented `Random.bytes`.
* Implemented `Random.random_number`.
* Added the ability to parse endless ranges.
* Made `Range#{to_a, step, each, bsearch, step, last, max, min, to_s, ==}` compatible with endless ranges.
* Made `Array#{[], []=, values_at, fill, slice!}` compatible with endless ranges.
* Defined `Array#{min, max}` methods.

Performance:

* Use a smaller limit for identity-based inline caches to improve warmup by avoiding too many deoptimizations.
* `long[]` array storage now correctly declare that they accept `int` values, reducing deoptimisations and promotions to `Object[]` storage.
* Enable inline caching of `Symbol` conversion for `rb_iv_get` and `rb_iv_set`.
* `rb_type` information is now cached on classes as a hidden variable to improve performance.
* Change to using thread local buffers for socket calls to reduce allocations.
* Refactor `IO.select` to reduce copying and optimisation boundaries.
* Refactor various `String` and `Rope` nodes to avoid Truffle performance warnings.
* Reading caller frames should now work in more cases without deoptimisation.

# 19.3.0

New features:

* Compilation of C extensions is now done with an internal LLVM toolchain producing both native code and bitcode. This means more C extensions should compile out of the box and this should resolve most linker-related issues.
* It is no longer necessary to install LLVM for installing C extensions on TruffleRuby.
* It is no longer necessary to install libc++ and libc++abi for installing C++ extensions on TruffleRuby.
* On macOS, it is no longer necessary to install the system headers package (#1417).
* License updated to EPL 2.0/GPL 2.0/LGPL 2.1 like recent JRuby.

Bug fixes:

* `rb_undef_method` now works for private methods (#1731, @cky).
* Fixed several issues when requiring C extensions concurrently (#1565).
* `self.method ||= value` with a private method now works correctly (#1673).
* Fixed `RegexpError: invalid multibyte escape` for binary regexps with a non-binary String (#1433).
* Arrays now report their methods to other languages for interopability (#1768).
* Installing `sassc` now works due to using the LLVM toolchain (#1753).
* Renamed `Truffle::Interop.respond_to?` to avoid conflict with Ruby's `respond_to?` (#1491).
* Warn only if `$VERBOSE` is `true` when a magic comment is ignored (#1757, @nirvdrum).
* Make C extensions use the same libssl as the one used for the openssl C extension (#1770).

Compatibility:

* `GC.stat` can now take an optional argument (#1716, @kirs).
* `Kernel#load` with `wrap` has been implemented (#1739).
* Implemented `Kernel#spawn` with `:chdir` (#1492).
* Implemented `rb_str_drop_bytes`, notably used by OpenSSL (#1740, @cky).
* Include executables of default gems, needed for `rails new` in Rails 6.
* Use compilation flags similar to MRI for C extension compilation.
* Warn for `gem update --system` as it is not fully supported yet and is often not needed.
* Pass `-undefined dynamic_lookup` to the linker on macOS like MRI.

Performance:

* Core methods are no longer always cloned, which reduces memory footprint and should improve warmup.
* Inline cache calls to `rb_intern()` with a constant name in C extensions.
* Improve allocation speed of native handles for C extensions.
* Improve the performance of `NIL_P` and `INT2FIX` in C extensions.
* Various fixes to improve Rack performance.
* Optimize `String#gsub(String)` by not creating a `Regexp` and using `String#index` instead.
* Fixed "FrameWithoutBoxing should not be materialized" compilation issue in `TryNode`.

# 19.2.0, August 2019

New features:

* `Fiddle` has been implemented.

Bug fixes:

* Set `RbConfig::CONFIG['ruby_version']` to the same value as the TruffleRuby version. This fixes reusing C extensions between different versions of TruffleRuby with Bundler (#1715).
* Fixed `Symbol#match` returning `MatchData` (#1706, @zhublik).
* Allow `Time#strftime` to be called with binary format strings.
* Do not modify the argument passed to `IO#write` when the encoding does not match (#1714).
* Use the class where the method was defined to check if an `UnboundMethod` can be used for `#define_method` (#1710).
* Fixed setting `$~` for `Enumerable` and `Enumerator::Lazy`'s `#grep` and `#grep_v`.
* Improved errors when interacting with single-threaded languages (#1709).

Compatibility:

* Added `Kernel#then` (#1703, @zhublik).
* `FFI::Struct#[]=` is now supported for inline character arrays.
* `blocking: true` is now supported for `FFI::Library#attach_function`.
* Implemented `Proc#>>` and `#<<` (#1688).
* `Thread.report_on_exception` is now `true` by default like MRI 2.5+.
* `BigDecimal` compatibility has been generally improved in several ways.

Changes:

* An interop read message sent to a `Proc` will no longer call the `Proc`.

Performance:

* Several `String` methods have been made faster by the usage of vector instructions
  when searching for a single-byte character in a String.
* Methods needing the caller frame are now better optimized.

# 19.1.0, June 2019

*Ruby is an experimental language in the GraalVM 19.1.0 release*

Bug fixes:

* Sharing for thread-safety of objects is now triggered later as intended, e.g., when a second `Thread` is started.
* Fixed `Array#to_h` so it doesn't set a default value (#1698).
* Removed extra `public` methods on `IO` (#1702).
* Fixed `Process.kill(signal, Process.pid)` when the signal is trapped as `:IGNORE` (#1702).
* Fixed `Addrinfo.new(String)` to reliably find the address family (#1702).
* Fixed argument checks in `BasicSocket#setsockopt` (#1460).
* Fixed `ObjectSpace.trace_object_allocations` (#1456).
* Fixed `BigDecimal#{clone,dup}` so it now just returns the receiver, per Ruby 2.5+ semantics (#1680).
* Fixed creating `BigDecimal` instances from non-finite `Float` values (#1685).
* Fixed `BigDecimal#inspect` output for non-finite values (e.g, NaN or -Infinity) (#1683).
* Fixed `BigDecimal#hash` to return the same value for two `BigDecimal` objects that are equal (#1656).
* Added missing `BigDecimal` constant definitions (#1684).
* Implemented `rb_eval_string_protect`.
* Fixed `rb_get_kwargs` to correctly handle optional and rest arguments.
* Calling `Kernel#raise` with a raised exception will no longer set the cause of the exception to itself (#1682).
* Return a `FFI::Function` correctly for functions returning a callback.
* Convert to intuitive Ruby exceptions when INVOKE fails (#1690).
* Implemented `FFI::Pointer#clear` (#1687).
* Procs will now yield to the block in their declaration context even when called with a block argument (#1657).
* Fixed problems with calling POSIX methods if `Symbol#[]` is redefined (#1665).
* Fixed sharing of `Array` and `Hash` elements for thread-safety of objects (#1601).
* Fixed concurrent modifications of `Gem::Specification::LOAD_CACHE` (#1601).
* Fix `TCPServer#accept` to set `#do_not_reverse_lookup` correctly on the created `TCPSocket`.

Compatibility:

* Exceptions from `coerce` are no longer rescued, like MRI.
* Implemented `Integer#{allbits?,anybits?,nobits?}`.
* `Integer#{ceil,floor,truncate}` now accept a precision and `Integer#round` accepts a rounding mode.
* Added missing `Enumerable#filter` and `Enumerator::Lazy#filter` aliases to the respective `select` method (#1610).
* Implemented more `Ripper` methods as no-ops (#1694, @Mogztter).
* Implemented `rb_enc_sprintf` (#1702).
* Implemented `ENV#{filter,filter!}` aliases for `select` and `select!`.
* Non-blocking `StringIO` and `Socket` APIs now support `exception: false` like MRI (#1702).
* Increased compatibility of `BigDecimal`.
* `String#-@` now performs string deduplication (#1608).
* `Hash#merge` now preserves the key order from the original hash for merged values (#1650).
* Coerce values given to `FFI::Pointer` methods.
* `FrozenError` is now defined and is used for `can't modify frozen` object exceptions.
* `StringIO` is now available by default like in MRI, because it is required by RubyGems.

Changes:

* Interactive sources (like the GraalVM polyglot shell) now all share the same binding (#1695).
* Hash code calculation has been improved to reduce hash collisions for `Hash` and other cases.

Performance:

* `eval(code, binding)` for a fixed `code` containing blocks is now much faster. This improves the performance of rendering `ERB` templates containing loops.
* `rb_str_cat` is faster due to the C string now being concatenated without first being converted to a Ruby string or having its encoding checked. As a side effect the behaviour of `rb_str_cat` should now more closely match that of MRI.

# 19.0.0, May 2019

*Ruby is an experimental language in the GraalVM 19.0.0 release*

Bug fixes:

* The debugger now sees global variables as the global scope.
* Temporary variables are no longer visible in the debugger.
* Setting breakpoints on some lines has been fixed.
* The OpenSSL C extension is now always recompiled, fixing various bugs when using the extension (e.g., when using Bundler in TravisCI) (#1676, #1627, #1632).
* Initialize `$0` when not run from the 'ruby' launcher, which is needed to `require` gems (#1653).

Compatibility:

* `do...end` blocks can now have `rescue/else/ensure` clauses like MRI (#1618).

Changes:

* `TruffleRuby.sulong?` has been replaced by `TruffleRuby.cexts?`, and `TruffleRuby.graal?` has been replaced by `TruffleRuby.jit?`. The old methods will continue to work for now, but will produce warnings, and will be removed at a future release.

# 1.0 RC 16, 19 April 2019

Bug fixes:

* Fixed `Hash#merge` with no arguments to return a new copy of the receiver (#1645).
* Fixed yield with a splat and keyword arguments (#1613).
* Fixed `rb_scan_args` to correctly handle kwargs in combination with optional args.
* Many fixes for `FFI::Pointer` to be more compatible with the `ffi` gem.

New features:

* Rounding modes have been implemented or improved for `Float`, `Rational`, `BigDecimal` (#1509).
* Support Homebrew installed in other prefixes than `/usr/local` (#1583).
* Added a pure-Ruby implementation of FFI which passes almost all Ruby FFI specs (#1529, #1524).

Changes:

* Support for the Darkfish theme for RDoc generation has been removed.

Compatibility:

* The `KeyError` raised from `ENV#fetch` and `Hash#fetch` now matches MRI's message formatting (#1633).
* Add the missing `key` and `receiver` values to `KeyError` raised from `ENV#fetch`.
* `String#unicode_normalize` has been moved to the core library like in MRI.
* `StringScanner` will now match a regexp beginning with `^` even when not scanning from the start of the string.
* `Module#define_method` is now public like in MRI.
* `Kernel#warn` now supports the `uplevel:` keyword argument.

# 1.0 RC 15, 5 April 2019

Bug fixes:

* Improved compatibility with MRI's `Float#to_s` formatting (#1626).
* Fixed `String#inspect` when the string uses a non-UTF-8 ASCII-compatible encoding and has non-ASCII characters.
* Fixed `puts` for strings with non-ASCII-compatible encodings.
* `rb_protect` now returns `Qnil` when an error occurs.
* Fixed a race condition when using the interpolate-once (`/o`) modifier in regular expressions.
* Calling `StringIO#close` multiple times no longer raises an exception (#1640).
* Fixed a bug in include file resolution when compiling C extensions.

New features:

* `Process.clock_getres` has been implemented.

Changes:

* `debug`, `profile`, `profiler`, which were already marked as unsupported, have been removed.
* Our experimental JRuby-compatible Java interop has been removed - use `Polyglot` and `Java` instead.
* The Trufle handle patches applied to `psych` C extension have now been removed.
* The `rb_tr_handle_*` functions have been removed as they are no longer used in any C extension patches.
* Underscores and dots in options have become hyphens, so `--exceptions.print_uncaught_java` is now `--exceptions-print-uncaught-java`, for example.
* The `rb_tr_handle_*` functions have been removed as they are no longer used in any C extension patches.

Bug fixes:

* `autoload :C, "path"; require "path"` now correctly triggers the autoload.
* Fixed `UDPSocket#bind` to specify family and socktype when resolving address.
* The `shell` standard library can now be `require`-d.
* Fixed a bug where `for` could result in a `NullPointerException` when trying to assign the iteration variable.
* Existing global variables can now become aliases of other global variables (#1590).

Compatibility:

* ERB now uses StringScanner and not the fallback, like on MRI. As a result `strscan` is required by `require 'erb'` (#1615).
* Yield different number of arguments for `Hash#each` and `Hash#each_pair` based on the block arity like MRI (#1629).
* Add support for the `base` keyword argument to `Dir.{[], glob}`.

# 1.0 RC 14, 18 March 2019

Updated to Ruby 2.6.2.

Bug fixes:

* Implement `rb_io_wait_writable` (#1586).
* Fixed error when using arrows keys first within `irb` or `pry` (#1478, #1486).
* Coerce the right hand side for all `BigDecimal` operations (#1598).
* Combining multiple `**` arguments containing duplicate keys produced an incorrect hash. This has now been fixed (#1469).
* `IO#read_nonblock` now returns the passed buffer object, if one is supplied.
* Worked out autoloading issue (#1614).

New features:

* Implemented `String#delete_prefix`, `#delete_suffix`, and related methods.
* Implemented `Dir.children` and `Dir#children`.
* Implemented `Integer#sqrt`.

Changes:

* `-Xoptions` has been removed - use `--help:languages` instead.
* `-Xlog=` has been removed - use `--log.level=` instead.
* `-J` has been removed - use `--vm.` instead.
* `-J-cp lib.jar` and so on have removed - use `--vm.cp=lib.jar` or `--vm.classpath=lib.jar` instead.
* `--jvm.` and `--native.` have been deprecated, use `--vm.` instead to pass VM options.
* `-Xoption=value` has been removed - use `--option=value` instead.
* The `-X` option now works as in MRI.
* `--help:debug` is now `--help:internal`.
* `ripper` is still not implemented, but the module now exists and has some methods that are implemented as no-ops.

# 1.0 RC 13, 5 March 2019

Note that as TruffleRuby RC 13 is built on Ruby 2.4.4 it is still vulnerable to CVE-2018-16395. This will be fixed in the next release.

New features:

* Host interop with Java now works on SubstrateVM too.

Bug fixes:

* Fixed `Enumerator::Lazy` which wrongly rescued `StandardError` (#1557).
* Fixed several problems with `Numeric#step` related to default arguments, infinite sequences, and bad argument types (#1520).
* Fixed incorrect raising of `ArgumentError` with `Range#step` when at least one component of the `Range` is `Float::INFINITY` (#1503).
* Fixed the wrong encoding being associated with certain forms of heredoc strings (#1563).
* Call `#coerce` on right hand operator if `BigDecimal` is the left hand operator (#1533, @Quintasan).
* Fixed return type of division of `Integer.MIN_VALUE` and `Long.MIN_VALUE` by -1 (#1581).
* `Exception#cause` is now correctly set for internal exceptions (#1560).
* `rb_num2ull` is now implemented as well as being declared in the `ruby.h` header (#1573).
* `rb_sym_to_s` is now implemented (#1575).
* `R_TYPE_P` now returns the type number for a wider set of Ruby objects (#1574).
* `rb_fix2str` has now been implemented.
* `rb_protect` will now work even if `NilClass#==` has been redefined.
* `BigDecimal` has been moved out of the `Truffle` module to match MRI.
* `StringIO#puts` now correctly handles `to_s` methods which do not return strings (#1577).
* `Array#each` now behaves like MRI when the array is modified (#1580).
* Clarified that `$SAFE` can never be set to a non-zero value.
* Fix compatibility with RubyGems 3 (#1558).
* `Kernel#respond_to?` now returns false if a method is protected and the `include_all` argument is false (#1568).

Changes:

* `TRUFFLERUBY_CEXT_ENABLED` is no longer supported and C extensions are now always built, regardless of the value of this environment variable.
* Getting a substring of a string created by a C extension now uses less memory as only the requested portion will be copied to a managed string.
* `-Xoptions` has been deprecated and will be removed - use `--help:languages` instead.
* `-Xlog=` has been deprecated and will be removed - use `--log.level=` instead.
* `-J` has been deprecated and will be removed - use `--jvm.` instead.
* `-J-cp lib.jar` and so on have been deprecated and will be removed - use `--jvm.cp=lib.jar` or `--jvm.classpath=lib.jar` instead.
* `-J-cmd`, `--jvm.cmd`, `JAVA_HOME`, `JAVACMD`, and `JAVA_OPTS` do not work in any released configuration of TruffleRuby, so have been removed.
* `-Xoption=value` has been deprecated and will be removed - use `--option=value` instead.
* `TracePoint` now raises an `ArgumentError` for unsupported events.
* `TracePoint.trace` and `TracePoint#inspect` have been implemented.

Compatibility:

* Improved the exception when an `-S` file isn't found.
* Removed the message from exceptions raised by bare `raise` to better match MRI (#1487).
* `TracePoint` now handles the `:class` event.

Performance:

* Sped up `String` handling in native extensions, quite substantially in some cases, by reducing conversions between native and managed strings and allowing for mutable metadata in native strings.

# 1.0 RC 12, 4 February 2019

Bug fixes:

* Fixed a bug with `String#lines` and similar methods with multibyte characters (#1543).
* Fixed an issue with `String#{encode,encode!}` double-processing strings using XML conversion options and a new destination encoding (#1545).
* Fixed a bug where a raised cloned exception would be caught as the original exception (#1542).
* Fixed a bug with `StringScanner` and patterns starting with `^` (#1544).
* Fixed `Enumerable::Lazy#uniq` with infinite streams (#1516).

Compatibility:

* Change to a new system for handling Ruby objects in C extensions which greatly increases compatibility with MRI.
* Implemented `BigDecimal#to_r` (#1521).
* `Symbol#to_proc` now returns `-1` like on MRI (#1462).

# 1.0 RC 11, 15 January 2019

New features:

* macOS clocks `CLOCK_MONOTONIC_RAW`, `_MONOTONIC_RAW_APPROX`, `_UPTIME_RAW`, `_UPTIME_RAW_APPROX`, and `_PROCESS_CPUTIME_ID` have been implemented (#1480).
* TruffleRuby now automatically detects native access and threading permissions from the `Context` API, and can run code with no permissions given (`Context.create()`).

Bug fixes:

* FFI::Pointer now does the correct range checks for signed and unsigned values.
* Allow signal `0` to be used with `Process.kill` (#1474).
* `IO#dup` now properly sets the new `IO` instance to be close-on-exec.
* `IO#reopen` now properly resets the receiver to be close-on-exec.
* `StringIO#set_encoding` no longer raises an exception if the underlying `String` is frozen (#1473).
* Fix handling of `Symbol` encodings in `Marshal#dump` and `Marshal#load` (#1530).

Compatibility:

* Implemented `Dir.each_child`.
* Adding missing support for the `close_others` option to `exec` and `spawn`.
* Implemented the missing `MatchData#named_captures` method (#1512).

Changes:

* `Process::CLOCK_` constants have been given the same value as in standard Ruby.

Performance:

* Sped up accesses to native memory through FFI::Pointer.
* All core files now make use of frozen `String` literals, reducing the number of `String` allocations for core methods.
* New -Xclone.disable option to disable all manual cloning.

# 1.0 RC 10, 5 December 2018

New features:

* The `nkf` and `kconv` standard libraries were added (#1439).
* `Mutex` and `ConditionVariable` have a new fast path for acquiring locks that are unlocked.
* `Queue` and `SizedQueue`, `#close` and `#closed?`, have been implemented.
* `Kernel#clone(freeze)` has been implemented (#1454).
* `Warning.warn` has been implemented (#1470).
* `Thread.report_on_exception` has been implemented (#1476).
* The emulation symbols for `Process.clock_gettime` have been implemented.

Bug fixes:

* Added `rb_eEncodingError` for C extensions (#1437).
* Fixed race condition when creating threads (#1445).
* Handle `exception: false` for IO#write_nonblock (#1457, @ioquatix).
* Fixed `Socket#connect_nonblock` for the `EISCONN` case (#1465, @ioquatix).
* `File.expand_path` now raises an exception for a non-absolute user-home.
* `ArgumentError` messages now better match MRI (#1467).
* Added support for `:float_millisecond`, `:millisecond`, and `:second` time units to `Process.clock_gettime` (#1468).
* Fixed backtrace of re-raised exceptions (#1459).
* Updated an exception message in Psych related to loading a non-existing class so that it now matches MRI.
* Fixed a JRuby-style Java interop compatibility issue seen in `test-unit`.
* Fixed problem with calling `warn` if `$stderr` has been reassigned.
* Fixed definition of `RB_ENCODING_GET_INLINED` (#1440).

Changes:

* Timezone messages are now logged at `CONFIG` level, use `-Xlog=CONFIG` to debug if the timezone is incorrectly shown as `UTC`.

# 1.0 RC 9, 5 November 2018

Security:

* CVE-2018-16396, *tainted flags are not propagated in Array#pack and String#unpack with some directives* has been mitigated by adding additional taint operations.

New features:

* LLVM for Oracle Linux 7 can now be installed without building from source.

Bug fixes:

* Times can now be created with UTC offsets in `+/-HH:MM:SS` format.
* `Proc#to_s` now has `ASCII-8BIT` as its encoding instead of the incorrect `UTF-8`.
* `String#%` now has the correct encoding for `UTF-8` and `US-ASCII` format strings, instead of the incorrect `ASCII-8BIT`.
* Updated `BigDecimal#to_s` to use `e` instead of `E` for exponent notation.
* Fixed `BigDecimal#to_s` to allow `f` as a format flag to indicate conventional floating point notation. Previously only `F` was allowed.

Changes:

* The supported version of LLVM for Oracle Linux has been updated from 3.8 to 4.0.
* `mysql2` is now patched to avoid a bug in passing `NULL` to `rb_scan_args`, and now passes the majority of its test suite.
* The post-install script now automatically detects if recompiling the OpenSSL C extension is needed. The post-install script should always be run in TravisCI as well.
* Detect when the system libssl is incompatible more accurately and add instructions on how to recompile the extension.

# 1.0 RC 8, 19 October 2018

New features:

* `Java.synchronized(object) { }` and `TruffleRuby.synchronized(object) { }` methods have been added.
* Added a `TruffleRuby::AtomicReference` class.
* Ubuntu 18.04 LTS is now supported.
* macOS 10.14 (Mojave) is now supported.

Changes:

* Random seeds now use Java's `NativePRNGNonBlocking`.
* The supported version of Fedora is now 28, upgraded from 25.
* The FFI gem has been updated from 1.9.18 to 1.9.25.
* JCodings has been updated from 1.0.30 to 1.0.40.
* Joni has been updated from 2.1.16 to 2.1.25.

Performance:

* Performance of setting the last exception on a thread has now been improved.

# 1.0 RC 7, 3 October 2018

New features:

* Useful `inspect` strings have been added for more foreign objects.
* The C extension API now defines a preprocessor macro `TRUFFLERUBY`.
* Added the rbconfig/sizeof native extension for better MRI compatibility.
* Support for `pg` 1.1. The extension now compiles successfully, but may still have issues with some datatypes.

Bug fixes:

* `readline` can now be interrupted by the interrupt signal (Ctrl+C). This fixes Ctrl+C to work in IRB.
* Better compatibility with C extensions due to a new "managed struct" type.
* Fixed compilation warnings which produced confusing messages for end users (#1422).
* Improved compatibility with Truffle polyglot STDIO.
* Fixed version check preventing TruffleRuby from working with Bundler 2.0 and later (#1413).
* Fixed problem with `Kernel.public_send` not tracking its caller properly (#1425).
* `rb_thread_call_without_gvl()` no longer holds the C-extensions lock.
* Fixed `caller_locations` when called inside `method_added`.
* Fixed `mon_initialize` when called inside `initialize_copy` (#1428).
* `Mutex` correctly raises a `TypeError` when trying to serialize with `Marshal.dump`.

Performance:

* Reduced memory footprint for private/internal AST nodes.
* Increased the number of cases in which string equality checks will become compile-time constants.
* Major performance improvement for exceptional paths where the rescue body does not access the exception object (e.g., `x.size rescue 0`).

Changes:

* Many clean-ups to our internal patching mechanism used to make some native extensions run on TruffleRuby.
* Removed obsoleted patches for Bundler compatibility now that Bundler 1.16.5 has built-in support for TruffleRuby.
* Reimplemented exceptions and other APIs that can return a backtrace to use Truffle's lazy stacktraces API.

# 1.0 RC 6, 3 September 2018

New features:

* `Polyglot.export` can now be used with primitives, and will now convert strings to Java, and `.import` will convert them from Java.
* Implemented `--encoding`, `--external-encoding`, `--internal-encoding`.
* `rb_object_tainted` and similar C functions have been implemented.
* `rb_struct_define_under` has been implemented.
* `RbConfig::CONFIG['sysconfdir']` has been implemented.
* `Etc` has been implemented (#1403).
* The `-Xcexts=false` option disables C extensions.
* Instrumentation such as the CPUSampler reports methods in a clearer way like `Foo#bar`, `Gem::Specification.each_spec`, `block in Foo#bar` instead of just `bar`, `each_spec`, `block in bar` (which is what MRI displays in backtraces).
* TruffleRuby is now usable as a JSR 223 (`javax.script`) language.
* A migration guide from JRuby (`doc/user/jruby-migration.md`) is now included.
* `kind_of?` works as an alias for `is_a?` on foreign objects.
* Boxed foreign strings unbox on `to_s`, `to_str`, and `inspect`.

Bug fixes:

* Fix false-positive circular warning during autoload.
* Fix Truffle::AtomicReference for `concurrent-ruby`.
* Correctly look up `llvm-link` along `clang` and `opt` so it is no longer needed to add LLVM to `PATH` on macOS for Homebrew and MacPorts.
* Fix `alias` to work when in a refinement module (#1394).
* `Array#reject!` no longer truncates the array if the block raises an exception for an element.
* WeakRef now has the same inheritance and methods as MRI's version.
* Support `-Wl` linker argument for C extensions. Fixes compilation of`mysql2` and `pg`.
* Using `Module#const_get` with a scoped argument will now correctly autoload the constant if needed.
* Loaded files are read as raw bytes, rather than as a UTF-8 string and then converted back into bytes.
* Return 'DEFAULT' for `Signal.trap(:INT) {}`. Avoids a backtrace when quitting a Sinatra server with Ctrl+C.
* Support `Signal.trap('PIPE', 'SYSTEM_DEFAULT')`, used by the gem `rouge` (#1411).
* Fix arity checks and handling of arity `-2` for `rb_define_method()`.
* Setting `$SAFE` to a negative value now raises a `SecurityError`.
* The offset of `DATA` is now correct in the presence of heredocs.
* Fix double-loading of the `json` gem, which led to duplicate constant definition warnings.
* Fix definition of `RB_NIL_P` to be early enough. Fixes compilation of `msgpack`.
* Fix compilation of megamorphic interop calls.
* `Kernel#singleton_methods` now correctly ignores prepended modules of non-singleton classes. Fixes loading `sass` when `activesupport` is loaded.
* Object identity numbers should never be negative.

Performance:

* Optimize keyword rest arguments (`def foo(**kwrest)`).
* Optimize rejected (non-Symbol keys) keyword arguments.
* Source `SecureRandom.random_bytes` from `/dev/urandom` rather than OpenSSL.
* C extension bitcode is no longer encoded as Base64 to pass it to Sulong.
* Faster `String#==` using vectorization.

Changes:

* Clarified that all sources that come in from the Polyglot API `eval` method will be treated as UTF-8, and cannot be re-interpreted as another encoding using a magic comment.
* The `-Xembedded` option can now be set set on the launcher command line.
* The `-Xplatform.native=false` option can now load the core library, by enabling `-Xpolyglot.stdio`.
* `$SAFE` and `Thread#safe_level` now cannot be set to `1` - raising an error rather than warning as before. `-Xsafe` allows it to be set, but there are still no checks.
* Foreign objects are now printed as `#<Foreign:system-identity-hash-code>`, except for foreign arrays which are now printed as `#<Foreign [elements...]>`.
* Foreign objects `to_s` now calls `inspect` rather than Java's `toString`.
* The embedded configuration (`-Xembedded`) now warns about features which may not work well embedded, such as signals.
* The `-Xsync.stdio` option has been removed - use standard Ruby `STDOUT.sync = true` in your program instead.

# 1.0 RC 5, 3 August 2018

New features:

* It is no longer needed to add LLVM (`/usr/local/opt/llvm@4/bin`) to `PATH` on macOS.
* Improve error message when LLVM, `clang` or `opt` is missing.
* Automatically find LLVM and libssl with MacPorts on macOS (#1386).
* `--log.ruby.level=` can be used to set the log level from any launcher.
* Add documentation about installing with Ruby managers/installers and how to run TruffleRuby in CI such as TravisCI (#1062, #1070).
* `String#unpack1` has been implemented.

Bug fixes:

* Allow any name for constants with `rb_const_get()`/`rb_const_set()` (#1380).
* Fix `defined?` with an autoload constant to not raise but return `nil` if the autoload fails (#1377).
* Binary Ruby Strings can now only be converted to Java Strings if they only contain US-ASCII characters. Otherwise, they would produce garbled Java Strings (#1376).
* `#autoload` now correctly calls `main.require(path)` dynamically.
* Hide internal file from user-level backtraces (#1375).
* Show caller information in warnings from the core library (#1375).
* `#require` and `#require_relative` should keep symlinks in `$"` and `__FILE__` (#1383).
* Random seeds now always come directly from `/dev/urandom` for MRI compatibility.
* SIGINFO, SIGEMT and SIGPWR are now defined (#1382).
* Optional and operator assignment expressions now return the value assigned, not the value returned by an assignment method (#1391).
* `WeakRef.new` will now return the correct type of object, even if `WeakRef` is subclassed (#1391).
* Resolving constants in prepended modules failed, this has now been fixed (#1391).
* Send and `Symbol#to_proc` now take account of refinements at their call sites (#1391).
* Better warning when the timezone cannot be found on WSL (#1393).
* Allow special encoding names in `String#force_encoding` and raise an exception on bad encoding names (#1397).
* Fix `Socket.getifaddrs` which would wrongly return an empty array (#1375).
* `Binding` now remembers the file and line at which it was created for `#eval`. This is notably used by `pry`'s `binding.pry`.
* Resolve symlinks in `GEM_HOME` and `GEM_PATH` to avoid related problems (#1383).
* Refactor and fix `#autoload` so other threads see the constant defined while the autoload is in progress (#1332).
* Strings backed by `NativeRope`s now make a copy of the rope when `dup`ed.
* `String#unpack` now taints return strings if the format was tainted, and now does not taint the return array if the format was tainted.
* Lots of fixes to `Array#pack` and `String#unpack` tainting, and a better implementation of `P` and `p`.
* Array literals could evaluate an element twice under some circumstances. This has now been fixed.

Performance:

* Optimize required and optional keyword arguments.
* `rb_enc_to_index` is now faster by eliminating an expensive look-up.

Changes:

* `-Xlog=` now needs log level names to be upper case.
* `-Dtruffleruby.log` and `TRUFFLERUBY_LOG` have been removed - use `-Dpolyglot.log.ruby.level`.
* The log format, handlers, etc are now managed by the Truffle logging system.
* The custom log levels `PERFORMANCE` and `PATCH` have been removed.

# 1.0 RC 4, 18 July 2018

*TruffleRuby was not updated in RC 4*

# 1.0 RC 3, 2 July 2018

New features:

* `is_a?` can be called on foreign objects.

Bug fixes:

* It is no longer needed to have `ruby` in `$PATH` to run the post-install hook.
* `Qnil`/`Qtrue`/`Qfalse`/`Qundef` can now be used as initial value for global variables in C extensions.
* Fixed error message when the runtime libssl has no SSLv2 support (on Ubuntu 16.04 for instance).
* `RbConfig::CONFIG['extra_bindirs']` is now a String as other RbConfig values.
* `SIGPIPE` is correctly caught on SubstrateVM, and the corresponding write() raises `Errno::EPIPE` when the read end of a pipe or socket is closed.
* Use the magic encoding comment for determining the source encoding when using eval().
* Fixed a couple bugs where the encoding was not preserved correctly.

Performance:

* Faster stat()-related calls, by returning the relevant field directly and avoiding extra allocations.
* `rb_str_new()`/`rb_str_new_cstr()` are much faster by avoiding extra copying and allocations.
* `String#{sub,sub!}` are faster in the common case of an empty replacement string.
* Eliminated many unnecessary memory copy operations when reading from `IO` with a delimiter (e.g., `IO#each`), leading to overall improved `IO` reading for common use cases such as iterating through lines in a `File`.
* Use the byte[] of the given Ruby String when calling eval() directly for parsing.

# 1.0 RC 2, 6 June 2018

New features:

* We are now compatible with Ruby 2.4.4.
* `object.class` on a Java `Class` object will give you an object on which you can call instance methods, rather than static methods which is what you get by default.
* The log level can now also be set with `-Dtruffleruby.log=info` or `TRUFFLERUBY_LOG=info`.
* `-Xbacktraces.raise` will print Ruby backtraces whenever an exception is raised.
* `Java.import name` imports Java classes as top-level constants.
* Coercion of foreign numbers to Ruby numbers now works.
* `to_s` works on all foreign objects and calls the Java `toString`.
* `to_str` will try to `UNBOX` and then re-try `to_str`, in order to provoke the unboxing of foreign strings.

Changes:

* The version string now mentions if you're running GraalVM Community Edition (`GraalVM CE`) or GraalVM Enterprise Edition (`GraalVM EE`).
* The inline JavaScript functionality `-Xinline_js` has been removed.
* Line numbers `< 0`, in the various eval methods, are now warned about, because we don't support these at all. Line numbers `> 1` are warned about (at the fine level) but they are shimmed by adding blank lines in front to get to the correct offset. Line numbers starting at `0` are also warned about at the fine level and set to `1` instead.
* The `erb` standard library has been patched to stop using a -1 line number.
* `-Xbacktraces.interleave_java` now includes all the trailing Java frames.
* Objects with a `[]` method, except for `Hash`, now do not return anything for `KEYS`, to avoid the impression that you could `READ` them. `KEYINFO` also returns nothing for these objects, except for `Array` where it returns information on indices.
* `String` now returns `false` for `HAS_KEYS`.
* The supported additional functionality module has been renamed from `Truffle` to `TruffleRuby`. Anything not documented in `doc/user/truffleruby-additions.md` should not be used.
* Imprecise wrong gem directory detection was replaced. TruffleRuby newly marks its gem directories with a marker file, and warns if you try to use TruffleRuby with a gem directory which is lacking the marker.

Bug fixes:

* TruffleRuby on SubstrateVM now correctly determines the system timezone.
* `Kernel#require_relative` now coerces the feature argument to a path and canonicalizes it before requiring, and it now uses the current directory as the directory for a synthetic file name from `#instance_eval`.

# 1.0 RC 1, 17 April 2018

New features:

* The Ruby version has been updated to version 2.3.7.

Security:

* CVE-2018-6914, CVE-2018-8779, CVE-2018-8780, CVE-2018-8777, CVE-2017-17742 and CVE-2018-8778 have been mitigated.

Changes:

* `RubyTruffleError` has been removed and uses replaced with standard exceptions.
* C++ libraries like `libc++` are now not needed if you don't run C++ extensions. `libc++abi` is now never needed. Documentation updated to make it more clear what the minimum requirements for pure Ruby, C extensions, and C++ extensions separately.
* C extensions are now built by default - `TRUFFLERUBY_CEXT_ENABLED` is assumed `true` unless set to `false`.
* The `KEYS` interop message now returns an array of Java strings, rather than Ruby strings. `KEYS` on an array no longer returns indices.
* `HAS_SIZE` now only returns `true` for `Array`.
* A method call on a foreign object that looks like an operator (the method name does not begin with a letter) will call `IS_BOXED` on the object and based on that will possibly `UNBOX` and convert to Ruby.
* Now using the native version of Psych.
* The supported version of LLVM on Oracle Linux has been dropped to 3.8.
* The supported version of Fedora has been dropped to 25, and the supported version of LLVM to 3.8, due to LLVM incompatibilities. The instructions for installing `libssl` have changed to match.

# 0.33, April 2018

New features:

* The Ruby version has been updated to version 2.3.6.
* Context pre-initialization with TruffleRuby `--native`, which significantly improves startup time and loads the `did_you_mean` gem ahead of time.
* The default VM is changed to SubstrateVM, where the startup is significantly better. Use `--jvm` option for full JVM VM.
* The `Truffle::Interop` module has been replaced with a new `Polyglot` module which is designed to use more idiomatic Ruby syntax rather than explicit methods. A [new document](doc/user/polyglot.md) describes polyglot programming at a higher level.
* The `REMOVABLE`, `MODIFIABLE` and `INSERTABLE` Truffle interop key info flags have been implemented.
* `equal?` on foreign objects will check if the underlying objects are equal if both are Java interop objects.
* `delete` on foreign objects will send `REMOVE`, `size` will send `GET_SIZE`, and `keys` will send `KEYS`. `respond_to?(:size)` will send `HAS_SIZE`, `respond_to?(:keys)` will send `HAS_KEYS`.
* Added a new Java-interop API similar to the one in the Nashorn JavaScript implementation, as also implemented by Graal.js. The `Java.type` method returns a Java class object on which you can use normal interop methods. Needs the `--jvm` flag to be used.
* Supported and tested versions of LLVM for different platforms have been more precisely [documented](doc/user/installing-llvm.md).

Changes:

* Interop semantics of `INVOKE`, `READ`, `WRITE`, `KEYS` and `KEY_INFO` have changed significantly, so that `INVOKE` maps to Ruby method calls, `READ` calls `[]` or returns (bound) `Method` objects, and `WRITE` calls `[]=`.

Performance:

* `Dir.glob` is much faster and more memory efficient in cases that can reduce to direct filename lookups.
* `SecureRandom` now defers loading OpenSSL until it's needed, reducing time to load `SecureRandom`.
* `Array#dup` and `Array#shift` have been made constant-time operations by sharing the array storage and keeping a starting index.

Bug fixes:

* Interop key-info works with non-string-like names.

Internal changes:

* Changes to the lexer and translator to reduce regular expression calls.
* Some JRuby sources have been updated to 9.1.13.0.

# 0.32, March 2018

New features:

* A new embedded configuration is used when TruffleRuby is used from another language or application. This disables features like signals which may conflict with the embedding application, and threads which may conflict with other languages, and enables features such as the use of polyglot IO streams.

Performance:

* Conversion of ASCII-only Ruby strings to Java strings is now faster.
* Several operations on multi-byte character strings are now faster.
* Native I/O reads are about 22% faster.

Bug fixes:

* The launcher accepts `--native` and similar options in the `TRUFFLERUBYOPT` environment variable.

Internal changes:

* The launcher is now part of the TruffleRuby repository, rather than part of the GraalVM repository.
* `ArrayBuilderNode` now uses `ArrayStrategies` and `ArrayMirrors` to remove direct knowledge of array storage.
* `RStringPtr` and `RStringPtrEnd` now report as pointers for interop purposes, fixing several issues with `char *` usage in C extensions.<|MERGE_RESOLUTION|>--- conflicted
+++ resolved
@@ -40,13 +40,10 @@
 * Add `Dir.for_fd` (#3681, @andrykonchin).
 * Add `Dir.fchdir` (#3681, @andrykonchin).
 * Add `Dir#chdir` (#3681, @andrykonchin).
-<<<<<<< HEAD
 * Declare `File::SHARE_DELETE` constant (#3745, @andrykonchin).
 * Support `symbolize_names` argument to `MatchData#named_captures` (#3681, @rwstauner).
 * Support `Proc#initialize_{dup,copy}` for subclasses (#3681, @rwstauner).
-=======
 * Remove deprecated `Encoding#replicate` method (#3681, @rwstauner).
->>>>>>> ec111d47
 
 Performance:
 
