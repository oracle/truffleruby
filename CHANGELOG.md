# 22.1.0

New features:

* Foreign exceptions are now fully integrated and have most methods of `Exception` (@eregon).
* Foreign exceptions can now be rescued with `rescue Polyglot::ForeignException` or `rescue foreign_meta_object` (#2544, @eregon).

Bug fixes:

* Guard against unterminated ranges in file matching patterns (#2556, @aardvark179).
* Fixed `rb_proc_new` to return a proc that will pass all required arguments to C (#2556, @aardvark179).
* Fixed `String#split` to return empty array when splitting all whitespace on whitespace (#2565, @bjfish).
* Raise `RangeError` for `Time.at(bignum)` (#2580, @eregon).
* Fix `Integer#{<<,>>}` with RHS bignum and long (@eregon).
* Fix a resource leak from allocators defined in C extensions (@aardvark179).
* `SIGINT`/`Interrupt`/`Ctrl+C` now shows the backtrace and exits as signaled, like CRuby (@eregon).
* Update patch feature finding to prefer the longest matching load path (#2605, @bjfish).
* Fix `Hash#{to_s,inspect}` for keys whose `#inspect` return a frozen String (#2613, @eregon).
* Fix `Array#pack` with `x*` to not output null characters (#2614, @bjfish).
* Fix `Random#rand` not returning random floats when given float ranges (#2612, @bjfish).
* Fix `Array#sample` for `[]` when called without `n` and a `Random` is given (#2612, @bjfish).
* Fix `Module#const_get` to raise a `NameError` when nested modules do not exist (#2610, @bjfish).

Compatibility:

* Implement `ruby_native_thread_p` for compatibility (#2556, @aardvark179).
* Add `rb_argv0` for the `tk` gem. (#2556, @aardvark179).
* Implement more correct conversion of array elements by `Array#pack`(#2503, #2504, @aardvark179).
* Implement `Pathname#{empty?, glob}` (#2559, @bjfish)
* Fixed `Rational('')` to raise error like MRI (#2566, @aardvark179).
* Freeze instances of `Range` but not subclasses, like CRuby (#2570, @MattAlp).
* When writing to STDOUT redirected to a closed pipe, no broken pipe error message will be shown now. (#2532, @gogainda).
* Use `#to_a` for converting `list` in `rescue *list` (#2572, @eregon).
* Implement 'rb_str_buf_append' (@bjfish).
* Add patch for `digest` so that TruffleRuby implementation is not overridden (@bjfish).
* Handle encoding conversion errors when reading directory entries (@aardvark179).
* Follow symlinks when processing `*/` directory glob patterns. (#2589, @aardvark179).
* Set `@gem_prelude_index` variable on the default load paths (#2586 , @bjfish)
* Do not call `IO#flush` dynamically from `IO#close` (#2594, @gogainda).
* Implement `rb_str_new_static` for C extensions that use it (@aardvark179).
* Rewrote `ArrayEachIteratorNode` and re-introduced `each` specs for MRI parity when mutating arrays whilst iterating, rather than crashing (#2587, @MattAlp)
* Update `String#rindex` to only accept `Regexp` or objects convertable to `String` as the first parameter (#2608, @bjfish).
* Update `String#<<` to require one argument (#2609, @bjfish).
* Update `String#split` to raise `TypeError` when false is given (#2606, @bjfish).
* Update `String#lstrip!` to remove leading null characters (#2607, @bjfish).
* Update `File.utime` to return the number of file names in the arguments (#2616, @bjfish).
<<<<<<< HEAD
* Update `Dir.foreach` to accept an `encoding` parameter (#2627, @bjfish).
=======
* Update `IO.readlines` to ignore negative limit parameters (#2625 , @bjfish).
>>>>>>> e72cbbd3

Performance:

* Increase dispatch limit for string library to handle mutable, immutable and non-strings (@aardvark179)
* Switch to `Arrays.mismatch()` in string comparison for better performance (@aardvark179).
* Removed extra array allocations for method calls in the interpreter to improve warmup performance (@aardvark179).
* Optimize `Dir[]` by sorting entries as they are found and grouping syscalls (#2092, @aardvark179).
* Reduce memory footprint by tracking `VALUE`s created during C extension init separately (@aardvark179).
* Rewrote `ArrayEachIteratorNode` to optimize performance for a constant-sized array and reduce specializations to 1 general case (#2587, @MattAlp)
* Reduce conversion of `VALUE`s to native handle during common operations in C extensions (@aardvark179).
* Improved performance of regex boolean matches (e.g., `Regexp#match?`) by avoiding match data allocation in TRegex (#2558, @nirvdrum).
* Remove overhead when getting using `RDATA_PTR` (@aardvark179).

Changes:

* Foreign exceptions are no longer translated to `RuntimeError` but instead remain as foreign exceptions, see the [documentation](doc/user/polyglot.md) for how to rescue them (@eregon).

# 22.0.0

New features:

* Updated to Ruby 3.0.2 (#2453, @eregon).

Bug fixes:

* Fix `File.utime` to use nanoseconds (#2448, @bjfish).
* Capture the intercepted feature path during patching to reuse during patch require (#2441, @bjfish).
* Update `Module#constants` to filter invalid constant identifiers (#2452, @bjfish).
* Fixed `-0.0 <=> 0.0` and `-0.0 <=> 0` to return `0` like on CRuby (#1391, @eregon).
* Fixed `Range#step` to return correct class with begin-less range (@ccocchi, #2516).
* Fixed exception creation when an `Errno` is sub-classed (@bjfish, #2521).
* Fixed `String#[]=` to use the negotiated encoding (@bjfish, #2545).

Compatibility:

* Implement `rb_sprintf` in our format compiler to provide consistent formatting across C standard libraries (@eregon).
* Update `defined?` to return frozen strings (#2450, @bjfish).
* Use compensated summation for `{Array,Enumerable}#sum` when floating point values are included (@eregon).
* `Module#attr_*` methods now return an array of method names (#2498, @gogainda).
* Fixed `Socket#(local|remote)_address` to retrieve family and type from the file descriptor (#2444, @larskanis).
* Add `Thread.ignore_deadlock` accessor (#2453, @bjfish).
* Allow `Hash#transform_keys` to take a hash argument (@ccocchi, #2464).
* Add `Enumerable#grep{_v}` optimization for `Regexp` (#2453, @bjfish).
* Update `IO#write` to accept multiple arguments (#2501, @bjfish).
* Do not warn when uninitialized instance variable is accessed (#2502, @andrykonchin).
* Remove `TRUE`, `FALSE`, and `NIL` constants like CRuby 3.0 (#2505, @andrykonchin).
* `Symbol#to_proc` now returns a lambda like in Ruby 3 (#2508, @andrykonchin).
* `Kernel#lambda` now warns if called without a literal block (#2500, @andrykonchin).
* Implement Hash#except (#2463, @wildmaples).
* Remove special `$SAFE` global and related C API methods (#2453, @bjfish).
* Assigning to a numbered parameter raises `SyntaxError` (#2506, @andrykonchin).
* Implement `--backtrace-limit` option (#2453, @bjfish).
* Update `String` methods to return `String` instances when called on a subclass (#2453, @bjfish).
* Update `String#encode` to support the `:fallback` option (#1391, @aardvark179).
* `Module#alias_method` now returns the defined alias as a symbol(#2499, @gogainda).
* Implement `Symbol#name` (#2453, @bjfish).
* Update `Module#{public, protected, private, public_class_method, private_class_method}` and top-level `private` and `public` methods to accept single array argument with a list of method names (#2453, @bjfish).
* Constants deprecated by `Module#deprecate_constant` only warn if `Warning[:deprecated]` is `true` (@eregon).
* All Array methods now return Array instances and not subclasses (#2510, @Strech).
* Integer#zero? overrides Numeric#zero? for optimization (#2453, @bjfish).
* Default `Kernel#eval` source file and line to `(eval):1` like CRuby 3 (#2453, @aardvark179).
* Add `GC.auto_compact` accessors for compatibility (#2453, @bjfish).
* Update accessing a class variable from the top-level scope to be a `RuntimeError` (#2453, @bjfish).
* Update interpolated strings to not be frozen (#2453, @bjfish).
* Add `WERRORFLAG` to `RbConfig` (#2519, @bjfish).
* Update `MatchData` methods to return `String` instances when called on a subclass (#2453, @bjfish).
* Implement `Proc#{==,eql?}` (#2453, @bjfish).
* Implement all `StringScanner` methods (#2520, @eregon).
* Handle `Kernel#clone(freeze: true)` (#2512, @andrykonchin).
* Relax `Fiber#transfer` limitations (#2453, @bjfish).
* Implement `Fiber#blocking?` like CRuby 3 (#2453, @aardvark179).
* Sort by default for `Dir.{glob,[]}` and add `sort:` keyword argument (#2523, @Strech).
* Implement `rb_str_locktmp` and `rb_str_unlocktmp` (#2524, @bjfish).
* Update `Kernel#instance_variables` to return insertion order (@bjfish).
* Fixed `rb_path2class()` to not error for a module (#2511, @eregon).
* Update `Kernel#print` to print `$_` when no arguments are given (#2531, @bjfish).
* Add category kwarg to Kernel.warn and Warning.warn (#2533, @Strech).
* Implement `GC.{measure_total_time, total_time}` and update `GC.stat` to update provided hash (#2535, @bjfish).
* Implement `Array#slice` with `ArithmeticSequence` (#2526, @ccocchi).
* Update `Hash#each` to consistently yield a 2-element array (#2453, @bjfish).
* Remove `Hash#{__store__, index}` methods for compatibility (#2546, @bjfish).
* Implement more correct conversion of array elements by `Array#pack` (#2503, #2504, @aardvark179).
* Update `String#split` to raise a `RangeError` when `limit` is larger than `int` (@bjfish).

Performance:

* Regexp objects are now interned in a similar way to symbols (@aardvark179).
* Improve performance of regexps using POSIX bracket expressions (e.g., `[[:lower:]]`) matching against ASCII-only strings (#2447, @nirvdrum).
* `String#sub`, `sub!`, `gsub`, and `gsub!` have been refactored for better performance (@aardvark179).
* Don't allocate a `MatchData` object when `Regexp#match?` or `String#match?` is used (#2509, @nirvdrum).
* Add `ENV.except` (#2507, @Strech).
* Fully inline the `Integer#+` and `Integer#-` logic for interpreter speed (#2518, @smarr).
* Remove unnecessary work in negotiating the encoding to use in a Regexp match (#2522, @nirvdrum).
* Add new fast paths for encoding negotiation between strings with different encodings, but which match common default cases (#2522, @nirvdrum).
* Reduce footprint by removing unnecessary nodes for accessing the `FrameOnStackMarker` (#2530, @smarr).

Changes:

* TruffleRuby now requires Java 11+ and no longer supports Java 8 (@eregon).

# 21.3.0

New features:

* [TRegex](https://github.com/oracle/graal/tree/master/regex) is now used by default, which provides large speedups for matching regular expressions.
* Add `Polyglot.languages` to expose the list of available languages.
* Add `Polyglot::InnerContext` to eval code in any available language in an inner isolated context (#2169).
* Foreign objects now have a dynamically-generated class based on their interop traits like `ForeignArray` and are better integrated with Ruby objects (#2149).
* Foreign arrays now have all methods of Ruby `Enumerable` and many methods of `Array` (#2149).
* Foreign hashes now have all methods of Ruby `Enumerable` and many methods of `Hash` (#2149).
* Foreign iterables (`InteropLibrary#hasIterator`) now have all methods of Ruby `Enumerable` (#2149).
* Foreign objects now implement `#instance_variables` (readable non-invocable members) and `#methods` (invocable members + Ruby methods).

Bug fixes:

* Fix `Marshal.load` of multiple `Symbols` with an explicit encoding (#1624).
* Fix `rb_str_modify_expand` to preserve existing bytes (#2392).
* Fix `String#scrub` when replacement is frozen (#2398, @LillianZ).
* Fix `Dir.mkdir` error handling for `Pathname` paths (#2397).
* `BasicSocket#*_nonblock(exception: false)` now only return `:wait_readable/:wait_writable` for `EAGAIN`/`EWOULDBLOCK` like MRI (#2400).
* Fix issue with `strspn` used in the `date` C extension compiled as a macro on older glibc and then missing the `__strspn_c1` symbol on newer glibc (#2406).
* Fix constant lookup when loading the same file multiple times (#2408).
* Fix handling of `break`, `next` and `redo` in `define_method(name, &block)` methods (#2418).
* Fix handling of incompatible types in `Float#<=>` (#2432, @chrisseaton).
* Fix issue with escaping curly braces for `Dir.glob` (#2425).
* Fix `base64` decoding issue with missing output (#2435).
* Fix `StringIO#ungetbyte` to treat a byte as a byte, not a code point (#2436). 
* Fix `defined?(yield)` when used inside a block (#2446).
* Fix a couple issues related to native memory allocation and release.

Compatibility:

* Implement `Process::Status.wait` (#2378).
* Update `rb_str_modify` and `rb_str_modify_expand` to raise a `FrozenError` when given a frozen string (#2392).
* Implement `rb_fiber_*` functions (#2402).
* Implement `rb_str_vcatf`.
* Add support for tracing allocations from C functions (#2403, @chrisseaton).
* Implement `rb_str_catf`.
* Search the executable in the passed env `PATH` for subprocesses (#2419).
* Accept a string as the pattern argument to `StringScanner#scan` and `StringScanner#check` (#2423).

Performance:

* Moved most of `MonitorMixin` to primitives to deal with interrupts more efficiently (#2375).
* Improved the performance of `rb_enc_from_index` by adding cached lookups (#2379, @nirvdrum).
* Improved the performance of many `MatchData` operations (#2384, @nirvdrum).
* Significantly improved performance of TRegex calls by allowing Truffle splitting (#2389, @nirvdrum).
* Improved `String#gsub` performance by adding a fast path for the `string_byte_index` primitive (#2380, @nirvdrum).
* Improved `String#index` performance by adding a fast path for the `string_character_index` primitive (#2383, @LillianZ).
* Optimized conversion of strings to integers if the string contained a numeric value (#2401, @nirvdrum).
* Use Truffle's `ContextThreadLocal` to speedup access to thread-local data.
* Provide a new fast path for `rb_backref*` and `rb_lastline*`functions from C extensions.

Changes:

* `foreign_object.class` on foreign objects is no longer special and uses `Kernel#class` (it used to return the `java.lang.Class` object for a Java type or `getMetaObject()`, but that is too incompatible with Ruby code).
* `Java.import name` imports a Java class in the enclosing module instead of always as a top-level constant.
* `foreign_object.keys` no longer returns members, use `foreign_object.instance_variables` or `foreign_object.methods` instead.
* `foreign_object.respond_to?(:class)` is now always true (before it was only for Java classes), since the method is always defined.

Security:

* Updated to Ruby 2.7.4 to fix CVE-2021-31810, CVE-2021-32066 and CVE-2021-31799.

# 21.2.0

New features:

* New `TruffleRuby::ConcurrentMap` data structure for use in [`concurrent-ruby`](https://github.com/ruby-concurrency/concurrent-ruby) (#2339, @wildmaples).

Bug fixes:

* Fix of different values of self in different scopes.
* `Truffle::POSIX.select` was being redefined repeatedly (#2332).
* Fix the `--backtraces-raise` and `--backtraces-rescue` options in JVM mode (#2335).
* Fix `File.{atime, mtime, ctime}` to include nanoseconds (#2337).
* Fix `Array#[a, b] = "frozen string literal".freeze` (#2355).
* `rb_funcall()` now releases the C-extension lock (similar to MRI).

Compatibility:

* Updated to Ruby 2.7.3. The `resolv` stdlib was not updated (`resolv` in 2.7.3 has [bugs](https://bugs.ruby-lang.org/issues/17748)).
* Make interpolated strings frozen for compatibility with Ruby 2.7 (#2304, @kirs).
* `require 'socket'` now also requires `'io/wait'` like CRuby (#2326).
* Support precision when formatting strings (#2281, @kirs).
* Make rpartition compatible with Ruby 2.7 (#2320, @gogainda).
* Include the type name in exception messages from `rb_check_type` (#2307).
* Fix `Hash#rehash` to remove duplicate keys after modifications (#2266, @MattAlp)
* Only fail `rb_check_type` for typed data, not wrapped untyped structs (#2331).
* Decide the visibility in `Module#define_method` based on `self` and the default definee (#2334).
* Configure `mandir` value in `RbConfig::CONFIG` and `RbConfig::MAKEFILE_CONFIG` (#2315).
* TruffleRuby now supports the Truffle polyglot Hash interop API.
* Implement `Fiber#raise` (#2338).
* Update `File.basename` to return new `String` instances (#2343).
* Allow `Fiber#raise` after `Fiber#transfer` like Ruby 3.0 (#2342).
* Fix `ObjectSpace._id2ref` for Symbols and frozen String literals (#2358).
* Implemented `Enumerator::Lazy#filter_map` (#2356).
* Fix LLVM toolchain issue on macOS 11.3 (#2352, [oracle/graal#3383](https://github.com/oracle/graal/issues/3383)).
* Implement `IO#set_encoding_by_bom` (#2372, pawandubey).
* Implemented `Enumerator::Lazy#with_index` (#2356).
* Implement `rb_backref_set`.
* Fix `Float#<=>` when comparing `Infinity` to other `#infinite?` values.
* Implement `date` library as a C extension to improve compatibility (#2344).

Performance:

* Make `#dig` iterative to make it faster and compile better for calls with 3+ arguments (#2301, @chrisseaton, @jantnovi).
* Make `Struct#dig` faster in interpreter by avoiding exceptions (#2306, @kirs).
* Reduce the number of AST nodes created for methods and blocks (#2261).
* Fiber-local variables are much faster now by using less synchronization.
* Improved the performance of the exceptional case of `String#chr` (#2318, @chrisseaton).
* Improved the performance of `IO#read_nonblock` when no data is available to be read.
* `TruffleSafepoint` is now used instead of custom logic, which no longer invalidates JITed code for guest safepoints (e.g., `Thread#{backtrace,raise,kill}`, `ObjectSpace`, etc)
* Significantly improved performance of `Time#strftime` for common formats (#2361, @wildmaples, @chrisseaton).
* Faster solution for lazy integer length (#2365, @lemire, @chrisseaton).
* Speedup `rb_funcallv*()` by directly unwrapping the C arguments array instead of going through a Ruby `Array` (#2089).
* Improved the performance of several `Truffle::RegexOperations` methods (#2374, @wildmapes, @nirvdrum).

Changes:

* `rb_iterate()` (deprecated since 1.9) no longer magically passes the block to `rb_funcall()`, use `rb_block_call()` instead.

Security:

* Updated to Ruby 2.7.3 to fix CVE-2021-28965 and CVE-2021-28966.

# 21.1.0

New features:

* Access to local variables of the interactive Binding via language bindings is now supported: `context.getBindings("ruby").putMember("my_var", 42);` (#2030).
* `VALUE`s in C extensions now expose the Ruby object when viewed in the debugger, as long as they have not been converted to native values.
* Signal handlers can now be run without triggering multi-threading.
* Fibers no longer trigger Truffle multi-threading.

Bug fixes:

* `Range#to_a` wasn't working for `long` ranges (#2198, @tomstuart and @LillianZ).
* Show the interleaved host and guest stacktrace for host exceptions (#2226).
* Fix the label of the first location reported by `Thread#backtrace_locations` (#2229).
* Fix `Thread.handle_interrupt` to defer non-pure interrupts until the end of the `handle_interrupt` block (#2219).
* Clear and restore errinfo on entry and normal return from methods in C extensions (#2227).
* Fix extra whitespace in squiggly heredoc with escaped newline (#2238, @wildmaples and @norswap).
* Fix handling of signals with `--single-threaded` (#2265).
* Fix `Enumerator::Lazy#{chunk_while, slice_before, slice_after, slice_when}` to return instances of `Enumerator::Lazy` (#2273).
* Fix `Truffle::Interop.source_location` to return unavailable source sections for modules instead of null (#2257).
* Fix usage of `Thread.handle_interrupt` in `MonitorMixin#mon_synchronize`.
* Fixed `TruffleRuby.synchronized` to handle guest safepoints (#2277).
* Fix control flow bug when assigning constants using ||= (#1489).
* Fix `Kernel#raise` argument handling for hashes (#2298).
* Set errinfo when `rb_protect` captures a Ruby exception (#2245).
* Fixed handling of multiple optional arguments and keywords when passed a positional `Hash` (#2302).

Compatibility:

* Prepend the GraalVM LLVM Toolchain to `PATH` when installing gems (#1974, #1088, #1343, #1400, #1947, #1931, #1588).
* Installing the `nokogiri` gem now defaults to use the vendored `libxml2` and `libxslt`, similar to CRuby, which means the corresponding system packages are no longer needed (#62).
* Implemented `$LOAD_PATH.resolve_feature_path`.
* Add `Pathname#/` alias to `Pathname#+` (#2178).
* Fixed issue with large `Integer`s in `Math.log` (#2184).
* Updated `Regexp.last_match` to support `Symbol` and `String` parameter (#2179).
* Added support for numbered block parameters (`_1` etc).
* Fixed `String#upto` issue with non-ascii strings (#2183).
* Implemented partial support for pattern matching (#2186).
* Make `File.extname` return `'.'` if the path ends with one (#2192, @tomstuart).
* Include fractional seconds in `Time#inspect` output (#2194, @tomstuart).
* Add support for `Integer#[Range]` and `Integer#[start, length]` (#2182, @gogainda).
* Allow private calls with `self` as an explicit receiver (#2196, @wildmaples).
* Fixed `:perm` parameter for `File.write`.
* Implemented `Time#floor` and `#ceil` (#2201, @wildmaples).
* Allow `Range#include?` and `#member?` with `Time` (#2202, @wildmaples).
* Implemented `Comparable#clamp(Range)` (#2200, @wildmaples).
* Added a `Array#minmax` to override `Enumerable#minmax` (#2199, @wildmaples).
* Implemented `chomp` parameter for `IO.{readlines, foreach}` (#2205).
* Implemented the Debug Inspector C API.
* Added beginless range support for `Range#{new, bsearch, count, each, equal_value, first, inspect, max, min, size, cover?, include?, ===}`.
* Added beginless range support for `Array#{[], []=, slice, slice!, to_a, fill, values_at}` (#2155, @LillianZ).
* Added beginless range support for `String#{byteslice, slice, slice!}` and `Symbol#slice` (#2211, @LillianZ).
* Added beginless range support for `Kernel#{caller, caller_locations}` and `Thread#backtrace_locations` (#2211, @LillianZ).
* Make rand work with exclusive range with Float (#1506, @gogainda)
* Fixed `String#dump`'s formatting of escaped unicode characters (#2217, @meganniu).
* Switched to the io-console C extension from C ruby for better performance and compatibility in `irb`.
* Coerce the message to a `String` for `BasicSocket#send` (#2209, @HoneyryderChuck).
* Support buffer argument for `UDPSocket#recvfrom_nonblock` (#2209, @HoneyryderChuck).
* Fixed `Integer#digits` implementation to handle more bases (#2224, #2225).
* Support the `inherit` parameter for `Module#{private, protected, public}_method_defined?`.
* Implement `Thread.pending_interrupt?` and `Thread#pending_interrupt?` (#2219).
* Implement `rb_lastline_set` (#2170).
* Implemented `Module#const_source_location` (#2212, @tomstuart and @wildmaples).
* Do not call `File.exist?` in `Dir.glob` as `File.exist?` is often mocked (#2236, @gogainda).
* Coerce the inherit argument to a boolean in `Module#const_defined?` and `Module#const_get` (#2240).
* Refinements take place at `Object#method` and `Module#instance_method` (#2004, @ssnickolay).
* Add support for `rb_scan_args_kw` in C API (#2244, @LillianZ).
* Update random implementation layout to be more compatible (#2234).
* Set `RbConfig::CONFIG['LIBPATHFLAG'/'RPATHFLAG']` like MRI to let `$LIBPATH` changes in `extconf.rb` work.
* Access to path and mode via `rb_io_t` from C has been changed to improve compatibility for io-console.
* Implemented the `Time.at` `in:` parameter.
* Implemented `Kernel#raise` `cause` parameter.
* Improved compatibility of `Signal.trap` and `Kernel#trap` (#2287, @chrisseaton).
* Implemented `GC.stat(:total_allocated_objects)` as `0` (#2292, @chrisseaton).
* `ObjectSpace::WeakMap` now supports immediate and frozen values as both keys and values (#2267).
* Call `divmod` when coercion to `Float` fails for `#sleep` (#2289, @LillianZ).

Performance:

* Multi-Tier compilation is now enabled by default, which improves warmup significantly.
* Improve the performance of checks for recursion (#2189, @LillianZ).
* Improve random number generation performance by avoiding synchronization (#2190, @ivoanjo).
* We now create a single call target per block by default instead of two.
* Some uses of class variables are now much better optimized (#2259, @chrisseaton).
* Several methods that need the caller frame are now always inlined in their caller, which speeds up the interpreter and reduces footprint.
* Pasting code in IRB should be reasonably fast, by updating to `irb` 1.3.3 and `reline` 0.2.3 (#2233).

Changes:

* Standalone builds of TruffleRuby are now based on JDK11 (they used JDK8 previously). There should be no user-visible changes. Similarly, JDK11 is now used by default in development instead of JDK8.
* The deprecated `Truffle::System.synchronized` has been removed.
* `Java.synchronized` has been removed, it did not work on host objects.

# 21.0.0

Release notes:

* The new IRB is quite slow when copy/pasting code into it. This is due to an inefficient `io/console` implementation which will be addressed in the next release. A workaround is to use `irb --readline`, which disables some IRB features but is much faster for copy/pasting code.

New features:

* Updated to Ruby 2.7.2 (#2004).

Bug fixes:

* Fix error message when the method name is not a Symbol or String for `Kernel#respond_to?` (#2132, @ssnickolay)
* Fixed setting of special variables in enumerators and enumerables (#1484).
* Fixed return value of `Enumerable#count` and `Enumerable#uniq` with multiple yielded arguments (#2145, @LillianZ).
* Fixed `String#unpack` for `w*` format (#2143).
* Fixed issue with ``Kernel#` `` when invalid UTF-8 given (#2118).
* Fixed issue with `Method#to_proc` and special variable storage (#2156).
* Add missing `offset` parameter for `FFI::Pointer#put_array_of_*` (#1525).
* Fixed issue with different `Struct`s having the same hash values (#2214).

Compatibility:

* Implement `String#undump` (#2131, @kustosz)
* `Errno` constants with the same `errno` number are now the same class.
* Implement `Enumerable#tally` and `Enumerable#filter_map` (#2144 and #2152, @LillianZ).
* Implement `Range#minmax`.
* Pass more `Enumerator::Lazy#uniq` and `Enumerator::Lazy#chunk` specs (#2146, @LillianZ).
* Implement `Enumerator#produce` (#2160, @zverok)
* Implement `Complex#<=>` (#2004, @ssnickolay).
* Add warning for `proc` without block (#2004, @ssnickolay).
* Implemented `FrozenError#receiver`.
* `Proc#<<` and `Proc#>>` raises TypeError if passed not callable object (#2004, @ssnickolay).
* Support time and date related messages for `Time` (#2166).
* Updated `Dir.{glob,[]}` to raise `ArgumentError` for nul-separated strings.
* `Kernel#lambda` with no block in a method called with a block raises an exception (#2004, @ssnickolay).
* Implemented `BigDecimal` as C extension to improve compatibility.
* Comment lines can be placed between fluent dot now (#2004, @ssnickolay).
* Implemented `rb_make_exception`.
* `**kwargs` now accept non-Symbol keys like Ruby 2.7.
* Updated the Unicode Emoji version (#2173, @wildmaples).
* Added `Enumerator::Yielder#to_proc`.
* Implemented `Enumerator::Lazy#eager`.
* Updated `Method#inspect` to include paremeter information.
* Update `Module#name` to return the same frozen string.
* Implemented `inherit` argument for `Module#autoload?`.

Performance:

* Refactor and implement more performant `MatchData#length` (#2147, @LillianZ).
* Refactor and implement more performant `Array#sample` (#2148, @LillianZ).
* `String#inspect` is now more efficient.

Changes:

* All `InteropLibrary` messages are now exposed consistently as methods on `Truffle::Interop` (#2139). Some methods were renamed to match the scheme described in the documentation.

# 20.3.0

Bug fixes:

* Handle foreign null object as falsy value (#1902, @ssnickolay)
* Fixed return value of `Enumerable#first` with multiple yielded arguments (#2056, @LillianZ).
* Improve reliability of the post install hook by disabling RubyGems (#2075).
* Fixed top level exception handler to print exception cause (#2013).
* Fixed issue when extending FFI from File (#2094).
* Fixed issue with `Kernel#freeze` not freezing singleton class (#2093).
* Fixed `String#encode` with options issue (#2091, #2095, @LillianZ)
* Fixed issue with `spawn` when `:close` redirect is used (#2097).
* Fixed `coverage` issue when `*eval` is used (#2078).
* Use expanded load paths for feature matching (#1501).
* Fixed handling of post arguments for `super()` (#2111).
* Fixed `SystemStackError` sometimes replaced by an internal Java `NoClassDefFoundError` on JVM (#1743).
* Fixed constant/identifier detection in lexer for non-ASCII encodings (#2079, #2102, @ivoanjo).
* Fixed parsing of `--jvm` as an application argument (#2108).
* Fix `rb_rescue2` to ignore the end marker `(VALUE)0` (#2127, #2130).
* Fix status and output when SystemExit is subclassed and raised (#2128)
* Fix `String#{chomp, chomp!}` issue with invalid encoded strings (#2133).

Compatibility:

* Run `at_exit` handlers even if parsing the main script fails (#2047).
* Load required libraries (`-r`) before parsing the main script (#2047).
* `String#split` supports block (#2052, @ssnickolay)
* Implemented `String#{grapheme_clusters, each_grapheme_cluster}`.
* Fix the caller location for `#method_added` (#2059).
* Fix issue with `Float#round` when `self` is `-0.0`.
* Fix `String#unpack` issue with `m0` format (#2065).
* Fix issue with `File.absolute_path` returning a path to current directory (#2062).
* Update `Range#cover?` to handle `Range` parameter.
* Fix `String#{casecmp, casecmp?}` parameter conversion.
* Fix `Regexp` issue which raised syntax error instead of `RegexpError` (#2066).
* Handle `Object#autoload` when autoload itself (#1616, @ssnickolay)
* Skip upgraded default gems while loading RubyGems (#2075).
* Verify that gem paths are correct before loading RubyGems (#2075).
* Implement `rb_ivar_count`.
* Implemented `rb_yield_values2`.
* Implemented `Digest::Base#{update, <<}` (#2100).
* Pass the final `super` specs (#2104, @chrisseaton).
* Fix arity for arguments with optional kwargs (#1669, @ssnickolay)
* Fix arity for `Proc` (#2098, @ssnickolay)
* Check bounds for `FFI::Pointer` accesses when the size of the memory behind is known.
* Implement negative line numbers for eval (#1482).
* Support refinements for `#to_s` called by string interpolation (#2110, @ssnickolay)
* Module#using raises error in method scope (#2112, @ssnickolay)
* `File#path` now returns a new mutable String on every call like MRI (#2115).
* Avoid infinite recursion when redefining `Warning#warn` and calling `Kernel#warn` (#2109).
* Convert objects with `#to_path` in `$LOAD_PATH` (#2119).
* Handle the functions being native for `rb_thread_call_without_gvl()` (#2090).
* Support refinements for Kernel#respond_to? (#2120, @ssnickolay)
* JCodings has been updated from 1.0.45 to 1.0.55.
* Joni has been updated from 2.1.30 to 2.1.40.

Performance:

* Calls with a literal block are no longer always split but instead the decision is made by the Truffle splitting heuristic.
* `Symbol#to_proc` is now AST-inlined in order to not rely on splitting and to avoid needing the caller frame to find refinements which apply.
* `Symbol#to_proc` is now globally cached per Symbol and refinements, to avoid creating many redundant `CallTargets`.
* Setting and access to the special variables `$~` and `$_` has been refactored to require less splitting.

Changes:

* Migrated from JLine 2 to JLine 3 for the `readline` standard library.

# 20.2.0

New features:

* Updated to Ruby 2.6.6.
* Use `InteropLibrary#toDisplayString()` to better display objects from other languages.
* Implement writing to the top scope for global variables (#2024).
* `foreign_object.to_s` now uses `InteropLibrary#toDisplayString()` (and still `asString()` if `isString()`).
* `foreign_object.inspect` has been improved to be more useful (include the language and meta object).
* `foreign_object.class` now calls `getMetaObject()` (except for Java classes, same as before).
* Add basic support for Linux ARM64.
* `foreign_object.name = value` will now call `Interoplibrary#writeMember("name", value)` instead of `invokeMember("name=", value)`.
* Always show the Ruby core library files in backtraces (#1414).
* The Java stacktrace is now shown when sending SIGQUIT to the process, also on TruffleRuby Native, see [Debugging](doc/user/debugging.md) for details (#2041).
* Calls to foreign objects with a block argument will now pass the block as the last argument.
* `foreign.name` will now use `invokeMember` if invocable and if not use `readMember`, see `doc/contrib/interop_implicit_api.md` for details.
* `foreign.to_f` and `foreign.to_i` will now attempt to convert to Ruby `Float` and `Integer` (#2038).
* `foreign.equal?(other)` now uses `InteropLibrary#isIdentical(other)` and `foreign.object_id/__id__` now uses `InteropLibrary#identityHashCode()`.

Bug fixes:

* Fix `#class_exec`, `#module_exec`, `#instance_eval`, and `instance_exec` to use activated refinements (#1988, @ssnickolay).
* Fixed missing method error for FFI calls with `blocking: true` when interrupted.
* Use upgraded default gems when installed (#1956).
* Fixed `NameError` when requiring an autoload path that does not define the autoload constant (#1905).
* Thread local IO buffers are now allocated using a stack to ensure safe operating if a signal handler uses one during an IO operation.
* Fixed `TracePoint` thread-safety by storing the state on the Ruby `Thread` (like MRI) instead of inside the `TracePoint` instance.
* Make `require 'rubygems/package'` succeed and define `Gem::Deprecate` correctly (#2014).
* Fix `MBCLEN_CHARFOUND_P` error.
* Fix `rb_enc_str_new` when `NULL` encoding is given with a constant string.
* Fixed `rb_enc_precise_mbclen` to handle more inputs.
* The output for `--engine.TraceCompilation` is now significantly easier to read, by having shorter method names and source names (oracle/graal#2052).
* Fix indentation for squiggly heredoc with single quotes (#1564).
* Only print members which are readable for foreign `#inspect` (#2027).
* Fixed the return value of the first call to `Kernel#srand` in a Thread (#2028).
* Fix missing flushing when printing an exception at top-level with a custom backtrace, which caused no output being shown (#1750, #1895).
* Use the mode of the given `IO` for `IO#reopen(IO)` which is important for the 3 standard IOs (#2034).
* Fix potential deadlock when running finalizers (#2041).
* Let `require 'rubygems/specification'` work before `require 'rubygems'`.

Compatibility:

* Implement `UnboundMethod#bind_call`.
* Implemented `ObjectSpace::WeakMap` (#1385, #1958).
* Implemented `strtod` and `ruby_strtod` (#2007).
* Fix detection of `#find_type` in FFI to ignore `MakeMakefile#find_type` from `mkmf` (#1896, #2010).
* Implemented `rb_uv_to_utf8` (#1998, @skateman).
* Implemented `rb_str_cat_cstr`.
* Implemented `rb_fstring`.
* Support `#refine` for Module (#2021, @ssnickolay).
* Implemented `rb_ident_hash_new`.
* Improved the compatibility of `Symbol.all_symbols` (#2022, @chrisseaton).
* Implemented `rb_enc_str_buf_cat`.
* Implemented `rb_int_positive_pow`.
* Implemented `rb_usascii_str_new_lit`.
* Define `#getch` and `#getpass` on `StringIO` when `io/console` is required.
* Implemented `rb_uv_to_utf8` (#1998).
* Single character IDs now behave more like those in MRI to improve C extension compatibility, so `rb_funcall(a, '+', b)` will now do the same thing as in MRI.
* Removed extra public methods on `String`.
* Implemented `rb_array_sort` and `rb_array_sort_bang`.
* Do not create a finalizers `Thread` if there are other public languages, which is helpful for polyglot cases (#2035).
* Implemented `rb_enc_isalnum` and `rb_enc_isspace`.
* `RUBY_REVISION` is now the full commit hash used to build TruffleRuby, similar to MRI 2.7+.
* Implemented `rb_enc_mbc_to_codepoint`.
* Changed the lookup methods to achieve Refinements specification (#2033, @ssnickolay)
* Implemented `Digest::Instance#new` (#2040).
* Implemented `ONIGENC_MBC_CASE_FOLD`.
* Fixed `Thread#raise` to call the exception class' constructor with no arguments when given no message (#2045).
* Fixed `refine + super` compatibility (#2039, #2048, @ssnickolay)
* Make the top-level exception handler more compatible with MRI (#2047).
* Implemented `rb_enc_codelen`.
* Implemented `Ripper` by using the C extension (#1585).

Changes:

* RubyGems gem commands updated to use the `--no-document` option by default.

Performance:

* Enable lazy translation from the parser AST to the Truffle AST for user code by default. This should improve application startup time (#1992).
* `instance variable ... not initialized` and similar warnings are now optimized to have no peak performance impact if they are not printed (depends on `$VERBOSE`).
* Implement integer modular exponentiation using `BigInteger#mod_pow` (#1999, @skateman)
* Fixed a performance issue when computing many substrings of a given non-leaf `String` with non-US-ASCII characters.
* Speedup native handle to Ruby object lookup for C extensions.

# 20.1.0

New features:

* Nightly builds of TruffleRuby are now available, see the README for details (#1483).
* `||=` will not compile the right-hand-side if it's only executed once, to match the idiomatic lazy-initialisation use-case ([blog post](https://engineering.shopify.com/blogs/engineering/optimizing-ruby-lazy-initialization-in-truffleruby-with-deoptimization), #1887, @kipply).
* Added `--metrics-profile-require` option to profile searching, parsing, translating and loading files.
* Added support for captured variables for the Truffle instruments (e.g. Chrome debugger).

Bug fixes:

* Fixed `Exception#dup` to copy the `Exception#backtrace` string array.
* Fixed `rb_warn` and `rb_warning` when used as statements (#1886, @chrisseaton).
* Fixed `NameError.new` and `NoMethodError.new` `:receiver` argument.
* Correctly handle large numbers of arguments to `rb_funcall` (#1882).
* Added arity check to `Module#{include, prepend}`.
* Fix `OpenSSL::Digest.{digest,hexdigest,base64digest}` to handle `algorithm, data` arguments (#1889, @bdewater).
* Fixed `SystemCallError.new` parameter conversion.
* Fixed `File#{chmod, umask}` argument conversion check.
* Added warning in `Hash.[]` for non-array elements.
* Fixed `File.lchmod` to raise `NotImplementedError` when not available.
* `RSTRING_PTR()` now always returns a native pointer, resolving two bugs `memcpy`ing to (#1822) and from (#1772) Ruby Strings.
* Fixed issue with duping during splat (#1883).
* Fixed `Dir#children` implementation.
* Fixed `SignalException.new` error when bad parameter given.
* Added deprecation warning to `Kernel#=~`.
* Fixed `puts` for a foreign objects, e.g. `puts Polyglot.eval('js', '[]')` (#1881).
* Fixed `Exception#full_message` implementation.
* Updated `Kernel.Complex()` to handle the `exception: false` parameter.
* Fixed `Kernel#dup` to return self for `Complex` and `Rational` objects.
* Updated `Kernel.Float()` to handle the `exception: false` parameter.
* Fixed `String#unpack` `M` format (#1901).
* Fixed error when `SystemCallError` message contained non-ASCII characters.
* Fixed `rb_rescue` to allow null rescue methods. (#1909, @kipply).
* Fixed incorrect comparisons between bignums and doubles.
* Prevented some internal uses of `Kernel#caller_locations` to be overridden by user code (#1934).
* Fixed an issue caused by recursing inlining within `Regexp#quote` (#1927).
* Updated `Kernel.Float()` to return given string in error message (#1945).
* Parameters and arity of methods derived from `method_missing` should now match MRI (#1921).
* Fixed compile error in `RB_FLOAT_TYPE_P` macro (#1928).
* Fixed `Symbol#match` to call the block with the `MatchData` (#1933).
* Fixed `Digest::SHA2.hexdigest` error with long messages (#1922).
* Fixed `Date.parse` to dup the coerced string to not modify original (#1946).
* Update `Comparable` error messages for special constant values (#1941).
* Fixed `File.ftype` parameter conversion (#1961).
* Fixed `Digest::Instance#file` to not modify string literals (#1964).
* Make sure that string interpolation returns a `String`, and not a subclass (#1950).
* `alias_method` and `instance_methods` should now work correctly inside a refinement (#1942).
* Fixed `Regexp.union` parameter conversion (#1963).
* `IO#read(n)` no longer buffers more than needed, which could cause hanging if detecting readability via a native call such as `select(2)` (#1951).
* Fixed `Random::DEFAULT.seed` to be different on boot (#1965, @kipply)
* `rb_encoding->name` can now be read even if the `rb_encoding` is stored in native memory.
* Detect and cut off recursion when inspecting a foreign object, substituting an ellipsis instead.
* Fixed feature lookup order to check every `$LOAD_PATH` path entry for `.rb`, then every entry for native extension when `require` is called with no extension.
* Define the `_DARWIN_C_SOURCE` macro in extension makefiles (#1592).
* Change handling of var args in `rb_rescue2` to handle usage in C extensions (#1823).
* Fixed incorrect `Encoding::CompatibilityError` raised for some interpolated Regexps (#1967).
* Actually unset environment variables with a `nil` value for `Process.spawn` instead of setting them to an empty String.
* Core library methods part of the Native Image heap are no longer added in the compilation queue on the first call, but after they reach the thresholds like other methods.
* Fix `RbConfig::CONFIG['LIBRUBY_SO']` file extension.
* Fix `char`, `short`, `unsigned char`,  `unsigned int`, and `unsigned short` types in `Fiddle` (#1971).
* Fix `IO#select` to reallocate its buffer if it is interrupted by a signal.
* Fix issue where interpolated string matched `#` within string as being a variable (#1495).
* Fix `File.join` to raise error on strings with null bytes.
* Fix initialization of Ruby Thread for foreign thread created in Java.
* Fix registration of default specs in RubyGems (#1987).

Compatibility:

* The C API type `VALUE` is now defined as `unsigned long` as on MRI. This enables `switch (VALUE)` and other expressions which rely on `VALUE` being an integer type (#1409, #1541, #1675, #1917, #1954).
* Implemented `Float#{floor, ceil}` with `ndigits` argument.
* Implemented `Thread#fetch`.
* Implemented `Float#truncate` with `ndigits` argument.
* Made `String#{byteslice, slice, slice!}` and `Symbol#slice` compatible with endless ranges.
* Implemented "instance variable not initialized" warning.
* Make `Kernel#{caller, caller_locations}` and `Thread#backtrace_locations` compatible with endless ranges.
* Implemented `Dir#each_child`.
* Implemented `Kernel.{chomp, chop}` and `Kernel#{chomp, chop}`.
* Implemented `-p` and `-a`, and `-l` CLI options.
* Convert the argument to `File.realpath` with `#to_path` (#1894).
* `StringIO#binmode` now sets the external encoding to BINARY like MRI (#1898).
* `StringIO#inspect` should not include the contents of the `StringIO` (#1898).
* Implemented `rb_fd_*` functions (#1623).
* Fixed uninitialized variable warnings in core and lib (#1897).
* Make `Thread#backtrace` support omit, length and range arguments.
* Implemented `Range#%`.
* Fixed the type of the `flags` field of `rb_data_type_t` (#1911).
* Implemented `rb_obj_is_proc` (#1908, @kipply, @XrXr).
* Implemented C API macro `RARRAY_ASET()`.
* Implemented `num2short` (#1910, @kipply).
* `RSTRING_END()` now always returns a native pointer.
* Removed `register` specifier for `rb_mem_clear()` (#1924).
* Implemented `Thread::Backtrace::Locations#base_label` (#1920).
* Implemented `rb_mProcess` (#1936).
* Implemented `rb_gc_latest_gc_info` (#1937).
* Implemented `RBASIC_CLASS` (#1935).
* Yield 2 arguments for `Hash#map` if the arity of the block is > 1 (#1944).
* Add all `Errno` constants to match MRI, needed by recent RubyGems.
* Silence `ruby_dep` warnings since that gem is unmaintained.
* Clarify error message for not implemented `Process.daemon` (#1962).
* Allow multiple assignments in conditionals (#1513).
* Update `NoMethodError#message` to match MRI (#1957).
* Make `StringIO` work with `--enable-frozen-string-literal` (#1969).
* Support `NULL` for the status of `rb_protect()`.
* Ensure `BigDecimal#inspect` does not call `BigDecimal#to_s` to avoid behaviour change on `to_s` override (#1960).
* Define all C-API `rb_{c,m,e}*` constants as C global variables (#1541).
* Raise `ArgumentError` for `Socket.unpack_sockaddr_un` if the socket family is incorrect.
* Implemented `RTYPEDDATA_*()` macros and `rb_str_tmp_new()` (#1975).
* Implemented `rb_set_end_proc` (#1959).
* Implemented `rb_to_symbol`.
* Implemented `rb_class_instance_methods`, `rb_class_public_instance_methods`, `rb_class_protected_instance_methods`, and `rb_class_private_instance_methods`.
* Implemented `rb_tracepoint_new`, `rb_tracepoint_disable`, `rb_tracepoint_enable`, and `rb_tracepoint_enabled_p` (#1450).
* Implemented `RbConfig::CONFIG['AR']` and `RbConfig::CONFIG['STRIP']` (#1973).
* Not yet implemented C API functions are now correctly detected as missing via `mkmf`'s `have_func` (#1980).
* Accept `RUBY_INTERNAL_EVENT_{NEWOBJ,FREEOBJ}` events but warn they are not triggered (#1978, #1983).
* `IO.copy_stream(in, STDOUT)` now writes to `STDOUT` without buffering like MRI.
* Implemented `RbConfig['vendordir']`.
* Implemented `Enumerator::ArithmeticSequence`.
* Support `(struct RBasic *)->flags` and `->klass` from `ruby.h` (#1891, #1884, #1978).

Changes:

* `TRUFFLERUBY_RESILIENT_GEM_HOME` has been removed. Unset `GEM_HOME` and `GEM_PATH` instead if you need to.
* The deprecated `Truffle::System.full_memory_barrier`, `Truffle::Primitive.logical_processors`, and  `Truffle::AtomicReference` have been removed.
* The implicit interface for allowing Ruby objects to behave as polyglot arrays with `#size`, `#[]` methods has been removed and replaced with an explicit interface where each method starts with `polyglot_*`.
* Hash keys are no longer reported as polyglot members.
* All remaining implicit polyglot behaviour for `#[]` method was replaced with `polyglot_*` methods.
* Rename dynamic API to match InteropLibrary. All the methods keep the name as it is in InteropLibrary with the following changes: use snake_case, add `polyglot_` prefix, drop `get` and `is` prefix, append `?` on all predicates.
* Split `Truffle::Interop.write` into `.write_array_element` and `.write_member` methods.
* Rename `Truffle::Interop.size` to `.array_size`.
* Rename `Truffle::Interop.is_boolean?` to `.boolean?`.
* Split `Truffle::Interop.read` into `.read_member` and `.read_array_element`.
* Drop `is_` prefix in `Truffle::Interop.is_array_element_*` predicates.
* `Truffle::Interop.hash_keys_as_members` has been added to treat a Ruby Hash as a polyglot object with the Hash keys as members.

Performance:

* Optimized `RSTRING_PTR()` accesses by going to native directly, optimized various core methods, use Mode=latency and tune GC heap size for Bundler. This speeds up `bundle install` from 84s to 19s for a small Gemfile with 6 gems (#1398).
* Fixed memory footprint issue due to large compilation on Native Image, notably during `bundle install` (#1893).
* `ArrayBuilderNode` now uses a new Truffle library for manipulating array stores.
* Ruby objects passed to C extensions are now converted less often to native handles.
* Calling blocking system calls and running C code with unblocking actions has been refactored to remove some optimisation boundaries.
* `return` expressions are now rewritten as implicit return expressions where control flow allows this to be safely done as a tail optimisation. This can improve interpreter performance by up to 50% in some benchmarks, and can be applied to approximately 80% of return nodes seen in Rails and its dependencies (#1977).
* The old array strategy code has been removed and all remaining nodes converted to the new `ArrayStoreLibrary`.
* Updated `nil` to be a global immutable singleton (#1835).

# 20.0.0

New features:

* Enable and document `--coverage` option (#1840, @chrisseaton).
* Update the internal LLVM toolchain to LLVM 9 and reduce its download size.
* Updated to Ruby 2.6.5 (#1749).
* Automatically set `PKG_CONFIG_PATH` as needed for compiling OpenSSL on macOS (#1830).

Bug fixes:

* Fix `Tempfile#{size,length}` when the IO is not flushed (#1765, @rafaelfranca).
* Dump and load instance variables in subclasses of `Exception` (#1766, @rafaelfranca).
* Fix `Date._iso8601` and `Date._rfc3339` when the string is an invalid date (#1773, @rafaelfranca).
* Fail earlier for bad handle unwrapping (#1777, @chrisseaton).
* Match out of range `ArgumentError` message with MRI (#1774, @rafaelfranca).
* Raise `Encoding::CompatibilityError` with incompatible encodings on `Regexp` (#1775, @rafaelfranca).
* Fixed interactions between attributes and instance variables in `Struct` (#1776, @chrisseaton).
* Coercion fixes for `TCPServer.new` (#1780, @XrXr).
* Fix `Float#<=>` not calling `coerce` when `other` argument responds to it (#1783, @XrXr).
* Do not warn / crash when requiring a file that sets and trigger autoload on itself (#1779, @XrXr).
* Strip trailing whitespaces when creating a `BigDecimal` with a `String` (#1796, @XrXr).
* Default `close_others` in `Process.exec` to `false` like Ruby 2.6 (#1798, @XrXr).
* Don't clone methods when setting method to the same visibility (#1794, @XrXr).
* `BigDecimal()` deal with large rationals precisely (#1797, @XrXr).
* Make it possible to call `instance_exec` with `rb_block_call` (#1802, @XrXr).
* Check for duplicate members in `Struct.new` (#1803, @XrXr).
* `Process::Status#to_i` return raw `waitpid(2)` status (#1800, @XrXr).
* `Process#exec`: set close-on-exec to false for fd redirection (#1805, @XrXr, @rafaelfranca).
* Building C extensions should now work with frozen string literals (#1786).
* Keep the Truffle working directory in sync with the native working directory.
* Rename `to_native` to `polyglot_to_native` to match `polyglot_pointer?` and `polyglot_address` methods.
* Fixed missing partial evaluation boundary in `Array#{sort,sort!}` (#1727).
* Fixed the class of `self` and the wrapping `Module` for `Kernel#load(path, wrap=true)` (#1739).
* Fixed missing polyglot type declaration for `RSTRING_PTR` to help with native/managed interop.
* Fixed `Module#to_s` and `Module#inspect` to not return an extra `#<Class:` for singleton classes.
* Arrays backed by native storage now allocate the correct amount of memory (#1828).
* Fixed issue in `ConditionVariable#wait` that could lose a `ConditionVariable#signal`.
* Do not expose TruffleRuby-specific method `Array#swap` (#1816).
* Fixed `#inspect` on broken UTF-8 sequences (#1842, @chrisseaton).
* `Truffle::Interop.keys` should report methods of `String` and `Symbol` (#1817).
* `Kernel#sprintf` encoding validity has been fixed (#1852, @XrXr).
* Fixed `ArrayIndexOutOfBoundsException` in `File.fnmatch` (#1845).
* Make `String#concat` work with no or multiple arguments (#1519).
* Make `Array#concat` work with no or multiple arguments (#1519).
* Coerce `BigDecimal(arg)` using `to_str` (#1826).
* Fixed `NameError#dup`, `NoMethodError#dup`, and `SystemCallError#dup` to copy internal fields.
* Make `Enumerable#chunk` work without a block (#1518).
* Fixed issue with `SystemCallError.new` setting a backtrace too early.
* Fixed `BigDecimal#to_s` formatting issue (#1711).
* Run `END` keyword block only once at exit.
* Implement `Numeric#clone` to return `self`.
* Fixed `Symbol#to_proc` to create a `Proc` with `nil` `source_location` (#1663).
* Make `GC.start` work with keyword arguments.
* Fixed `Kernel#clone` for `nil`, `true`, `false`, `Integer`, and `Symbol`.
* Make top-level methods available in `Context#getBindings()` (#1838).
* Made `Kernel#caller_locations` accept a range argument, and return `nil` when appropriate.
* Made `rb_respond_to` work with primitives (#1869, @chrisseaton).
* Fixed issue with missing backtrace for `rescue $ERROR_INFO` (#1660).
* Fixed `Struct#hash` for `keyword_init: true` `Struct`.
* Fixed `String#{upcase!,downcase!,swapcase!}(:ascii)` for non-ASCII-compatible encodings like UTF-16.
* Fixed `String#capitalize!` for strings that weren't full ASCII.
* Fixed enumeration issue in `ENV.{select, filter}`.
* Fixed `Complex` and `Rational` should be frozen after initializing.
* Fixed `printf` should raise error when not enough arguments for positional argument.
* Removed "shadowing outer local variable" warning.
* Fixed parameter conversion to `String` in ENV methods.
* Fixed deprecation warning when `ENV.index` is called.
* Fixed issue with `ENV.each_key`.
* Fixed `ENV.replace` implementation.
* Fixed `ENV.udpate` implementation.
* Fixed argument handling in `Kernel.printf`.
* Fixed character length after conversion to binary from a non-US-ASCII String.
* Fixed issue with installing latest bundler (#1880).
* Fixed type conversion for `Numeric#step` `step` parameter.
* Fixed `Kernel#Integer` conversion.
* Fixed `IO.try_convert` parameter conversion.
* Fixed linking of always-inline C API functions with `-std=gnu90` (#1837, #1879).
* Avoid race conditions during `gem install` by using a single download thread.
* Do not use gems precompiled for MRI on TruffleRuby (#1837).
* Fixed printing foreign arrays that were also pointers (#1679).
* Fixed `nil#=~` to not warn.
* Fixed `Enumerable#collect` to give user block arity in the block passed to `Enumerable#each`.

Compatibility:

* Implemented `String#start_with?(Regexp)` (#1771, @zhublik).
* Various improvements to `SignalException` and signal handling (#1790, @XrXr).
* Implemented `rb_utf8_str_new`, `rb_utf8_str_new_cstr`, `rb_utf8_str_new_static` (#1788, @chrisseaton).
* Implemented the `unit` argument of `Time.at` (#1791, @XrXr).
* Implemented `keyword_init: true` for `Struct.new` (#1789, @XrXr).
* Implemented `MatchData#dup` (#1792, @XrXr).
* Implemented a native storage strategy for `Array` to allow better C extension compatibility.
* Implemented `rb_check_symbol_cstr` (#1814).
* Implemented `rb_hash_start` (#1841, @XrXr).
* JCodings has been updated from 1.0.42 to 1.0.45.
* Joni has been updated from 2.1.25 to 2.1.30.
* Implemented `Method#<<` and `Method#>>` (#1821).
* The `.bundle` file extension is now used for C extensions on macOS (#1819, #1837).
* Implemented `Comparable#clamp` (#1517).
* Implemented `rb_gc_register_mark_object` and `rb_enc_str_asciionly_p` (#1856, @chrisseaton).
* Implemented `rb_io_set_nonblock` (#1741).
* Include the major kernel version in `RUBY_PLATFORM` on macOS like MRI (#1860, @eightbitraptor).
* Implemented `Enumerator::Chain`, `Enumerator#+`, and `Enumerable#chain` (#1859, #1858).
* Implemented `Thread#backtrace_locations` and `Exception#backtrace_locations` (#1556).
* Implemented `rb_module_new`, `rb_define_class_id`, `rb_define_module_id`, (#1876, @XrXr, @chrisseaton).
* Implemented `-n` CLI option (#1532).
* Cache the `Symbol` of method names in call nodes only when needed (#1872).
* Implemented `rb_get_alloc_func` and related functions (#1874, @XrXr).
* Implemented `rb_module_new`, `rb_define_class_id`, `rb_define_module_id`, (#1876, @chrisseaton).
* Implemented `ENV.slice`.
* Support for the Darkfish theme for RDoc generation has been added back.
* Implemented `Kernel#system` `exception: true` option.
* Implemented `Random.bytes`.
* Implemented `Random.random_number`.
* Added the ability to parse endless ranges.
* Made `Range#{to_a, step, each, bsearch, step, last, max, min, to_s, ==}` compatible with endless ranges.
* Made `Array#{[], []=, values_at, fill, slice!}` compatible with endless ranges.
* Defined `Array#{min, max}` methods.

Performance:

* Use a smaller limit for identity-based inline caches to improve warmup by avoiding too many deoptimizations.
* `long[]` array storage now correctly declare that they accept `int` values, reducing deoptimisations and promotions to `Object[]` storage.
* Enable inline caching of `Symbol` conversion for `rb_iv_get` and `rb_iv_set`.
* `rb_type` information is now cached on classes as a hidden variable to improve performance.
* Change to using thread local buffers for socket calls to reduce allocations.
* Refactor `IO.select` to reduce copying and optimisation boundaries.
* Refactor various `String` and `Rope` nodes to avoid Truffle performance warnings.
* Reading caller frames should now work in more cases without deoptimisation.

# 19.3.0

New features:

* Compilation of C extensions is now done with an internal LLVM toolchain producing both native code and bitcode. This means more C extensions should compile out of the box and this should resolve most linker-related issues.
* It is no longer necessary to install LLVM for installing C extensions on TruffleRuby.
* It is no longer necessary to install libc++ and libc++abi for installing C++ extensions on TruffleRuby.
* On macOS, it is no longer necessary to install the system headers package (#1417).
* License updated to EPL 2.0/GPL 2.0/LGPL 2.1 like recent JRuby.

Bug fixes:

* `rb_undef_method` now works for private methods (#1731, @cky).
* Fixed several issues when requiring C extensions concurrently (#1565).
* `self.method ||= value` with a private method now works correctly (#1673).
* Fixed `RegexpError: invalid multibyte escape` for binary regexps with a non-binary String (#1433).
* Arrays now report their methods to other languages for interopability (#1768).
* Installing `sassc` now works due to using the LLVM toolchain (#1753).
* Renamed `Truffle::Interop.respond_to?` to avoid conflict with Ruby's `respond_to?` (#1491).
* Warn only if `$VERBOSE` is `true` when a magic comment is ignored (#1757, @nirvdrum).
* Make C extensions use the same libssl as the one used for the openssl C extension (#1770).

Compatibility:

* `GC.stat` can now take an optional argument (#1716, @kirs).
* `Kernel#load` with `wrap` has been implemented (#1739).
* Implemented `Kernel#spawn` with `:chdir` (#1492).
* Implemented `rb_str_drop_bytes`, notably used by OpenSSL (#1740, @cky).
* Include executables of default gems, needed for `rails new` in Rails 6.
* Use compilation flags similar to MRI for C extension compilation.
* Warn for `gem update --system` as it is not fully supported yet and is often not needed.
* Pass `-undefined dynamic_lookup` to the linker on macOS like MRI.

Performance:

* Core methods are no longer always cloned, which reduces memory footprint and should improve warmup.
* Inline cache calls to `rb_intern()` with a constant name in C extensions.
* Improve allocation speed of native handles for C extensions.
* Improve the performance of `NIL_P` and `INT2FIX` in C extensions.
* Various fixes to improve Rack performance.
* Optimize `String#gsub(String)` by not creating a `Regexp` and using `String#index` instead.
* Fixed "FrameWithoutBoxing should not be materialized" compilation issue in `TryNode`.

# 19.2.0, August 2019

New features:

* `Fiddle` has been implemented.

Bug fixes:

* Set `RbConfig::CONFIG['ruby_version']` to the same value as the TruffleRuby version. This fixes reusing C extensions between different versions of TruffleRuby with Bundler (#1715).
* Fixed `Symbol#match` returning `MatchData` (#1706, @zhublik).
* Allow `Time#strftime` to be called with binary format strings.
* Do not modify the argument passed to `IO#write` when the encoding does not match (#1714).
* Use the class where the method was defined to check if an `UnboundMethod` can be used for `#define_method` (#1710).
* Fixed setting `$~` for `Enumerable` and `Enumerator::Lazy`'s `#grep` and `#grep_v`.
* Improved errors when interacting with single-threaded languages (#1709).

Compatibility:

* Added `Kernel#then` (#1703, @zhublik).
* `FFI::Struct#[]=` is now supported for inline character arrays.
* `blocking: true` is now supported for `FFI::Library#attach_function`.
* Implemented `Proc#>>` and `#<<` (#1688).
* `Thread.report_on_exception` is now `true` by default like MRI 2.5+.
* `BigDecimal` compatibility has been generally improved in several ways.

Changes:

* An interop read message sent to a `Proc` will no longer call the `Proc`.

Performance:

* Several `String` methods have been made faster by the usage of vector instructions
  when searching for a single-byte character in a String.
* Methods needing the caller frame are now better optimized.

# 19.1.0, June 2019

*Ruby is an experimental language in the GraalVM 19.1.0 release*

Bug fixes:

* Sharing for thread-safety of objects is now triggered later as intended, e.g., when a second `Thread` is started.
* Fixed `Array#to_h` so it doesn't set a default value (#1698).
* Removed extra `public` methods on `IO` (#1702).
* Fixed `Process.kill(signal, Process.pid)` when the signal is trapped as `:IGNORE` (#1702).
* Fixed `Addrinfo.new(String)` to reliably find the address family (#1702).
* Fixed argument checks in `BasicSocket#setsockopt` (#1460).
* Fixed `ObjectSpace.trace_object_allocations` (#1456).
* Fixed `BigDecimal#{clone,dup}` so it now just returns the receiver, per Ruby 2.5+ semantics (#1680).
* Fixed creating `BigDecimal` instances from non-finite `Float` values (#1685).
* Fixed `BigDecimal#inspect` output for non-finite values (e.g, NaN or -Infinity) (#1683).
* Fixed `BigDecimal#hash` to return the same value for two `BigDecimal` objects that are equal (#1656).
* Added missing `BigDecimal` constant definitions (#1684).
* Implemented `rb_eval_string_protect`.
* Fixed `rb_get_kwargs` to correctly handle optional and rest arguments.
* Calling `Kernel#raise` with a raised exception will no longer set the cause of the exception to itself (#1682).
* Return a `FFI::Function` correctly for functions returning a callback.
* Convert to intuitive Ruby exceptions when INVOKE fails (#1690).
* Implemented `FFI::Pointer#clear` (#1687).
* Procs will now yield to the block in their declaration context even when called with a block argument (#1657).
* Fixed problems with calling POSIX methods if `Symbol#[]` is redefined (#1665).
* Fixed sharing of `Array` and `Hash` elements for thread-safety of objects (#1601).
* Fixed concurrent modifications of `Gem::Specification::LOAD_CACHE` (#1601).
* Fix `TCPServer#accept` to set `#do_not_reverse_lookup` correctly on the created `TCPSocket`.

Compatibility:

* Exceptions from `coerce` are no longer rescued, like MRI.
* Implemented `Integer#{allbits?,anybits?,nobits?}`.
* `Integer#{ceil,floor,truncate}` now accept a precision and `Integer#round` accepts a rounding mode.
* Added missing `Enumerable#filter` and `Enumerator::Lazy#filter` aliases to the respective `select` method (#1610).
* Implemented more `Ripper` methods as no-ops (#1694, @Mogztter).
* Implemented `rb_enc_sprintf` (#1702).
* Implemented `ENV#{filter,filter!}` aliases for `select` and `select!`.
* Non-blocking `StringIO` and `Socket` APIs now support `exception: false` like MRI (#1702).
* Increased compatibility of `BigDecimal`.
* `String#-@` now performs string deduplication (#1608).
* `Hash#merge` now preserves the key order from the original hash for merged values (#1650).
* Coerce values given to `FFI::Pointer` methods.
* `FrozenError` is now defined and is used for `can't modify frozen` object exceptions.
* `StringIO` is now available by default like in MRI, because it is required by RubyGems.

Changes:

* Interactive sources (like the GraalVM polyglot shell) now all share the same binding (#1695).
* Hash code calculation has been improved to reduce hash collisions for `Hash` and other cases.

Performance:

* `eval(code, binding)` for a fixed `code` containing blocks is now much faster. This improves the performance of rendering `ERB` templates containing loops.
* `rb_str_cat` is faster due to the C string now being concatenated without first being converted to a Ruby string or having its encoding checked. As a side effect the behaviour of `rb_str_cat` should now more closely match that of MRI.

# 19.0.0, May 2019

*Ruby is an experimental language in the GraalVM 19.0.0 release*

Bug fixes:

* The debugger now sees global variables as the global scope.
* Temporary variables are no longer visible in the debugger.
* Setting breakpoints on some lines has been fixed.
* The OpenSSL C extension is now always recompiled, fixing various bugs when using the extension (e.g., when using Bundler in TravisCI) (#1676, #1627, #1632).
* Initialize `$0` when not run from the 'ruby' launcher, which is needed to `require` gems (#1653).

Compatibility:

* `do...end` blocks can now have `rescue/else/ensure` clauses like MRI (#1618).

Changes:

* `TruffleRuby.sulong?` has been replaced by `TruffleRuby.cexts?`, and `TruffleRuby.graal?` has been replaced by `TruffleRuby.jit?`. The old methods will continue to work for now, but will produce warnings, and will be removed at a future release.

# 1.0 RC 16, 19 April 2019

Bug fixes:

* Fixed `Hash#merge` with no arguments to return a new copy of the receiver (#1645).
* Fixed yield with a splat and keyword arguments (#1613).
* Fixed `rb_scan_args` to correctly handle kwargs in combination with optional args.
* Many fixes for `FFI::Pointer` to be more compatible with the `ffi` gem.

New features:

* Rounding modes have been implemented or improved for `Float`, `Rational`, `BigDecimal` (#1509).
* Support Homebrew installed in other prefixes than `/usr/local` (#1583).
* Added a pure-Ruby implementation of FFI which passes almost all Ruby FFI specs (#1529, #1524).

Changes:

* Support for the Darkfish theme for RDoc generation has been removed.

Compatibility:

* The `KeyError` raised from `ENV#fetch` and `Hash#fetch` now matches MRI's message formatting (#1633).
* Add the missing `key` and `receiver` values to `KeyError` raised from `ENV#fetch`.
* `String#unicode_normalize` has been moved to the core library like in MRI.
* `StringScanner` will now match a regexp beginning with `^` even when not scanning from the start of the string.
* `Module#define_method` is now public like in MRI.
* `Kernel#warn` now supports the `uplevel:` keyword argument.

# 1.0 RC 15, 5 April 2019

Bug fixes:

* Improved compatibility with MRI's `Float#to_s` formatting (#1626).
* Fixed `String#inspect` when the string uses a non-UTF-8 ASCII-compatible encoding and has non-ASCII characters.
* Fixed `puts` for strings with non-ASCII-compatible encodings.
* `rb_protect` now returns `Qnil` when an error occurs.
* Fixed a race condition when using the interpolate-once (`/o`) modifier in regular expressions.
* Calling `StringIO#close` multiple times no longer raises an exception (#1640).
* Fixed a bug in include file resolution when compiling C extensions.

New features:

* `Process.clock_getres` has been implemented.

Changes:

* `debug`, `profile`, `profiler`, which were already marked as unsupported, have been removed.
* Our experimental JRuby-compatible Java interop has been removed - use `Polyglot` and `Java` instead.
* The Trufle handle patches applied to `psych` C extension have now been removed.
* The `rb_tr_handle_*` functions have been removed as they are no longer used in any C extension patches.
* Underscores and dots in options have become hyphens, so `--exceptions.print_uncaught_java` is now `--exceptions-print-uncaught-java`, for example.
* The `rb_tr_handle_*` functions have been removed as they are no longer used in any C extension patches.

Bug fixes:

* `autoload :C, "path"; require "path"` now correctly triggers the autoload.
* Fixed `UDPSocket#bind` to specify family and socktype when resolving address.
* The `shell` standard library can now be `require`-d.
* Fixed a bug where `for` could result in a `NullPointerException` when trying to assign the iteration variable.
* Existing global variables can now become aliases of other global variables (#1590).

Compatibility:

* ERB now uses StringScanner and not the fallback, like on MRI. As a result `strscan` is required by `require 'erb'` (#1615).
* Yield different number of arguments for `Hash#each` and `Hash#each_pair` based on the block arity like MRI (#1629).
* Add support for the `base` keyword argument to `Dir.{[], glob}`.

# 1.0 RC 14, 18 March 2019

Updated to Ruby 2.6.2.

Bug fixes:

* Implement `rb_io_wait_writable` (#1586).
* Fixed error when using arrows keys first within `irb` or `pry` (#1478, #1486).
* Coerce the right hand side for all `BigDecimal` operations (#1598).
* Combining multiple `**` arguments containing duplicate keys produced an incorrect hash. This has now been fixed (#1469).
* `IO#read_nonblock` now returns the passed buffer object, if one is supplied.
* Worked out autoloading issue (#1614).

New features:

* Implemented `String#delete_prefix`, `#delete_suffix`, and related methods.
* Implemented `Dir.children` and `Dir#children`.
* Implemented `Integer#sqrt`.

Changes:

* `-Xoptions` has been removed - use `--help:languages` instead.
* `-Xlog=` has been removed - use `--log.level=` instead.
* `-J` has been removed - use `--vm.` instead.
* `-J-cp lib.jar` and so on have removed - use `--vm.cp=lib.jar` or `--vm.classpath=lib.jar` instead.
* `--jvm.` and `--native.` have been deprecated, use `--vm.` instead to pass VM options.
* `-Xoption=value` has been removed - use `--option=value` instead.
* The `-X` option now works as in MRI.
* `--help:debug` is now `--help:internal`.
* `ripper` is still not implemented, but the module now exists and has some methods that are implemented as no-ops.

# 1.0 RC 13, 5 March 2019

Note that as TruffleRuby RC 13 is built on Ruby 2.4.4 it is still vulnerable to CVE-2018-16395. This will be fixed in the next release.

New features:

* Host interop with Java now works on SubstrateVM too.

Bug fixes:

* Fixed `Enumerator::Lazy` which wrongly rescued `StandardError` (#1557).
* Fixed several problems with `Numeric#step` related to default arguments, infinite sequences, and bad argument types (#1520).
* Fixed incorrect raising of `ArgumentError` with `Range#step` when at least one component of the `Range` is `Float::INFINITY` (#1503).
* Fixed the wrong encoding being associated with certain forms of heredoc strings (#1563).
* Call `#coerce` on right hand operator if `BigDecimal` is the left hand operator (#1533, @Quintasan).
* Fixed return type of division of `Integer.MIN_VALUE` and `Long.MIN_VALUE` by -1 (#1581).
* `Exception#cause` is now correctly set for internal exceptions (#1560).
* `rb_num2ull` is now implemented as well as being declared in the `ruby.h` header (#1573).
* `rb_sym_to_s` is now implemented (#1575).
* `R_TYPE_P` now returns the type number for a wider set of Ruby objects (#1574).
* `rb_fix2str` has now been implemented.
* `rb_protect` will now work even if `NilClass#==` has been redefined.
* `BigDecimal` has been moved out of the `Truffle` module to match MRI.
* `StringIO#puts` now correctly handles `to_s` methods which do not return strings (#1577).
* `Array#each` now behaves like MRI when the array is modified (#1580).
* Clarified that `$SAFE` can never be set to a non-zero value.
* Fix compatibility with RubyGems 3 (#1558).
* `Kernel#respond_to?` now returns false if a method is protected and the `include_all` argument is false (#1568).

Changes:

* `TRUFFLERUBY_CEXT_ENABLED` is no longer supported and C extensions are now always built, regardless of the value of this environment variable.
* Getting a substring of a string created by a C extension now uses less memory as only the requested portion will be copied to a managed string.
* `-Xoptions` has been deprecated and will be removed - use `--help:languages` instead.
* `-Xlog=` has been deprecated and will be removed - use `--log.level=` instead.
* `-J` has been deprecated and will be removed - use `--jvm.` instead.
* `-J-cp lib.jar` and so on have been deprecated and will be removed - use `--jvm.cp=lib.jar` or `--jvm.classpath=lib.jar` instead.
* `-J-cmd`, `--jvm.cmd`, `JAVA_HOME`, `JAVACMD`, and `JAVA_OPTS` do not work in any released configuration of TruffleRuby, so have been removed.
* `-Xoption=value` has been deprecated and will be removed - use `--option=value` instead.
* `TracePoint` now raises an `ArgumentError` for unsupported events.
* `TracePoint.trace` and `TracePoint#inspect` have been implemented.

Compatibility:

* Improved the exception when an `-S` file isn't found.
* Removed the message from exceptions raised by bare `raise` to better match MRI (#1487).
* `TracePoint` now handles the `:class` event.

Performance:

* Sped up `String` handling in native extensions, quite substantially in some cases, by reducing conversions between native and managed strings and allowing for mutable metadata in native strings.

# 1.0 RC 12, 4 February 2019

Bug fixes:

* Fixed a bug with `String#lines` and similar methods with multibyte characters (#1543).
* Fixed an issue with `String#{encode,encode!}` double-processing strings using XML conversion options and a new destination encoding (#1545).
* Fixed a bug where a raised cloned exception would be caught as the original exception (#1542).
* Fixed a bug with `StringScanner` and patterns starting with `^` (#1544).
* Fixed `Enumerable::Lazy#uniq` with infinite streams (#1516).

Compatibility:

* Change to a new system for handling Ruby objects in C extensions which greatly increases compatibility with MRI.
* Implemented `BigDecimal#to_r` (#1521).
* `Symbol#to_proc` now returns `-1` like on MRI (#1462).

# 1.0 RC 11, 15 January 2019

New features:

* macOS clocks `CLOCK_MONOTONIC_RAW`, `_MONOTONIC_RAW_APPROX`, `_UPTIME_RAW`, `_UPTIME_RAW_APPROX`, and `_PROCESS_CPUTIME_ID` have been implemented (#1480).
* TruffleRuby now automatically detects native access and threading permissions from the `Context` API, and can run code with no permissions given (`Context.create()`).

Bug fixes:

* FFI::Pointer now does the correct range checks for signed and unsigned values.
* Allow signal `0` to be used with `Process.kill` (#1474).
* `IO#dup` now properly sets the new `IO` instance to be close-on-exec.
* `IO#reopen` now properly resets the receiver to be close-on-exec.
* `StringIO#set_encoding` no longer raises an exception if the underlying `String` is frozen (#1473).
* Fix handling of `Symbol` encodings in `Marshal#dump` and `Marshal#load` (#1530).

Compatibility:

* Implemented `Dir.each_child`.
* Adding missing support for the `close_others` option to `exec` and `spawn`.
* Implemented the missing `MatchData#named_captures` method (#1512).

Changes:

* `Process::CLOCK_` constants have been given the same value as in standard Ruby.

Performance:

* Sped up accesses to native memory through FFI::Pointer.
* All core files now make use of frozen `String` literals, reducing the number of `String` allocations for core methods.
* New -Xclone.disable option to disable all manual cloning.

# 1.0 RC 10, 5 December 2018

New features:

* The `nkf` and `kconv` standard libraries were added (#1439).
* `Mutex` and `ConditionVariable` have a new fast path for acquiring locks that are unlocked.
* `Queue` and `SizedQueue`, `#close` and `#closed?`, have been implemented.
* `Kernel#clone(freeze)` has been implemented (#1454).
* `Warning.warn` has been implemented (#1470).
* `Thread.report_on_exception` has been implemented (#1476).
* The emulation symbols for `Process.clock_gettime` have been implemented.

Bug fixes:

* Added `rb_eEncodingError` for C extensions (#1437).
* Fixed race condition when creating threads (#1445).
* Handle `exception: false` for IO#write_nonblock (#1457, @ioquatix).
* Fixed `Socket#connect_nonblock` for the `EISCONN` case (#1465, @ioquatix).
* `File.expand_path` now raises an exception for a non-absolute user-home.
* `ArgumentError` messages now better match MRI (#1467).
* Added support for `:float_millisecond`, `:millisecond`, and `:second` time units to `Process.clock_gettime` (#1468).
* Fixed backtrace of re-raised exceptions (#1459).
* Updated an exception message in Psych related to loading a non-existing class so that it now matches MRI.
* Fixed a JRuby-style Java interop compatibility issue seen in `test-unit`.
* Fixed problem with calling `warn` if `$stderr` has been reassigned.
* Fixed definition of `RB_ENCODING_GET_INLINED` (#1440).

Changes:

* Timezone messages are now logged at `CONFIG` level, use `-Xlog=CONFIG` to debug if the timezone is incorrectly shown as `UTC`.

# 1.0 RC 9, 5 November 2018

Security:

* CVE-2018-16396, *tainted flags are not propagated in Array#pack and String#unpack with some directives* has been mitigated by adding additional taint operations.

New features:

* LLVM for Oracle Linux 7 can now be installed without building from source.

Bug fixes:

* Times can now be created with UTC offsets in `+/-HH:MM:SS` format.
* `Proc#to_s` now has `ASCII-8BIT` as its encoding instead of the incorrect `UTF-8`.
* `String#%` now has the correct encoding for `UTF-8` and `US-ASCII` format strings, instead of the incorrect `ASCII-8BIT`.
* Updated `BigDecimal#to_s` to use `e` instead of `E` for exponent notation.
* Fixed `BigDecimal#to_s` to allow `f` as a format flag to indicate conventional floating point notation. Previously only `F` was allowed.

Changes:

* The supported version of LLVM for Oracle Linux has been updated from 3.8 to 4.0.
* `mysql2` is now patched to avoid a bug in passing `NULL` to `rb_scan_args`, and now passes the majority of its test suite.
* The post-install script now automatically detects if recompiling the OpenSSL C extension is needed. The post-install script should always be run in TravisCI as well, see `doc/user/standalone-distribution.md`.
* Detect when the system libssl is incompatible more accurately and add instructions on how to recompile the extension.

# 1.0 RC 8, 19 October 2018

New features:

* `Java.synchronized(object) { }` and `TruffleRuby.synchronized(object) { }` methods have been added.
* Added a `TruffleRuby::AtomicReference` class.
* Ubuntu 18.04 LTS is now supported.
* macOS 10.14 (Mojave) is now supported.

Changes:

* Random seeds now use Java's `NativePRNGNonBlocking`.
* The supported version of Fedora is now 28, upgraded from 25.
* The FFI gem has been updated from 1.9.18 to 1.9.25.
* JCodings has been updated from 1.0.30 to 1.0.40.
* Joni has been updated from 2.1.16 to 2.1.25.

Performance:

* Performance of setting the last exception on a thread has now been improved.

# 1.0 RC 7, 3 October 2018

New features:

* Useful `inspect` strings have been added for more foreign objects.
* The C extension API now defines a preprocessor macro `TRUFFLERUBY`.
* Added the rbconfig/sizeof native extension for better MRI compatibility.
* Support for `pg` 1.1. The extension now compiles successfully, but may still have issues with some datatypes.

Bug fixes:

* `readline` can now be interrupted by the interrupt signal (Ctrl+C). This fixes Ctrl+C to work in IRB.
* Better compatibility with C extensions due to a new "managed struct" type.
* Fixed compilation warnings which produced confusing messages for end users (#1422).
* Improved compatibility with Truffle polyglot STDIO.
* Fixed version check preventing TruffleRuby from working with Bundler 2.0 and later (#1413).
* Fixed problem with `Kernel.public_send` not tracking its caller properly (#1425).
* `rb_thread_call_without_gvl()` no longer holds the C-extensions lock.
* Fixed `caller_locations` when called inside `method_added`.
* Fixed `mon_initialize` when called inside `initialize_copy` (#1428).
* `Mutex` correctly raises a `TypeError` when trying to serialize with `Marshal.dump`.

Performance:

* Reduced memory footprint for private/internal AST nodes.
* Increased the number of cases in which string equality checks will become compile-time constants.
* Major performance improvement for exceptional paths where the rescue body does not access the exception object (e.g., `x.size rescue 0`).

Changes:

* Many clean-ups to our internal patching mechanism used to make some native extensions run on TruffleRuby.
* Removed obsoleted patches for Bundler compatibility now that Bundler 1.16.5 has built-in support for TruffleRuby.
* Reimplemented exceptions and other APIs that can return a backtrace to use Truffle's lazy stacktraces API.

# 1.0 RC 6, 3 September 2018

New features:

* `Polyglot.export` can now be used with primitives, and will now convert strings to Java, and `.import` will convert them from Java.
* Implemented `--encoding`, `--external-encoding`, `--internal-encoding`.
* `rb_object_tainted` and similar C functions have been implemented.
* `rb_struct_define_under` has been implemented.
* `RbConfig::CONFIG['sysconfdir']` has been implemented.
* `Etc` has been implemented (#1403).
* The `-Xcexts=false` option disables C extensions.
* Instrumentation such as the CPUSampler reports methods in a clearer way like `Foo#bar`, `Gem::Specification.each_spec`, `block in Foo#bar` instead of just `bar`, `each_spec`, `block in bar` (which is what MRI displays in backtraces).
* TruffleRuby is now usable as a JSR 223 (`javax.script`) language.
* A migration guide from JRuby (`doc/user/jruby-migration.md`) is now included.
* `kind_of?` works as an alias for `is_a?` on foreign objects.
* Boxed foreign strings unbox on `to_s`, `to_str`, and `inspect`.

Bug fixes:

* Fix false-positive circular warning during autoload.
* Fix Truffle::AtomicReference for `concurrent-ruby`.
* Correctly look up `llvm-link` along `clang` and `opt` so it is no longer needed to add LLVM to `PATH` on macOS for Homebrew and MacPorts.
* Fix `alias` to work when in a refinement module (#1394).
* `Array#reject!` no longer truncates the array if the block raises an exception for an element.
* WeakRef now has the same inheritance and methods as MRI's version.
* Support `-Wl` linker argument for C extensions. Fixes compilation of`mysql2` and `pg`.
* Using `Module#const_get` with a scoped argument will now correctly autoload the constant if needed.
* Loaded files are read as raw bytes, rather than as a UTF-8 string and then converted back into bytes.
* Return 'DEFAULT' for `Signal.trap(:INT) {}`. Avoids a backtrace when quitting a Sinatra server with Ctrl+C.
* Support `Signal.trap('PIPE', 'SYSTEM_DEFAULT')`, used by the gem `rouge` (#1411).
* Fix arity checks and handling of arity `-2` for `rb_define_method()`.
* Setting `$SAFE` to a negative value now raises a `SecurityError`.
* The offset of `DATA` is now correct in the presence of heredocs.
* Fix double-loading of the `json` gem, which led to duplicate constant definition warnings.
* Fix definition of `RB_NIL_P` to be early enough. Fixes compilation of `msgpack`.
* Fix compilation of megamorphic interop calls.
* `Kernel#singleton_methods` now correctly ignores prepended modules of non-singleton classes. Fixes loading `sass` when `activesupport` is loaded.
* Object identity numbers should never be negative.

Performance:

* Optimize keyword rest arguments (`def foo(**kwrest)`).
* Optimize rejected (non-Symbol keys) keyword arguments.
* Source `SecureRandom.random_bytes` from `/dev/urandom` rather than OpenSSL.
* C extension bitcode is no longer encoded as Base64 to pass it to Sulong.
* Faster `String#==` using vectorization.

Changes:

* Clarified that all sources that come in from the Polyglot API `eval` method will be treated as UTF-8, and cannot be re-interpreted as another encoding using a magic comment.
* The `-Xembedded` option can now be set set on the launcher command line.
* The `-Xplatform.native=false` option can now load the core library, by enabling `-Xpolyglot.stdio`.
* `$SAFE` and `Thread#safe_level` now cannot be set to `1` - raising an error rather than warning as before. `-Xsafe` allows it to be set, but there are still no checks.
* Foreign objects are now printed as `#<Foreign:system-identity-hash-code>`, except for foreign arrays which are now printed as `#<Foreign [elements...]>`.
* Foreign objects `to_s` now calls `inspect` rather than Java's `toString`.
* The embedded configuration (`-Xembedded`) now warns about features which may not work well embedded, such as signals.
* The `-Xsync.stdio` option has been removed - use standard Ruby `STDOUT.sync = true` in your program instead.

# 1.0 RC 5, 3 August 2018

New features:

* It is no longer needed to add LLVM (`/usr/local/opt/llvm@4/bin`) to `PATH` on macOS.
* Improve error message when LLVM, `clang` or `opt` is missing.
* Automatically find LLVM and libssl with MacPorts on macOS (#1386).
* `--log.ruby.level=` can be used to set the log level from any launcher.
* Add documentation about installing with Ruby managers/installers and how to run TruffleRuby in CI such as TravisCI (#1062, #1070).
* `String#unpack1` has been implemented.

Bug fixes:

* Allow any name for constants with `rb_const_get()`/`rb_const_set()` (#1380).
* Fix `defined?` with an autoload constant to not raise but return `nil` if the autoload fails (#1377).
* Binary Ruby Strings can now only be converted to Java Strings if they only contain US-ASCII characters. Otherwise, they would produce garbled Java Strings (#1376).
* `#autoload` now correctly calls `main.require(path)` dynamically.
* Hide internal file from user-level backtraces (#1375).
* Show caller information in warnings from the core library (#1375).
* `#require` and `#require_relative` should keep symlinks in `$"` and `__FILE__` (#1383).
* Random seeds now always come directly from `/dev/urandom` for MRI compatibility.
* SIGINFO, SIGEMT and SIGPWR are now defined (#1382).
* Optional and operator assignment expressions now return the value assigned, not the value returned by an assignment method (#1391).
* `WeakRef.new` will now return the correct type of object, even if `WeakRef` is subclassed (#1391).
* Resolving constants in prepended modules failed, this has now been fixed (#1391).
* Send and `Symbol#to_proc` now take account of refinements at their call sites (#1391).
* Better warning when the timezone cannot be found on WSL (#1393).
* Allow special encoding names in `String#force_encoding` and raise an exception on bad encoding names (#1397).
* Fix `Socket.getifaddrs` which would wrongly return an empty array (#1375).
* `Binding` now remembers the file and line at which it was created for `#eval`. This is notably used by `pry`'s `binding.pry`.
* Resolve symlinks in `GEM_HOME` and `GEM_PATH` to avoid related problems (#1383).
* Refactor and fix `#autoload` so other threads see the constant defined while the autoload is in progress (#1332).
* Strings backed by `NativeRope`s now make a copy of the rope when `dup`ed.
* `String#unpack` now taints return strings if the format was tainted, and now does not taint the return array if the format was tainted.
* Lots of fixes to `Array#pack` and `String#unpack` tainting, and a better implementation of `P` and `p`.
* Array literals could evaluate an element twice under some circumstances. This has now been fixed.

Performance:

* Optimize required and optional keyword arguments.
* `rb_enc_to_index` is now faster by eliminating an expensive look-up.

Changes:

* `-Xlog=` now needs log level names to be upper case.
* `-Dtruffleruby.log` and `TRUFFLERUBY_LOG` have been removed - use `-Dpolyglot.log.ruby.level`.
* The log format, handlers, etc are now managed by the Truffle logging system.
* The custom log levels `PERFORMANCE` and `PATCH` have been removed.

# 1.0 RC 4, 18 July 2018

*TruffleRuby was not updated in RC 4*

# 1.0 RC 3, 2 July 2018

New features:

* `is_a?` can be called on foreign objects.

Bug fixes:

* It is no longer needed to have `ruby` in `$PATH` to run the post-install hook.
* `Qnil`/`Qtrue`/`Qfalse`/`Qundef` can now be used as initial value for global variables in C extensions.
* Fixed error message when the runtime libssl has no SSLv2 support (on Ubuntu 16.04 for instance).
* `RbConfig::CONFIG['extra_bindirs']` is now a String as other RbConfig values.
* `SIGPIPE` is correctly caught on SubstrateVM, and the corresponding write() raises `Errno::EPIPE` when the read end of a pipe or socket is closed.
* Use the magic encoding comment for determining the source encoding when using eval().
* Fixed a couple bugs where the encoding was not preserved correctly.

Performance:

* Faster stat()-related calls, by returning the relevant field directly and avoiding extra allocations.
* `rb_str_new()`/`rb_str_new_cstr()` are much faster by avoiding extra copying and allocations.
* `String#{sub,sub!}` are faster in the common case of an empty replacement string.
* Eliminated many unnecessary memory copy operations when reading from `IO` with a delimiter (e.g., `IO#each`), leading to overall improved `IO` reading for common use cases such as iterating through lines in a `File`.
* Use the byte[] of the given Ruby String when calling eval() directly for parsing.

# 1.0 RC 2, 6 June 2018

New features:

* We are now compatible with Ruby 2.4.4.
* `object.class` on a Java `Class` object will give you an object on which you can call instance methods, rather than static methods which is what you get by default.
* The log level can now also be set with `-Dtruffleruby.log=info` or `TRUFFLERUBY_LOG=info`.
* `-Xbacktraces.raise` will print Ruby backtraces whenever an exception is raised.
* `Java.import name` imports Java classes as top-level constants.
* Coercion of foreign numbers to Ruby numbers now works.
* `to_s` works on all foreign objects and calls the Java `toString`.
* `to_str` will try to `UNBOX` and then re-try `to_str`, in order to provoke the unboxing of foreign strings.

Changes:

* The version string now mentions if you're running GraalVM Community Edition (`GraalVM CE`) or GraalVM Enterprise Edition (`GraalVM EE`).
* The inline JavaScript functionality `-Xinline_js` has been removed.
* Line numbers `< 0`, in the various eval methods, are now warned about, because we don't support these at all. Line numbers `> 1` are warned about (at the fine level) but they are shimmed by adding blank lines in front to get to the correct offset. Line numbers starting at `0` are also warned about at the fine level and set to `1` instead.
* The `erb` standard library has been patched to stop using a -1 line number.
* `-Xbacktraces.interleave_java` now includes all the trailing Java frames.
* Objects with a `[]` method, except for `Hash`, now do not return anything for `KEYS`, to avoid the impression that you could `READ` them. `KEYINFO` also returns nothing for these objects, except for `Array` where it returns information on indices.
* `String` now returns `false` for `HAS_KEYS`.
* The supported additional functionality module has been renamed from `Truffle` to `TruffleRuby`. Anything not documented in `doc/user/truffleruby-additions.md` should not be used.
* Imprecise wrong gem directory detection was replaced. TruffleRuby newly marks its gem directories with a marker file, and warns if you try to use TruffleRuby with a gem directory which is lacking the marker.

Bug fixes:

* TruffleRuby on SubstrateVM now correctly determines the system timezone.
* `Kernel#require_relative` now coerces the feature argument to a path and canonicalizes it before requiring, and it now uses the current directory as the directory for a synthetic file name from `#instance_eval`.

# 1.0 RC 1, 17 April 2018

New features:

* The Ruby version has been updated to version 2.3.7.

Security:

* CVE-2018-6914, CVE-2018-8779, CVE-2018-8780, CVE-2018-8777, CVE-2017-17742 and CVE-2018-8778 have been mitigated.

Changes:

* `RubyTruffleError` has been removed and uses replaced with standard exceptions.
* C++ libraries like `libc++` are now not needed if you don't run C++ extensions. `libc++abi` is now never needed. Documentation updated to make it more clear what the minimum requirements for pure Ruby, C extensions, and C++ extensions separately.
* C extensions are now built by default - `TRUFFLERUBY_CEXT_ENABLED` is assumed `true` unless set to `false`.
* The `KEYS` interop message now returns an array of Java strings, rather than Ruby strings. `KEYS` on an array no longer returns indices.
* `HAS_SIZE` now only returns `true` for `Array`.
* A method call on a foreign object that looks like an operator (the method name does not begin with a letter) will call `IS_BOXED` on the object and based on that will possibly `UNBOX` and convert to Ruby.
* Now using the native version of Psych.
* The supported version of LLVM on Oracle Linux has been dropped to 3.8.
* The supported version of Fedora has been dropped to 25, and the supported version of LLVM to 3.8, due to LLVM incompatibilities. The instructions for installing `libssl` have changed to match.

# 0.33, April 2018

New features:

* The Ruby version has been updated to version 2.3.6.
* Context pre-initialization with TruffleRuby `--native`, which significantly improves startup time and loads the `did_you_mean` gem ahead of time.
* The default VM is changed to SubstrateVM, where the startup is significantly better. Use `--jvm` option for full JVM VM.
* The `Truffle::Interop` module has been replaced with a new `Polyglot` module which is designed to use more idiomatic Ruby syntax rather than explicit methods. A [new document](doc/user/polyglot.md) describes polyglot programming at a higher level.
* The `REMOVABLE`, `MODIFIABLE` and `INSERTABLE` Truffle interop key info flags have been implemented.
* `equal?` on foreign objects will check if the underlying objects are equal if both are Java interop objects.
* `delete` on foreign objects will send `REMOVE`, `size` will send `GET_SIZE`, and `keys` will send `KEYS`. `respond_to?(:size)` will send `HAS_SIZE`, `respond_to?(:keys)` will send `HAS_KEYS`.
* Added a new Java-interop API similar to the one in the Nashorn JavaScript implementation, as also implemented by Graal.js. The `Java.type` method returns a Java class object on which you can use normal interop methods. Needs the `--jvm` flag to be used.
* Supported and tested versions of LLVM for different platforms have been more precisely [documented](doc/user/installing-llvm.md).

Changes:

* Interop semantics of `INVOKE`, `READ`, `WRITE`, `KEYS` and `KEY_INFO` have changed significantly, so that `INVOKE` maps to Ruby method calls, `READ` calls `[]` or returns (bound) `Method` objects, and `WRITE` calls `[]=`.

Performance:

* `Dir.glob` is much faster and more memory efficient in cases that can reduce to direct filename lookups.
* `SecureRandom` now defers loading OpenSSL until it's needed, reducing time to load `SecureRandom`.
* `Array#dup` and `Array#shift` have been made constant-time operations by sharing the array storage and keeping a starting index.

Bug fixes:

* Interop key-info works with non-string-like names.

Internal changes:

* Changes to the lexer and translator to reduce regular expression calls.
* Some JRuby sources have been updated to 9.1.13.0.

# 0.32, March 2018

New features:

* A new embedded configuration is used when TruffleRuby is used from another language or application. This disables features like signals which may conflict with the embedding application, and threads which may conflict with other languages, and enables features such as the use of polyglot IO streams.

Performance:

* Conversion of ASCII-only Ruby strings to Java strings is now faster.
* Several operations on multi-byte character strings are now faster.
* Native I/O reads are about 22% faster.

Bug fixes:

* The launcher accepts `--native` and similar options in  the `TRUFFLERUBYOPT` environment variable.

Internal changes:

* The launcher is now part of the TruffleRuby repository, rather than part of the GraalVM repository.
* `ArrayBuilderNode` now uses `ArrayStrategies` and `ArrayMirrors` to remove direct knowledge of array storage.
* `RStringPtr` and `RStringPtrEnd` now report as pointers for interop purposes, fixing several issues with `char *` usage in C extensions.<|MERGE_RESOLUTION|>--- conflicted
+++ resolved
@@ -44,11 +44,8 @@
 * Update `String#split` to raise `TypeError` when false is given (#2606, @bjfish).
 * Update `String#lstrip!` to remove leading null characters (#2607, @bjfish).
 * Update `File.utime` to return the number of file names in the arguments (#2616, @bjfish).
-<<<<<<< HEAD
 * Update `Dir.foreach` to accept an `encoding` parameter (#2627, @bjfish).
-=======
 * Update `IO.readlines` to ignore negative limit parameters (#2625 , @bjfish).
->>>>>>> e72cbbd3
 
 Performance:
 
