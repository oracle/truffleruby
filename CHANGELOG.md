# 22.0.0

New features:

* Updated to Ruby 3.0.2 (#2453).

Bug fixes:

* Fix `File.utime` to use nanoseconds (#2448).
* Capture the intercepted feature path during patching to reuse during patch require (#2441).
* Update `Module#constants` to filter invalid constant identifiers (#2452).
* Fixed `-0.0 <=> 0.0` and `-0.0 <=> 0` to return `0` like on CRuby (#1391).

Compatibility:

* Implement `rb_sprintf` in our format compiler to provide consistent formatting across C standard libraries.
* Update `defined?` to return frozen strings (#2450).
* Use compensated summation for `{Array,Enumerable}#sum` when floating point values are included.
* `Module#attr_*` methods now return an array of method names (#2498, @gogainda).
* Fixed `Socket#(local|remote)_address` to retrieve family and type from the file descriptor (#2444, @larskanis).
* Add `Thread.ignore_deadlock` accessor (#2453).
<<<<<<< HEAD
* Allow `Hash#transform_keys` to take a hash argument (@ccocchi, #2464).
* Add `Enumerable#grep{_v}` optimization for `Regexp` (#2453).
=======
* Update `IO#write` to accept multiple arguments (#2501).
>>>>>>> 1f661221

Performance:

* Regexp objects are now interned in a similar way to symbols.
* Improve performance of regexps using POSIX bracket expressions (e.g., `[[:lower:]]`) matching against ASCII-only strings (#2447, @nirvdrum).
* `String#sub`, `sub!`, `gsub`, and `gsub!` have been refactored for better performance.
* Don't allocate a `MatchData` object when `Regexp#match?` or `String#match?` is used (#2509, @nirvdrum).

Changes:


# 21.3.0

New features:

* [TRegex](https://github.com/oracle/graal/tree/master/regex) is now used by default, which provides large speedups for matching regular expressions.
* Add `Polyglot.languages` to expose the list of available languages.
* Add `Polyglot::InnerContext` to eval code in any available language in an inner isolated context (#2169).
* Foreign objects now have a dynamically-generated class based on their interop traits like `ForeignArray` and are better integrated with Ruby objects (#2149).
* Foreign arrays now have all methods of Ruby `Enumerable` and many methods of `Array` (#2149).
* Foreign hashes now have all methods of Ruby `Enumerable` and many methods of `Hash` (#2149).
* Foreign iterables (`InteropLibrary#hasIterator`) now have all methods of Ruby `Enumerable` (#2149).
* Foreign objects now implement `#instance_variables` (readable non-invocable members) and `#methods` (invocable members + Ruby methods).

Bug fixes:

* Fix `Marshal.load` of multiple `Symbols` with an explicit encoding (#1624).
* Fix `rb_str_modify_expand` to preserve existing bytes (#2392).
* Fix `String#scrub` when replacement is frozen (#2398, @LillianZ).
* Fix `Dir.mkdir` error handling for `Pathname` paths (#2397).
* `BasicSocket#*_nonblock(exception: false)` now only return `:wait_readable/:wait_writable` for `EAGAIN`/`EWOULDBLOCK` like MRI (#2400).
* Fix issue with `strspn` used in the `date` C extension compiled as a macro on older glibc and then missing the `__strspn_c1` symbol on newer glibc (#2406).
* Fix constant lookup when loading the same file multiple times (#2408).
* Fix handling of `break`, `next` and `redo` in `define_method(name, &block)` methods (#2418).
* Fix handling of incompatible types in `Float#<=>` (#2432, @chrisseaton).
* Fix issue with escaping curly braces for `Dir.glob` (#2425).
* Fix `base64` decoding issue with missing output (#2435).
* Fix `StringIO#ungetbyte` to treat a byte as a byte, not a code point (#2436). 
* Fix `defined?(yield)` when used inside a block (#2446).
* Fix a couple issues related to native memory allocation and release.

Compatibility:

* Implement `Process::Status.wait` (#2378).
* Update `rb_str_modify` and `rb_str_modify_expand` to raise a `FrozenError` when given a frozen string (#2392).
* Implement `rb_fiber_*` functions (#2402).
* Implement `rb_str_vcatf`.
* Add support for tracing allocations from C functions (#2403, @chrisseaton).
* Implement `rb_str_catf`.
* Search the executable in the passed env `PATH` for subprocesses (#2419).
* Accept a string as the pattern argument to `StringScanner#scan` and `StringScanner#check` (#2423).

Performance:

* Moved most of `MonitorMixin` to primitives to deal with interrupts more efficiently (#2375).
* Improved the performance of `rb_enc_from_index` by adding cached lookups (#2379, @nirvdrum).
* Improved the performance of many `MatchData` operations (#2384, @nirvdrum).
* Significantly improved performance of TRegex calls by allowing Truffle splitting (#2389, @nirvdrum).
* Improved `String#gsub` performance by adding a fast path for the `string_byte_index` primitive (#2380, @nirvdrum).
* Improved `String#index` performance by adding a fast path for the `string_character_index` primitive (#2383, @LillianZ).
* Optimized conversion of strings to integers if the string contained a numeric value (#2401, @nirvdrum).
* Use Truffle's `ContextThreadLocal` to speedup access to thread-local data.
* Provide a new fast path for `rb_backref*` and `rb_lastline*`functions from C extensions.

Changes:

* `foreign_object.class` on foreign objects is no longer special and uses `Kernel#class` (it used to return the `java.lang.Class` object for a Java type or `getMetaObject()`, but that is too incompatible with Ruby code).
* `Java.import name` imports a Java class in the enclosing module instead of always as a top-level constant.
* `foreign_object.keys` no longer returns members, use `foreign_object.instance_variables` or `foreign_object.methods` instead.
* `foreign_object.respond_to?(:class)` is now always true (before it was only for Java classes), since the method is always defined.

Security:

* Updated to Ruby 2.7.4 to fix CVE-2021-31810, CVE-2021-32066 and CVE-2021-31799.

# 21.2.0

New features:

* New `TruffleRuby::ConcurrentMap` data structure for use in [`concurrent-ruby`](https://github.com/ruby-concurrency/concurrent-ruby) (#2339, @wildmaples).

Bug fixes:

* Fix of different values of self in different scopes.
* `Truffle::POSIX.select` was being redefined repeatedly (#2332).
* Fix the `--backtraces-raise` and `--backtraces-rescue` options in JVM mode (#2335).
* Fix `File.{atime, mtime, ctime}` to include nanoseconds (#2337).
* Fix `Array#[a, b] = "frozen string literal".freeze` (#2355).
* `rb_funcall()` now releases the C-extension lock (similar to MRI).

Compatibility:

* Updated to Ruby 2.7.3. The `resolv` stdlib was not updated (`resolv` in 2.7.3 has [bugs](https://bugs.ruby-lang.org/issues/17748)).
* Make interpolated strings frozen for compatibility with Ruby 2.7 (#2304, @kirs).
* `require 'socket'` now also requires `'io/wait'` like CRuby (#2326).
* Support precision when formatting strings (#2281, @kirs).
* Make rpartition compatible with Ruby 2.7 (#2320, @gogainda).
* Include the type name in exception messages from `rb_check_type` (#2307).
* Fix `Hash#rehash` to remove duplicate keys after modifications (#2266, @MattAlp)
* Only fail `rb_check_type` for typed data, not wrapped untyped structs (#2331).
* Decide the visibility in `Module#define_method` based on `self` and the default definee (#2334).
* Configure `mandir` value in `RbConfig::CONFIG` and `RbConfig::MAKEFILE_CONFIG` (#2315).
* TruffleRuby now supports the Truffle polyglot Hash interop API.
* Implement `Fiber#raise` (#2338).
* Update `File.basename` to return new `String` instances (#2343).
* Allow `Fiber#raise` after `Fiber#transfer` like Ruby 3.0 (#2342).
* Fix `ObjectSpace._id2ref` for Symbols and frozen String literals (#2358).
* Implemented `Enumerator::Lazy#filter_map` (#2356).
* Fix LLVM toolchain issue on macOS 11.3 (#2352, [oracle/graal#3383](https://github.com/oracle/graal/issues/3383)).
* Implement `IO#set_encoding_by_bom` (#2372, pawandubey).
* Implemented `Enumerator::Lazy#with_index` (#2356).
* Implement `rb_backref_set`.
* Fix `Float#<=>` when comparing `Infinity` to other `#infinite?` values.
* Implement `date` library as a C extension to improve compatibility (#2344).

Performance:

* Make `#dig` iterative to make it faster and compile better for calls with 3+ arguments (#2301, @chrisseaton, @jantnovi).
* Make `Struct#dig` faster in interpreter by avoiding exceptions (#2306, @kirs).
* Reduce the number of AST nodes created for methods and blocks (#2261).
* Fiber-local variables are much faster now by using less synchronization.
* Improved the performance of the exceptional case of `String#chr` (#2318, @chrisseaton).
* Improved the performance of `IO#read_nonblock` when no data is available to be read.
* `TruffleSafepoint` is now used instead of custom logic, which no longer invalidates JITed code for guest safepoints (e.g., `Thread#{backtrace,raise,kill}`, `ObjectSpace`, etc)
* Significantly improved performance of `Time#strftime` for common formats (#2361, @wildmaples, @chrisseaton).
* Faster solution for lazy integer length (#2365, @lemire, @chrisseaton).
* Speedup `rb_funcallv*()` by directly unwrapping the C arguments array instead of going through a Ruby `Array` (#2089).
* Improved the performance of several `Truffle::RegexOperations` methods (#2374, @wildmapes, @nirvdrum).

Changes:

* `rb_iterate()` (deprecated since 1.9) no longer magically passes the block to `rb_funcall()`, use `rb_block_call()` instead.

Security:

* Updated to Ruby 2.7.3 to fix CVE-2021-28965 and CVE-2021-28966.

# 21.1.0

New features:

* Access to local variables of the interactive Binding via language bindings is now supported: `context.getBindings("ruby").putMember("my_var", 42);` (#2030).
* `VALUE`s in C extensions now expose the Ruby object when viewed in the debugger, as long as they have not been converted to native values.
* Signal handlers can now be run without triggering multi-threading.
* Fibers no longer trigger Truffle multi-threading.

Bug fixes:

* `Range#to_a` wasn't working for `long` ranges (#2198, @tomstuart and @LillianZ).
* Show the interleaved host and guest stacktrace for host exceptions (#2226).
* Fix the label of the first location reported by `Thread#backtrace_locations` (#2229).
* Fix `Thread.handle_interrupt` to defer non-pure interrupts until the end of the `handle_interrupt` block (#2219).
* Clear and restore errinfo on entry and normal return from methods in C extensions (#2227).
* Fix extra whitespace in squiggly heredoc with escaped newline (#2238, @wildmaples and @norswap).
* Fix handling of signals with `--single-threaded` (#2265).
* Fix `Enumerator::Lazy#{chunk_while, slice_before, slice_after, slice_when}` to return instances of `Enumerator::Lazy` (#2273).
* Fix `Truffle::Interop.source_location` to return unavailable source sections for modules instead of null (#2257).
* Fix usage of `Thread.handle_interrupt` in `MonitorMixin#mon_synchronize`.
* Fixed `TruffleRuby.synchronized` to handle guest safepoints (#2277).
* Fix control flow bug when assigning constants using ||= (#1489).
* Fix `Kernel#raise` argument handling for hashes (#2298).
* Set errinfo when `rb_protect` captures a Ruby exception (#2245).
* Fixed handling of multiple optional arguments and keywords when passed a positional `Hash` (#2302).

Compatibility:

* Prepend the GraalVM LLVM Toolchain to `PATH` when installing gems (#1974, #1088, #1343, #1400, #1947, #1931, #1588).
* Installing the `nokogiri` gem now defaults to use the vendored `libxml2` and `libxslt`, similar to CRuby, which means the corresponding system packages are no longer needed (#62).
* Implemented `$LOAD_PATH.resolve_feature_path`.
* Add `Pathname#/` alias to `Pathname#+` (#2178).
* Fixed issue with large `Integer`s in `Math.log` (#2184).
* Updated `Regexp.last_match` to support `Symbol` and `String` parameter (#2179).
* Added support for numbered block parameters (`_1` etc).
* Fixed `String#upto` issue with non-ascii strings (#2183).
* Implemented partial support for pattern matching (#2186).
* Make `File.extname` return `'.'` if the path ends with one (#2192, @tomstuart).
* Include fractional seconds in `Time#inspect` output (#2194, @tomstuart).
* Add support for `Integer#[Range]` and `Integer#[start, length]` (#2182, @gogainda).
* Allow private calls with `self` as an explicit receiver (#2196, @wildmaples).
* Fixed `:perm` parameter for `File.write`.
* Implemented `Time#floor` and `#ceil` (#2201, @wildmaples).
* Allow `Range#include?` and `#member?` with `Time` (#2202, @wildmaples).
* Implemented `Comparable#clamp(Range)` (#2200, @wildmaples).
* Added a `Array#minmax` to override `Enumerable#minmax` (#2199, @wildmaples).
* Implemented `chomp` parameter for `IO.{readlines, foreach}` (#2205).
* Implemented the Debug Inspector C API.
* Added beginless range support for `Range#{new, bsearch, count, each, equal_value, first, inspect, max, min, size, cover?, include?, ===}`.
* Added beginless range support for `Array#{[], []=, slice, slice!, to_a, fill, values_at}` (#2155, @LillianZ).
* Added beginless range support for `String#{byteslice, slice, slice!}` and `Symbol#slice` (#2211, @LillianZ).
* Added beginless range support for `Kernel#{caller, caller_locations}` and `Thread#backtrace_locations` (#2211, @LillianZ).
* Make rand work with exclusive range with Float (#1506, @gogainda)
* Fixed `String#dump`'s formatting of escaped unicode characters (#2217, @meganniu).
* Switched to the io-console C extension from C ruby for better performance and compatibility in `irb`.
* Coerce the message to a `String` for `BasicSocket#send` (#2209, @HoneyryderChuck).
* Support buffer argument for `UDPSocket#recvfrom_nonblock` (#2209, @HoneyryderChuck).
* Fixed `Integer#digits` implementation to handle more bases (#2224, #2225).
* Support the `inherit` parameter for `Module#{private, protected, public}_method_defined?`.
* Implement `Thread.pending_interrupt?` and `Thread#pending_interrupt?` (#2219).
* Implement `rb_lastline_set` (#2170).
* Implemented `Module#const_source_location` (#2212, @tomstuart and @wildmaples).
* Do not call `File.exist?` in `Dir.glob` as `File.exist?` is often mocked (#2236, @gogainda).
* Coerce the inherit argument to a boolean in `Module#const_defined?` and `Module#const_get` (#2240).
* Refinements take place at `Object#method` and `Module#instance_method` (#2004, @ssnickolay).
* Add support for `rb_scan_args_kw` in C API (#2244, @LillianZ).
* Update random implementation layout to be more compatible (#2234).
* Set `RbConfig::CONFIG['LIBPATHFLAG'/'RPATHFLAG']` like MRI to let `$LIBPATH` changes in `extconf.rb` work.
* Access to path and mode via `rb_io_t` from C has been changed to improve compatibility for io-console.
* Implemented the `Time.at` `in:` parameter.
* Implemented `Kernel#raise` `cause` parameter.
* Improved compatibility of `Signal.trap` and `Kernel#trap` (#2287, @chrisseaton).
* Implemented `GC.stat(:total_allocated_objects)` as `0` (#2292, @chrisseaton).
* `ObjectSpace::WeakMap` now supports immediate and frozen values as both keys and values (#2267).
* Call `divmod` when coercion to `Float` fails for `#sleep` (#2289, @LillianZ).

Performance:

* Multi-Tier compilation is now enabled by default, which improves warmup significantly.
* Improve the performance of checks for recursion (#2189, @LillianZ).
* Improve random number generation performance by avoiding synchronization (#2190, @ivoanjo).
* We now create a single call target per block by default instead of two.
* Some uses of class variables are now much better optimized (#2259, @chrisseaton).
* Several methods that need the caller frame are now always inlined in their caller, which speeds up the interpreter and reduces footprint.
* Pasting code in IRB should be reasonably fast, by updating to `irb` 1.3.3 and `reline` 0.2.3 (#2233).

Changes:

* Standalone builds of TruffleRuby are now based on JDK11 (they used JDK8 previously). There should be no user-visible changes. Similarly, JDK11 is now used by default in development instead of JDK8.
* The deprecated `Truffle::System.synchronized` has been removed.
* `Java.synchronized` has been removed, it did not work on host objects.

# 21.0.0

Release notes:

* The new IRB is quite slow when copy/pasting code into it. This is due to an inefficient `io/console` implementation which will be addressed in the next release. A workaround is to use `irb --readline`, which disables some IRB features but is much faster for copy/pasting code.

New features:

* Updated to Ruby 2.7.2 (#2004).

Bug fixes:

* Fix error message when the method name is not a Symbol or String for `Kernel#respond_to?` (#2132, @ssnickolay)
* Fixed setting of special variables in enumerators and enumerables (#1484).
* Fixed return value of `Enumerable#count` and `Enumerable#uniq` with multiple yielded arguments (#2145, @LillianZ).
* Fixed `String#unpack` for `w*` format (#2143).
* Fixed issue with ``Kernel#` `` when invalid UTF-8 given (#2118).
* Fixed issue with `Method#to_proc` and special variable storage (#2156).
* Add missing `offset` parameter for `FFI::Pointer#put_array_of_*` (#1525).
* Fixed issue with different `Struct`s having the same hash values (#2214).

Compatibility:

* Implement `String#undump` (#2131, @kustosz)
* `Errno` constants with the same `errno` number are now the same class.
* Implement `Enumerable#tally` and `Enumerable#filter_map` (#2144 and #2152, @LillianZ).
* Implement `Range#minmax`.
* Pass more `Enumerator::Lazy#uniq` and `Enumerator::Lazy#chunk` specs (#2146, @LillianZ).
* Implement `Enumerator#produce` (#2160, @zverok)
* Implement `Complex#<=>` (#2004, @ssnickolay).
* Add warning for `proc` without block (#2004, @ssnickolay).
* Implemented `FrozenError#receiver`.
* `Proc#<<` and `Proc#>>` raises TypeError if passed not callable object (#2004, @ssnickolay).
* Support time and date related messages for `Time` (#2166).
* Updated `Dir.{glob,[]}` to raise `ArgumentError` for nul-separated strings.
* `Kernel#lambda` with no block in a method called with a block raises an exception (#2004, @ssnickolay).
* Implemented `BigDecimal` as C extension to improve compatibility.
* Comment lines can be placed between fluent dot now (#2004, @ssnickolay).
* Implemented `rb_make_exception`.
* `**kwargs` now accept non-Symbol keys like Ruby 2.7.
* Updated the Unicode Emoji version (#2173, @wildmaples).
* Added `Enumerator::Yielder#to_proc`.
* Implemented `Enumerator::Lazy#eager`.
* Updated `Method#inspect` to include paremeter information.
* Update `Module#name` to return the same frozen string.
* Implemented `inherit` argument for `Module#autoload?`.

Performance:

* Refactor and implement more performant `MatchData#length` (#2147, @LillianZ).
* Refactor and implement more performant `Array#sample` (#2148, @LillianZ).
* `String#inspect` is now more efficient.

Changes:

* All `InteropLibrary` messages are now exposed consistently as methods on `Truffle::Interop` (#2139). Some methods were renamed to match the scheme described in the documentation.

# 20.3.0

Bug fixes:

* Handle foreign null object as falsy value (#1902, @ssnickolay)
* Fixed return value of `Enumerable#first` with multiple yielded arguments (#2056, @LillianZ).
* Improve reliability of the post install hook by disabling RubyGems (#2075).
* Fixed top level exception handler to print exception cause (#2013).
* Fixed issue when extending FFI from File (#2094).
* Fixed issue with `Kernel#freeze` not freezing singleton class (#2093).
* Fixed `String#encode` with options issue (#2091, #2095, @LillianZ)
* Fixed issue with `spawn` when `:close` redirect is used (#2097).
* Fixed `coverage` issue when `*eval` is used (#2078).
* Use expanded load paths for feature matching (#1501).
* Fixed handling of post arguments for `super()` (#2111).
* Fixed `SystemStackError` sometimes replaced by an internal Java `NoClassDefFoundError` on JVM (#1743).
* Fixed constant/identifier detection in lexer for non-ASCII encodings (#2079, #2102, @ivoanjo).
* Fixed parsing of `--jvm` as an application argument (#2108).
* Fix `rb_rescue2` to ignore the end marker `(VALUE)0` (#2127, #2130).
* Fix status and output when SystemExit is subclassed and raised (#2128)
* Fix `String#{chomp, chomp!}` issue with invalid encoded strings (#2133).

Compatibility:

* Run `at_exit` handlers even if parsing the main script fails (#2047).
* Load required libraries (`-r`) before parsing the main script (#2047).
* `String#split` supports block (#2052, @ssnickolay)
* Implemented `String#{grapheme_clusters, each_grapheme_cluster}`.
* Fix the caller location for `#method_added` (#2059).
* Fix issue with `Float#round` when `self` is `-0.0`.
* Fix `String#unpack` issue with `m0` format (#2065).
* Fix issue with `File.absolute_path` returning a path to current directory (#2062).
* Update `Range#cover?` to handle `Range` parameter.
* Fix `String#{casecmp, casecmp?}` parameter conversion.
* Fix `Regexp` issue which raised syntax error instead of `RegexpError` (#2066).
* Handle `Object#autoload` when autoload itself (#1616, @ssnickolay)
* Skip upgraded default gems while loading RubyGems (#2075).
* Verify that gem paths are correct before loading RubyGems (#2075).
* Implement `rb_ivar_count`.
* Implemented `rb_yield_values2`.
* Implemented `Digest::Base#{update, <<}` (#2100).
* Pass the final `super` specs (#2104, @chrisseaton).
* Fix arity for arguments with optional kwargs (#1669, @ssnickolay)
* Fix arity for `Proc` (#2098, @ssnickolay)
* Check bounds for `FFI::Pointer` accesses when the size of the memory behind is known.
* Implement negative line numbers for eval (#1482).
* Support refinements for `#to_s` called by string interpolation (#2110, @ssnickolay)
* Module#using raises error in method scope (#2112, @ssnickolay)
* `File#path` now returns a new mutable String on every call like MRI (#2115).
* Avoid infinite recursion when redefining `Warning#warn` and calling `Kernel#warn` (#2109).
* Convert objects with `#to_path` in `$LOAD_PATH` (#2119).
* Handle the functions being native for `rb_thread_call_without_gvl()` (#2090).
* Support refinements for Kernel#respond_to? (#2120, @ssnickolay)
* JCodings has been updated from 1.0.45 to 1.0.55.
* Joni has been updated from 2.1.30 to 2.1.40.

Performance:

* Calls with a literal block are no longer always split but instead the decision is made by the Truffle splitting heuristic.
* `Symbol#to_proc` is now AST-inlined in order to not rely on splitting and to avoid needing the caller frame to find refinements which apply.
* `Symbol#to_proc` is now globally cached per Symbol and refinements, to avoid creating many redundant `CallTargets`.
* Setting and access to the special variables `$~` and `$_` has been refactored to require less splitting.

Changes:

* Migrated from JLine 2 to JLine 3 for the `readline` standard library.

# 20.2.0

New features:

* Updated to Ruby 2.6.6.
* Use `InteropLibrary#toDisplayString()` to better display objects from other languages.
* Implement writing to the top scope for global variables (#2024).
* `foreign_object.to_s` now uses `InteropLibrary#toDisplayString()` (and still `asString()` if `isString()`).
* `foreign_object.inspect` has been improved to be more useful (include the language and meta object).
* `foreign_object.class` now calls `getMetaObject()` (except for Java classes, same as before).
* Add basic support for Linux ARM64.
* `foreign_object.name = value` will now call `Interoplibrary#writeMember("name", value)` instead of `invokeMember("name=", value)`.
* Always show the Ruby core library files in backtraces (#1414).
* The Java stacktrace is now shown when sending SIGQUIT to the process, also on TruffleRuby Native, see [Debugging](doc/user/debugging.md) for details (#2041).
* Calls to foreign objects with a block argument will now pass the block as the last argument.
* `foreign.name` will now use `invokeMember` if invocable and if not use `readMember`, see `doc/contrib/interop_implicit_api.md` for details.
* `foreign.to_f` and `foreign.to_i` will now attempt to convert to Ruby `Float` and `Integer` (#2038).
* `foreign.equal?(other)` now uses `InteropLibrary#isIdentical(other)` and `foreign.object_id/__id__` now uses `InteropLibrary#identityHashCode()`.

Bug fixes:

* Fix `#class_exec`, `#module_exec`, `#instance_eval`, and `instance_exec` to use activated refinements (#1988, @ssnickolay).
* Fixed missing method error for FFI calls with `blocking: true` when interrupted.
* Use upgraded default gems when installed (#1956).
* Fixed `NameError` when requiring an autoload path that does not define the autoload constant (#1905).
* Thread local IO buffers are now allocated using a stack to ensure safe operating if a signal handler uses one during an IO operation.
* Fixed `TracePoint` thread-safety by storing the state on the Ruby `Thread` (like MRI) instead of inside the `TracePoint` instance.
* Make `require 'rubygems/package'` succeed and define `Gem::Deprecate` correctly (#2014).
* Fix `MBCLEN_CHARFOUND_P` error.
* Fix `rb_enc_str_new` when `NULL` encoding is given with a constant string.
* Fixed `rb_enc_precise_mbclen` to handle more inputs.
* The output for `--engine.TraceCompilation` is now significantly easier to read, by having shorter method names and source names (oracle/graal#2052).
* Fix indentation for squiggly heredoc with single quotes (#1564).
* Only print members which are readable for foreign `#inspect` (#2027).
* Fixed the return value of the first call to `Kernel#srand` in a Thread (#2028).
* Fix missing flushing when printing an exception at top-level with a custom backtrace, which caused no output being shown (#1750, #1895).
* Use the mode of the given `IO` for `IO#reopen(IO)` which is important for the 3 standard IOs (#2034).
* Fix potential deadlock when running finalizers (#2041).
* Let `require 'rubygems/specification'` work before `require 'rubygems'`.

Compatibility:

* Implement `UnboundMethod#bind_call`.
* Implemented `ObjectSpace::WeakMap` (#1385, #1958).
* Implemented `strtod` and `ruby_strtod` (#2007).
* Fix detection of `#find_type` in FFI to ignore `MakeMakefile#find_type` from `mkmf` (#1896, #2010).
* Implemented `rb_uv_to_utf8` (#1998, @skateman).
* Implemented `rb_str_cat_cstr`.
* Implemented `rb_fstring`.
* Support `#refine` for Module (#2021, @ssnickolay).
* Implemented `rb_ident_hash_new`.
* Improved the compatibility of `Symbol.all_symbols` (#2022, @chrisseaton).
* Implemented `rb_enc_str_buf_cat`.
* Implemented `rb_int_positive_pow`.
* Implemented `rb_usascii_str_new_lit`.
* Define `#getch` and `#getpass` on `StringIO` when `io/console` is required.
* Implemented `rb_uv_to_utf8` (#1998).
* Single character IDs now behave more like those in MRI to improve C extension compatibility, so `rb_funcall(a, '+', b)` will now do the same thing as in MRI.
* Removed extra public methods on `String`.
* Implemented `rb_array_sort` and `rb_array_sort_bang`.
* Do not create a finalizers `Thread` if there are other public languages, which is helpful for polyglot cases (#2035).
* Implemented `rb_enc_isalnum` and `rb_enc_isspace`.
* `RUBY_REVISION` is now the full commit hash used to build TruffleRuby, similar to MRI 2.7+.
* Implemented `rb_enc_mbc_to_codepoint`.
* Changed the lookup methods to achieve Refinements specification (#2033, @ssnickolay)
* Implemented `Digest::Instance#new` (#2040).
* Implemented `ONIGENC_MBC_CASE_FOLD`.
* Fixed `Thread#raise` to call the exception class' constructor with no arguments when given no message (#2045).
* Fixed `refine + super` compatibility (#2039, #2048, @ssnickolay)
* Make the top-level exception handler more compatible with MRI (#2047).
* Implemented `rb_enc_codelen`.
* Implemented `Ripper` by using the C extension (#1585).

Changes:

* RubyGems gem commands updated to use the `--no-document` option by default.

Performance:

* Enable lazy translation from the parser AST to the Truffle AST for user code by default. This should improve application startup time (#1992).
* `instance variable ... not initialized` and similar warnings are now optimized to have no peak performance impact if they are not printed (depends on `$VERBOSE`).
* Implement integer modular exponentiation using `BigInteger#mod_pow` (#1999, @skateman)
* Fixed a performance issue when computing many substrings of a given non-leaf `String` with non-US-ASCII characters.
* Speedup native handle to Ruby object lookup for C extensions.

# 20.1.0

New features:

* Nightly builds of TruffleRuby are now available, see the README for details (#1483).
* `||=` will not compile the right-hand-side if it's only executed once, to match the idiomatic lazy-initialisation use-case ([blog post](https://engineering.shopify.com/blogs/engineering/optimizing-ruby-lazy-initialization-in-truffleruby-with-deoptimization), #1887, @kipply).
* Added `--metrics-profile-require` option to profile searching, parsing, translating and loading files.
* Added support for captured variables for the Truffle instruments (e.g. Chrome debugger).

Bug fixes:

* Fixed `Exception#dup` to copy the `Exception#backtrace` string array.
* Fixed `rb_warn` and `rb_warning` when used as statements (#1886, @chrisseaton).
* Fixed `NameError.new` and `NoMethodError.new` `:receiver` argument.
* Correctly handle large numbers of arguments to `rb_funcall` (#1882).
* Added arity check to `Module#{include, prepend}`.
* Fix `OpenSSL::Digest.{digest,hexdigest,base64digest}` to handle `algorithm, data` arguments (#1889, @bdewater).
* Fixed `SystemCallError.new` parameter conversion.
* Fixed `File#{chmod, umask}` argument conversion check.
* Added warning in `Hash.[]` for non-array elements.
* Fixed `File.lchmod` to raise `NotImplementedError` when not available.
* `RSTRING_PTR()` now always returns a native pointer, resolving two bugs `memcpy`ing to (#1822) and from (#1772) Ruby Strings.
* Fixed issue with duping during splat (#1883).
* Fixed `Dir#children` implementation.
* Fixed `SignalException.new` error when bad parameter given.
* Added deprecation warning to `Kernel#=~`.
* Fixed `puts` for a foreign objects, e.g. `puts Polyglot.eval('js', '[]')` (#1881).
* Fixed `Exception#full_message` implementation.
* Updated `Kernel.Complex()` to handle the `exception: false` parameter.
* Fixed `Kernel#dup` to return self for `Complex` and `Rational` objects.
* Updated `Kernel.Float()` to handle the `exception: false` parameter.
* Fixed `String#unpack` `M` format (#1901).
* Fixed error when `SystemCallError` message contained non-ASCII characters.
* Fixed `rb_rescue` to allow null rescue methods. (#1909, @kipply).
* Fixed incorrect comparisons between bignums and doubles.
* Prevented some internal uses of `Kernel#caller_locations` to be overridden by user code (#1934).
* Fixed an issue caused by recursing inlining within `Regexp#quote` (#1927).
* Updated `Kernel.Float()` to return given string in error message (#1945).
* Parameters and arity of methods derived from `method_missing` should now match MRI (#1921).
* Fixed compile error in `RB_FLOAT_TYPE_P` macro (#1928).
* Fixed `Symbol#match` to call the block with the `MatchData` (#1933).
* Fixed `Digest::SHA2.hexdigest` error with long messages (#1922).
* Fixed `Date.parse` to dup the coerced string to not modify original (#1946).
* Update `Comparable` error messages for special constant values (#1941).
* Fixed `File.ftype` parameter conversion (#1961).
* Fixed `Digest::Instance#file` to not modify string literals (#1964).
* Make sure that string interpolation returns a `String`, and not a subclass (#1950).
* `alias_method` and `instance_methods` should now work correctly inside a refinement (#1942).
* Fixed `Regexp.union` parameter conversion (#1963).
* `IO#read(n)` no longer buffers more than needed, which could cause hanging if detecting readability via a native call such as `select(2)` (#1951).
* Fixed `Random::DEFAULT.seed` to be different on boot (#1965, @kipply)
* `rb_encoding->name` can now be read even if the `rb_encoding` is stored in native memory.
* Detect and cut off recursion when inspecting a foreign object, substituting an ellipsis instead.
* Fixed feature lookup order to check every `$LOAD_PATH` path entry for `.rb`, then every entry for native extension when `require` is called with no extension.
* Define the `_DARWIN_C_SOURCE` macro in extension makefiles (#1592).
* Change handling of var args in `rb_rescue2` to handle usage in C extensions (#1823).
* Fixed incorrect `Encoding::CompatibilityError` raised for some interpolated Regexps (#1967).
* Actually unset environment variables with a `nil` value for `Process.spawn` instead of setting them to an empty String.
* Core library methods part of the Native Image heap are no longer added in the compilation queue on the first call, but after they reach the thresholds like other methods.
* Fix `RbConfig::CONFIG['LIBRUBY_SO']` file extension.
* Fix `char`, `short`, `unsigned char`,  `unsigned int`, and `unsigned short` types in `Fiddle` (#1971).
* Fix `IO#select` to reallocate its buffer if it is interrupted by a signal.
* Fix issue where interpolated string matched `#` within string as being a variable (#1495).
* Fix `File.join` to raise error on strings with null bytes.
* Fix initialization of Ruby Thread for foreign thread created in Java.
* Fix registration of default specs in RubyGems (#1987).

Compatibility:

* The C API type `VALUE` is now defined as `unsigned long` as on MRI. This enables `switch (VALUE)` and other expressions which rely on `VALUE` being an integer type (#1409, #1541, #1675, #1917, #1954).
* Implemented `Float#{floor, ceil}` with `ndigits` argument.
* Implemented `Thread#fetch`.
* Implemented `Float#truncate` with `ndigits` argument.
* Made `String#{byteslice, slice, slice!}` and `Symbol#slice` compatible with endless ranges.
* Implemented "instance variable not initialized" warning.
* Make `Kernel#{caller, caller_locations}` and `Thread#backtrace_locations` compatible with endless ranges.
* Implemented `Dir#each_child`.
* Implemented `Kernel.{chomp, chop}` and `Kernel#{chomp, chop}`.
* Implemented `-p` and `-a`, and `-l` CLI options.
* Convert the argument to `File.realpath` with `#to_path` (#1894).
* `StringIO#binmode` now sets the external encoding to BINARY like MRI (#1898).
* `StringIO#inspect` should not include the contents of the `StringIO` (#1898).
* Implemented `rb_fd_*` functions (#1623).
* Fixed uninitialized variable warnings in core and lib (#1897).
* Make `Thread#backtrace` support omit, length and range arguments.
* Implemented `Range#%`.
* Fixed the type of the `flags` field of `rb_data_type_t` (#1911).
* Implemented `rb_obj_is_proc` (#1908, @kipply, @XrXr).
* Implemented C API macro `RARRAY_ASET()`.
* Implemented `num2short` (#1910, @kipply).
* `RSTRING_END()` now always returns a native pointer.
* Removed `register` specifier for `rb_mem_clear()` (#1924).
* Implemented `Thread::Backtrace::Locations#base_label` (#1920).
* Implemented `rb_mProcess` (#1936).
* Implemented `rb_gc_latest_gc_info` (#1937).
* Implemented `RBASIC_CLASS` (#1935).
* Yield 2 arguments for `Hash#map` if the arity of the block is > 1 (#1944).
* Add all `Errno` constants to match MRI, needed by recent RubyGems.
* Silence `ruby_dep` warnings since that gem is unmaintained.
* Clarify error message for not implemented `Process.daemon` (#1962).
* Allow multiple assignments in conditionals (#1513).
* Update `NoMethodError#message` to match MRI (#1957).
* Make `StringIO` work with `--enable-frozen-string-literal` (#1969).
* Support `NULL` for the status of `rb_protect()`.
* Ensure `BigDecimal#inspect` does not call `BigDecimal#to_s` to avoid behaviour change on `to_s` override (#1960).
* Define all C-API `rb_{c,m,e}*` constants as C global variables (#1541).
* Raise `ArgumentError` for `Socket.unpack_sockaddr_un` if the socket family is incorrect.
* Implemented `RTYPEDDATA_*()` macros and `rb_str_tmp_new()` (#1975).
* Implemented `rb_set_end_proc` (#1959).
* Implemented `rb_to_symbol`.
* Implemented `rb_class_instance_methods`, `rb_class_public_instance_methods`, `rb_class_protected_instance_methods`, and `rb_class_private_instance_methods`.
* Implemented `rb_tracepoint_new`, `rb_tracepoint_disable`, `rb_tracepoint_enable`, and `rb_tracepoint_enabled_p` (#1450).
* Implemented `RbConfig::CONFIG['AR']` and `RbConfig::CONFIG['STRIP']` (#1973).
* Not yet implemented C API functions are now correctly detected as missing via `mkmf`'s `have_func` (#1980).
* Accept `RUBY_INTERNAL_EVENT_{NEWOBJ,FREEOBJ}` events but warn they are not triggered (#1978, #1983).
* `IO.copy_stream(in, STDOUT)` now writes to `STDOUT` without buffering like MRI.
* Implemented `RbConfig['vendordir']`.
* Implemented `Enumerator::ArithmeticSequence`.
* Support `(struct RBasic *)->flags` and `->klass` from `ruby.h` (#1891, #1884, #1978).

Changes:

* `TRUFFLERUBY_RESILIENT_GEM_HOME` has been removed. Unset `GEM_HOME` and `GEM_PATH` instead if you need to.
* The deprecated `Truffle::System.full_memory_barrier`, `Truffle::Primitive.logical_processors`, and  `Truffle::AtomicReference` have been removed.
* The implicit interface for allowing Ruby objects to behave as polyglot arrays with `#size`, `#[]` methods has been removed and replaced with an explicit interface where each method starts with `polyglot_*`.
* Hash keys are no longer reported as polyglot members.
* All remaining implicit polyglot behaviour for `#[]` method was replaced with `polyglot_*` methods.
* Rename dynamic API to match InteropLibrary. All the methods keep the name as it is in InteropLibrary with the following changes: use snake_case, add `polyglot_` prefix, drop `get` and `is` prefix, append `?` on all predicates.
* Split `Truffle::Interop.write` into `.write_array_element` and `.write_member` methods.
* Rename `Truffle::Interop.size` to `.array_size`.
* Rename `Truffle::Interop.is_boolean?` to `.boolean?`.
* Split `Truffle::Interop.read` into `.read_member` and `.read_array_element`.
* Drop `is_` prefix in `Truffle::Interop.is_array_element_*` predicates.
* `Truffle::Interop.hash_keys_as_members` has been added to treat a Ruby Hash as a polyglot object with the Hash keys as members.

Performance:

* Optimized `RSTRING_PTR()` accesses by going to native directly, optimized various core methods, use Mode=latency and tune GC heap size for Bundler. This speeds up `bundle install` from 84s to 19s for a small Gemfile with 6 gems (#1398).
* Fixed memory footprint issue due to large compilation on Native Image, notably during `bundle install` (#1893).
* `ArrayBuilderNode` now uses a new Truffle library for manipulating array stores.
* Ruby objects passed to C extensions are now converted less often to native handles.
* Calling blocking system calls and running C code with unblocking actions has been refactored to remove some optimisation boundaries.
* `return` expressions are now rewritten as implicit return expressions where control flow allows this to be safely done as a tail optimisation. This can improve interpreter performance by up to 50% in some benchmarks, and can be applied to approximately 80% of return nodes seen in Rails and its dependencies (#1977).
* The old array strategy code has been removed and all remaining nodes converted to the new `ArrayStoreLibrary`.
* Updated `nil` to be a global immutable singleton (#1835).

# 20.0.0

New features:

* Enable and document `--coverage` option (#1840, @chrisseaton).
* Update the internal LLVM toolchain to LLVM 9 and reduce its download size.
* Updated to Ruby 2.6.5 (#1749).
* Automatically set `PKG_CONFIG_PATH` as needed for compiling OpenSSL on macOS (#1830).

Bug fixes:

* Fix `Tempfile#{size,length}` when the IO is not flushed (#1765, @rafaelfranca).
* Dump and load instance variables in subclasses of `Exception` (#1766, @rafaelfranca).
* Fix `Date._iso8601` and `Date._rfc3339` when the string is an invalid date (#1773, @rafaelfranca).
* Fail earlier for bad handle unwrapping (#1777, @chrisseaton).
* Match out of range `ArgumentError` message with MRI (#1774, @rafaelfranca).
* Raise `Encoding::CompatibilityError` with incompatible encodings on `Regexp` (#1775, @rafaelfranca).
* Fixed interactions between attributes and instance variables in `Struct` (#1776, @chrisseaton).
* Coercion fixes for `TCPServer.new` (#1780, @XrXr).
* Fix `Float#<=>` not calling `coerce` when `other` argument responds to it (#1783, @XrXr).
* Do not warn / crash when requiring a file that sets and trigger autoload on itself (#1779, @XrXr).
* Strip trailing whitespaces when creating a `BigDecimal` with a `String` (#1796, @XrXr).
* Default `close_others` in `Process.exec` to `false` like Ruby 2.6 (#1798, @XrXr).
* Don't clone methods when setting method to the same visibility (#1794, @XrXr).
* `BigDecimal()` deal with large rationals precisely (#1797, @XrXr).
* Make it possible to call `instance_exec` with `rb_block_call` (#1802, @XrXr).
* Check for duplicate members in `Struct.new` (#1803, @XrXr).
* `Process::Status#to_i` return raw `waitpid(2)` status (#1800, @XrXr).
* `Process#exec`: set close-on-exec to false for fd redirection (#1805, @XrXr, @rafaelfranca).
* Building C extensions should now work with frozen string literals (#1786).
* Keep the Truffle working directory in sync with the native working directory.
* Rename `to_native` to `polyglot_to_native` to match `polyglot_pointer?` and `polyglot_address` methods.
* Fixed missing partial evaluation boundary in `Array#{sort,sort!}` (#1727).
* Fixed the class of `self` and the wrapping `Module` for `Kernel#load(path, wrap=true)` (#1739).
* Fixed missing polyglot type declaration for `RSTRING_PTR` to help with native/managed interop.
* Fixed `Module#to_s` and `Module#inspect` to not return an extra `#<Class:` for singleton classes.
* Arrays backed by native storage now allocate the correct amount of memory (#1828).
* Fixed issue in `ConditionVariable#wait` that could lose a `ConditionVariable#signal`.
* Do not expose TruffleRuby-specific method `Array#swap` (#1816).
* Fixed `#inspect` on broken UTF-8 sequences (#1842, @chrisseaton).
* `Truffle::Interop.keys` should report methods of `String` and `Symbol` (#1817).
* `Kernel#sprintf` encoding validity has been fixed (#1852, @XrXr).
* Fixed `ArrayIndexOutOfBoundsException` in `File.fnmatch` (#1845).
* Make `String#concat` work with no or multiple arguments (#1519).
* Make `Array#concat` work with no or multiple arguments (#1519).
* Coerce `BigDecimal(arg)` using `to_str` (#1826).
* Fixed `NameError#dup`, `NoMethodError#dup`, and `SystemCallError#dup` to copy internal fields.
* Make `Enumerable#chunk` work without a block (#1518).
* Fixed issue with `SystemCallError.new` setting a backtrace too early.
* Fixed `BigDecimal#to_s` formatting issue (#1711).
* Run `END` keyword block only once at exit.
* Implement `Numeric#clone` to return `self`.
* Fixed `Symbol#to_proc` to create a `Proc` with `nil` `source_location` (#1663).
* Make `GC.start` work with keyword arguments.
* Fixed `Kernel#clone` for `nil`, `true`, `false`, `Integer`, and `Symbol`.
* Make top-level methods available in `Context#getBindings()` (#1838).
* Made `Kernel#caller_locations` accept a range argument, and return `nil` when appropriate.
* Made `rb_respond_to` work with primitives (#1869, @chrisseaton).
* Fixed issue with missing backtrace for `rescue $ERROR_INFO` (#1660).
* Fixed `Struct#hash` for `keyword_init: true` `Struct`.
* Fixed `String#{upcase!,downcase!,swapcase!}(:ascii)` for non-ASCII-compatible encodings like UTF-16.
* Fixed `String#capitalize!` for strings that weren't full ASCII.
* Fixed enumeration issue in `ENV.{select, filter}`.
* Fixed `Complex` and `Rational` should be frozen after initializing.
* Fixed `printf` should raise error when not enough arguments for positional argument.
* Removed "shadowing outer local variable" warning.
* Fixed parameter conversion to `String` in ENV methods.
* Fixed deprecation warning when `ENV.index` is called.
* Fixed issue with `ENV.each_key`.
* Fixed `ENV.replace` implementation.
* Fixed `ENV.udpate` implementation.
* Fixed argument handling in `Kernel.printf`.
* Fixed character length after conversion to binary from a non-US-ASCII String.
* Fixed issue with installing latest bundler (#1880).
* Fixed type conversion for `Numeric#step` `step` parameter.
* Fixed `Kernel#Integer` conversion.
* Fixed `IO.try_convert` parameter conversion.
* Fixed linking of always-inline C API functions with `-std=gnu90` (#1837, #1879).
* Avoid race conditions during `gem install` by using a single download thread.
* Do not use gems precompiled for MRI on TruffleRuby (#1837).
* Fixed printing foreign arrays that were also pointers (#1679).
* Fixed `nil#=~` to not warn.
* Fixed `Enumerable#collect` to give user block arity in the block passed to `Enumerable#each`.

Compatibility:

* Implemented `String#start_with?(Regexp)` (#1771, @zhublik).
* Various improvements to `SignalException` and signal handling (#1790, @XrXr).
* Implemented `rb_utf8_str_new`, `rb_utf8_str_new_cstr`, `rb_utf8_str_new_static` (#1788, @chrisseaton).
* Implemented the `unit` argument of `Time.at` (#1791, @XrXr).
* Implemented `keyword_init: true` for `Struct.new` (#1789, @XrXr).
* Implemented `MatchData#dup` (#1792, @XrXr).
* Implemented a native storage strategy for `Array` to allow better C extension compatibility.
* Implemented `rb_check_symbol_cstr` (#1814).
* Implemented `rb_hash_start` (#1841, @XrXr).
* JCodings has been updated from 1.0.42 to 1.0.45.
* Joni has been updated from 2.1.25 to 2.1.30.
* Implemented `Method#<<` and `Method#>>` (#1821).
* The `.bundle` file extension is now used for C extensions on macOS (#1819, #1837).
* Implemented `Comparable#clamp` (#1517).
* Implemented `rb_gc_register_mark_object` and `rb_enc_str_asciionly_p` (#1856, @chrisseaton).
* Implemented `rb_io_set_nonblock` (#1741).
* Include the major kernel version in `RUBY_PLATFORM` on macOS like MRI (#1860, @eightbitraptor).
* Implemented `Enumerator::Chain`, `Enumerator#+`, and `Enumerable#chain` (#1859, #1858).
* Implemented `Thread#backtrace_locations` and `Exception#backtrace_locations` (#1556).
* Implemented `rb_module_new`, `rb_define_class_id`, `rb_define_module_id`, (#1876, @XrXr, @chrisseaton).
* Implemented `-n` CLI option (#1532).
* Cache the `Symbol` of method names in call nodes only when needed (#1872).
* Implemented `rb_get_alloc_func` and related functions (#1874, @XrXr).
* Implemented `rb_module_new`, `rb_define_class_id`, `rb_define_module_id`, (#1876, @chrisseaton).
* Implemented `ENV.slice`.
* Support for the Darkfish theme for RDoc generation has been added back.
* Implemented `Kernel#system` `exception: true` option.
* Implemented `Random.bytes`.
* Implemented `Random.random_number`.
* Added the ability to parse endless ranges.
* Made `Range#{to_a, step, each, bsearch, step, last, max, min, to_s, ==}` compatible with endless ranges.
* Made `Array#{[], []=, values_at, fill, slice!}` compatible with endless ranges.
* Defined `Array#{min, max}` methods.

Performance:

* Use a smaller limit for identity-based inline caches to improve warmup by avoiding too many deoptimizations.
* `long[]` array storage now correctly declare that they accept `int` values, reducing deoptimisations and promotions to `Object[]` storage.
* Enable inline caching of `Symbol` conversion for `rb_iv_get` and `rb_iv_set`.
* `rb_type` information is now cached on classes as a hidden variable to improve performance.
* Change to using thread local buffers for socket calls to reduce allocations.
* Refactor `IO.select` to reduce copying and optimisation boundaries.
* Refactor various `String` and `Rope` nodes to avoid Truffle performance warnings.
* Reading caller frames should now work in more cases without deoptimisation.

# 19.3.0

New features:

* Compilation of C extensions is now done with an internal LLVM toolchain producing both native code and bitcode. This means more C extensions should compile out of the box and this should resolve most linker-related issues.
* It is no longer necessary to install LLVM for installing C extensions on TruffleRuby.
* It is no longer necessary to install libc++ and libc++abi for installing C++ extensions on TruffleRuby.
* On macOS, it is no longer necessary to install the system headers package (#1417).
* License updated to EPL 2.0/GPL 2.0/LGPL 2.1 like recent JRuby.

Bug fixes:

* `rb_undef_method` now works for private methods (#1731, @cky).
* Fixed several issues when requiring C extensions concurrently (#1565).
* `self.method ||= value` with a private method now works correctly (#1673).
* Fixed `RegexpError: invalid multibyte escape` for binary regexps with a non-binary String (#1433).
* Arrays now report their methods to other languages for interopability (#1768).
* Installing `sassc` now works due to using the LLVM toolchain (#1753).
* Renamed `Truffle::Interop.respond_to?` to avoid conflict with Ruby's `respond_to?` (#1491).
* Warn only if `$VERBOSE` is `true` when a magic comment is ignored (#1757, @nirvdrum).
* Make C extensions use the same libssl as the one used for the openssl C extension (#1770).

Compatibility:

* `GC.stat` can now take an optional argument (#1716, @kirs).
* `Kernel#load` with `wrap` has been implemented (#1739).
* Implemented `Kernel#spawn` with `:chdir` (#1492).
* Implemented `rb_str_drop_bytes`, notably used by OpenSSL (#1740, @cky).
* Include executables of default gems, needed for `rails new` in Rails 6.
* Use compilation flags similar to MRI for C extension compilation.
* Warn for `gem update --system` as it is not fully supported yet and is often not needed.
* Pass `-undefined dynamic_lookup` to the linker on macOS like MRI.

Performance:

* Core methods are no longer always cloned, which reduces memory footprint and should improve warmup.
* Inline cache calls to `rb_intern()` with a constant name in C extensions.
* Improve allocation speed of native handles for C extensions.
* Improve the performance of `NIL_P` and `INT2FIX` in C extensions.
* Various fixes to improve Rack performance.
* Optimize `String#gsub(String)` by not creating a `Regexp` and using `String#index` instead.
* Fixed "FrameWithoutBoxing should not be materialized" compilation issue in `TryNode`.

# 19.2.0, August 2019

New features:

* `Fiddle` has been implemented.

Bug fixes:

* Set `RbConfig::CONFIG['ruby_version']` to the same value as the TruffleRuby version. This fixes reusing C extensions between different versions of TruffleRuby with Bundler (#1715).
* Fixed `Symbol#match` returning `MatchData` (#1706, @zhublik).
* Allow `Time#strftime` to be called with binary format strings.
* Do not modify the argument passed to `IO#write` when the encoding does not match (#1714).
* Use the class where the method was defined to check if an `UnboundMethod` can be used for `#define_method` (#1710).
* Fixed setting `$~` for `Enumerable` and `Enumerator::Lazy`'s `#grep` and `#grep_v`.
* Improved errors when interacting with single-threaded languages (#1709).

Compatibility:

* Added `Kernel#then` (#1703, @zhublik).
* `FFI::Struct#[]=` is now supported for inline character arrays.
* `blocking: true` is now supported for `FFI::Library#attach_function`.
* Implemented `Proc#>>` and `#<<` (#1688).
* `Thread.report_on_exception` is now `true` by default like MRI 2.5+.
* `BigDecimal` compatibility has been generally improved in several ways.

Changes:

* An interop read message sent to a `Proc` will no longer call the `Proc`.

Performance:

* Several `String` methods have been made faster by the usage of vector instructions
  when searching for a single-byte character in a String.
* Methods needing the caller frame are now better optimized.

# 19.1.0, June 2019

*Ruby is an experimental language in the GraalVM 19.1.0 release*

Bug fixes:

* Sharing for thread-safety of objects is now triggered later as intended, e.g., when a second `Thread` is started.
* Fixed `Array#to_h` so it doesn't set a default value (#1698).
* Removed extra `public` methods on `IO` (#1702).
* Fixed `Process.kill(signal, Process.pid)` when the signal is trapped as `:IGNORE` (#1702).
* Fixed `Addrinfo.new(String)` to reliably find the address family (#1702).
* Fixed argument checks in `BasicSocket#setsockopt` (#1460).
* Fixed `ObjectSpace.trace_object_allocations` (#1456).
* Fixed `BigDecimal#{clone,dup}` so it now just returns the receiver, per Ruby 2.5+ semantics (#1680).
* Fixed creating `BigDecimal` instances from non-finite `Float` values (#1685).
* Fixed `BigDecimal#inspect` output for non-finite values (e.g, NaN or -Infinity) (#1683).
* Fixed `BigDecimal#hash` to return the same value for two `BigDecimal` objects that are equal (#1656).
* Added missing `BigDecimal` constant definitions (#1684).
* Implemented `rb_eval_string_protect`.
* Fixed `rb_get_kwargs` to correctly handle optional and rest arguments.
* Calling `Kernel#raise` with a raised exception will no longer set the cause of the exception to itself (#1682).
* Return a `FFI::Function` correctly for functions returning a callback.
* Convert to intuitive Ruby exceptions when INVOKE fails (#1690).
* Implemented `FFI::Pointer#clear` (#1687).
* Procs will now yield to the block in their declaration context even when called with a block argument (#1657).
* Fixed problems with calling POSIX methods if `Symbol#[]` is redefined (#1665).
* Fixed sharing of `Array` and `Hash` elements for thread-safety of objects (#1601).
* Fixed concurrent modifications of `Gem::Specification::LOAD_CACHE` (#1601).
* Fix `TCPServer#accept` to set `#do_not_reverse_lookup` correctly on the created `TCPSocket`.

Compatibility:

* Exceptions from `coerce` are no longer rescued, like MRI.
* Implemented `Integer#{allbits?,anybits?,nobits?}`.
* `Integer#{ceil,floor,truncate}` now accept a precision and `Integer#round` accepts a rounding mode.
* Added missing `Enumerable#filter` and `Enumerator::Lazy#filter` aliases to the respective `select` method (#1610).
* Implemented more `Ripper` methods as no-ops (#1694, @Mogztter).
* Implemented `rb_enc_sprintf` (#1702).
* Implemented `ENV#{filter,filter!}` aliases for `select` and `select!`.
* Non-blocking `StringIO` and `Socket` APIs now support `exception: false` like MRI (#1702).
* Increased compatibility of `BigDecimal`.
* `String#-@` now performs string deduplication (#1608).
* `Hash#merge` now preserves the key order from the original hash for merged values (#1650).
* Coerce values given to `FFI::Pointer` methods.
* `FrozenError` is now defined and is used for `can't modify frozen` object exceptions.
* `StringIO` is now available by default like in MRI, because it is required by RubyGems.

Changes:

* Interactive sources (like the GraalVM polyglot shell) now all share the same binding (#1695).
* Hash code calculation has been improved to reduce hash collisions for `Hash` and other cases.

Performance:

* `eval(code, binding)` for a fixed `code` containing blocks is now much faster. This improves the performance of rendering `ERB` templates containing loops.
* `rb_str_cat` is faster due to the C string now being concatenated without first being converted to a Ruby string or having its encoding checked. As a side effect the behaviour of `rb_str_cat` should now more closely match that of MRI.

# 19.0.0, May 2019

*Ruby is an experimental language in the GraalVM 19.0.0 release*

Bug fixes:

* The debugger now sees global variables as the global scope.
* Temporary variables are no longer visible in the debugger.
* Setting breakpoints on some lines has been fixed.
* The OpenSSL C extension is now always recompiled, fixing various bugs when using the extension (e.g., when using Bundler in TravisCI) (#1676, #1627, #1632).
* Initialize `$0` when not run from the 'ruby' launcher, which is needed to `require` gems (#1653).

Compatibility:

* `do...end` blocks can now have `rescue/else/ensure` clauses like MRI (#1618).

Changes:

* `TruffleRuby.sulong?` has been replaced by `TruffleRuby.cexts?`, and `TruffleRuby.graal?` has been replaced by `TruffleRuby.jit?`. The old methods will continue to work for now, but will produce warnings, and will be removed at a future release.

# 1.0 RC 16, 19 April 2019

Bug fixes:

* Fixed `Hash#merge` with no arguments to return a new copy of the receiver (#1645).
* Fixed yield with a splat and keyword arguments (#1613).
* Fixed `rb_scan_args` to correctly handle kwargs in combination with optional args.
* Many fixes for `FFI::Pointer` to be more compatible with the `ffi` gem.

New features:

* Rounding modes have been implemented or improved for `Float`, `Rational`, `BigDecimal` (#1509).
* Support Homebrew installed in other prefixes than `/usr/local` (#1583).
* Added a pure-Ruby implementation of FFI which passes almost all Ruby FFI specs (#1529, #1524).

Changes:

* Support for the Darkfish theme for RDoc generation has been removed.

Compatibility:

* The `KeyError` raised from `ENV#fetch` and `Hash#fetch` now matches MRI's message formatting (#1633).
* Add the missing `key` and `receiver` values to `KeyError` raised from `ENV#fetch`.
* `String#unicode_normalize` has been moved to the core library like in MRI.
* `StringScanner` will now match a regexp beginning with `^` even when not scanning from the start of the string.
* `Module#define_method` is now public like in MRI.
* `Kernel#warn` now supports the `uplevel:` keyword argument.

# 1.0 RC 15, 5 April 2019

Bug fixes:

* Improved compatibility with MRI's `Float#to_s` formatting (#1626).
* Fixed `String#inspect` when the string uses a non-UTF-8 ASCII-compatible encoding and has non-ASCII characters.
* Fixed `puts` for strings with non-ASCII-compatible encodings.
* `rb_protect` now returns `Qnil` when an error occurs.
* Fixed a race condition when using the interpolate-once (`/o`) modifier in regular expressions.
* Calling `StringIO#close` multiple times no longer raises an exception (#1640).
* Fixed a bug in include file resolution when compiling C extensions.

New features:

* `Process.clock_getres` has been implemented.

Changes:

* `debug`, `profile`, `profiler`, which were already marked as unsupported, have been removed.
* Our experimental JRuby-compatible Java interop has been removed - use `Polyglot` and `Java` instead.
* The Trufle handle patches applied to `psych` C extension have now been removed.
* The `rb_tr_handle_*` functions have been removed as they are no longer used in any C extension patches.
* Underscores and dots in options have become hyphens, so `--exceptions.print_uncaught_java` is now `--exceptions-print-uncaught-java`, for example.
* The `rb_tr_handle_*` functions have been removed as they are no longer used in any C extension patches.

Bug fixes:

* `autoload :C, "path"; require "path"` now correctly triggers the autoload.
* Fixed `UDPSocket#bind` to specify family and socktype when resolving address.
* The `shell` standard library can now be `require`-d.
* Fixed a bug where `for` could result in a `NullPointerException` when trying to assign the iteration variable.
* Existing global variables can now become aliases of other global variables (#1590).

Compatibility:

* ERB now uses StringScanner and not the fallback, like on MRI. As a result `strscan` is required by `require 'erb'` (#1615).
* Yield different number of arguments for `Hash#each` and `Hash#each_pair` based on the block arity like MRI (#1629).
* Add support for the `base` keyword argument to `Dir.{[], glob}`.

# 1.0 RC 14, 18 March 2019

Updated to Ruby 2.6.2.

Bug fixes:

* Implement `rb_io_wait_writable` (#1586).
* Fixed error when using arrows keys first within `irb` or `pry` (#1478, #1486).
* Coerce the right hand side for all `BigDecimal` operations (#1598).
* Combining multiple `**` arguments containing duplicate keys produced an incorrect hash. This has now been fixed (#1469).
* `IO#read_nonblock` now returns the passed buffer object, if one is supplied.
* Worked out autoloading issue (#1614).

New features:

* Implemented `String#delete_prefix`, `#delete_suffix`, and related methods.
* Implemented `Dir.children` and `Dir#children`.
* Implemented `Integer#sqrt`.

Changes:

* `-Xoptions` has been removed - use `--help:languages` instead.
* `-Xlog=` has been removed - use `--log.level=` instead.
* `-J` has been removed - use `--vm.` instead.
* `-J-cp lib.jar` and so on have removed - use `--vm.cp=lib.jar` or `--vm.classpath=lib.jar` instead.
* `--jvm.` and `--native.` have been deprecated, use `--vm.` instead to pass VM options.
* `-Xoption=value` has been removed - use `--option=value` instead.
* The `-X` option now works as in MRI.
* `--help:debug` is now `--help:internal`.
* `ripper` is still not implemented, but the module now exists and has some methods that are implemented as no-ops.

# 1.0 RC 13, 5 March 2019

Note that as TruffleRuby RC 13 is built on Ruby 2.4.4 it is still vulnerable to CVE-2018-16395. This will be fixed in the next release.

New features:

* Host interop with Java now works on SubstrateVM too.

Bug fixes:

* Fixed `Enumerator::Lazy` which wrongly rescued `StandardError` (#1557).
* Fixed several problems with `Numeric#step` related to default arguments, infinite sequences, and bad argument types (#1520).
* Fixed incorrect raising of `ArgumentError` with `Range#step` when at least one component of the `Range` is `Float::INFINITY` (#1503).
* Fixed the wrong encoding being associated with certain forms of heredoc strings (#1563).
* Call `#coerce` on right hand operator if `BigDecimal` is the left hand operator (#1533, @Quintasan).
* Fixed return type of division of `Integer.MIN_VALUE` and `Long.MIN_VALUE` by -1 (#1581).
* `Exception#cause` is now correctly set for internal exceptions (#1560).
* `rb_num2ull` is now implemented as well as being declared in the `ruby.h` header (#1573).
* `rb_sym_to_s` is now implemented (#1575).
* `R_TYPE_P` now returns the type number for a wider set of Ruby objects (#1574).
* `rb_fix2str` has now been implemented.
* `rb_protect` will now work even if `NilClass#==` has been redefined.
* `BigDecimal` has been moved out of the `Truffle` module to match MRI.
* `StringIO#puts` now correctly handles `to_s` methods which do not return strings (#1577).
* `Array#each` now behaves like MRI when the array is modified (#1580).
* Clarified that `$SAFE` can never be set to a non-zero value.
* Fix compatibility with RubyGems 3 (#1558).
* `Kernel#respond_to?` now returns false if a method is protected and the `include_all` argument is false (#1568).

Changes:

* `TRUFFLERUBY_CEXT_ENABLED` is no longer supported and C extensions are now always built, regardless of the value of this environment variable.
* Getting a substring of a string created by a C extension now uses less memory as only the requested portion will be copied to a managed string.
* `-Xoptions` has been deprecated and will be removed - use `--help:languages` instead.
* `-Xlog=` has been deprecated and will be removed - use `--log.level=` instead.
* `-J` has been deprecated and will be removed - use `--jvm.` instead.
* `-J-cp lib.jar` and so on have been deprecated and will be removed - use `--jvm.cp=lib.jar` or `--jvm.classpath=lib.jar` instead.
* `-J-cmd`, `--jvm.cmd`, `JAVA_HOME`, `JAVACMD`, and `JAVA_OPTS` do not work in any released configuration of TruffleRuby, so have been removed.
* `-Xoption=value` has been deprecated and will be removed - use `--option=value` instead.
* `TracePoint` now raises an `ArgumentError` for unsupported events.
* `TracePoint.trace` and `TracePoint#inspect` have been implemented.

Compatibility:

* Improved the exception when an `-S` file isn't found.
* Removed the message from exceptions raised by bare `raise` to better match MRI (#1487).
* `TracePoint` now handles the `:class` event.

Performance:

* Sped up `String` handling in native extensions, quite substantially in some cases, by reducing conversions between native and managed strings and allowing for mutable metadata in native strings.

# 1.0 RC 12, 4 February 2019

Bug fixes:

* Fixed a bug with `String#lines` and similar methods with multibyte characters (#1543).
* Fixed an issue with `String#{encode,encode!}` double-processing strings using XML conversion options and a new destination encoding (#1545).
* Fixed a bug where a raised cloned exception would be caught as the original exception (#1542).
* Fixed a bug with `StringScanner` and patterns starting with `^` (#1544).
* Fixed `Enumerable::Lazy#uniq` with infinite streams (#1516).

Compatibility:

* Change to a new system for handling Ruby objects in C extensions which greatly increases compatibility with MRI.
* Implemented `BigDecimal#to_r` (#1521).
* `Symbol#to_proc` now returns `-1` like on MRI (#1462).

# 1.0 RC 11, 15 January 2019

New features:

* macOS clocks `CLOCK_MONOTONIC_RAW`, `_MONOTONIC_RAW_APPROX`, `_UPTIME_RAW`, `_UPTIME_RAW_APPROX`, and `_PROCESS_CPUTIME_ID` have been implemented (#1480).
* TruffleRuby now automatically detects native access and threading permissions from the `Context` API, and can run code with no permissions given (`Context.create()`).

Bug fixes:

* FFI::Pointer now does the correct range checks for signed and unsigned values.
* Allow signal `0` to be used with `Process.kill` (#1474).
* `IO#dup` now properly sets the new `IO` instance to be close-on-exec.
* `IO#reopen` now properly resets the receiver to be close-on-exec.
* `StringIO#set_encoding` no longer raises an exception if the underlying `String` is frozen (#1473).
* Fix handling of `Symbol` encodings in `Marshal#dump` and `Marshal#load` (#1530).

Compatibility:

* Implemented `Dir.each_child`.
* Adding missing support for the `close_others` option to `exec` and `spawn`.
* Implemented the missing `MatchData#named_captures` method (#1512).

Changes:

* `Process::CLOCK_` constants have been given the same value as in standard Ruby.

Performance:

* Sped up accesses to native memory through FFI::Pointer.
* All core files now make use of frozen `String` literals, reducing the number of `String` allocations for core methods.
* New -Xclone.disable option to disable all manual cloning.

# 1.0 RC 10, 5 December 2018

New features:

* The `nkf` and `kconv` standard libraries were added (#1439).
* `Mutex` and `ConditionVariable` have a new fast path for acquiring locks that are unlocked.
* `Queue` and `SizedQueue`, `#close` and `#closed?`, have been implemented.
* `Kernel#clone(freeze)` has been implemented (#1454).
* `Warning.warn` has been implemented (#1470).
* `Thread.report_on_exception` has been implemented (#1476).
* The emulation symbols for `Process.clock_gettime` have been implemented.

Bug fixes:

* Added `rb_eEncodingError` for C extensions (#1437).
* Fixed race condition when creating threads (#1445).
* Handle `exception: false` for IO#write_nonblock (#1457, @ioquatix).
* Fixed `Socket#connect_nonblock` for the `EISCONN` case (#1465, @ioquatix).
* `File.expand_path` now raises an exception for a non-absolute user-home.
* `ArgumentError` messages now better match MRI (#1467).
* Added support for `:float_millisecond`, `:millisecond`, and `:second` time units to `Process.clock_gettime` (#1468).
* Fixed backtrace of re-raised exceptions (#1459).
* Updated an exception message in Psych related to loading a non-existing class so that it now matches MRI.
* Fixed a JRuby-style Java interop compatibility issue seen in `test-unit`.
* Fixed problem with calling `warn` if `$stderr` has been reassigned.
* Fixed definition of `RB_ENCODING_GET_INLINED` (#1440).

Changes:

* Timezone messages are now logged at `CONFIG` level, use `-Xlog=CONFIG` to debug if the timezone is incorrectly shown as `UTC`.

# 1.0 RC 9, 5 November 2018

Security:

* CVE-2018-16396, *tainted flags are not propagated in Array#pack and String#unpack with some directives* has been mitigated by adding additional taint operations.

New features:

* LLVM for Oracle Linux 7 can now be installed without building from source.

Bug fixes:

* Times can now be created with UTC offsets in `+/-HH:MM:SS` format.
* `Proc#to_s` now has `ASCII-8BIT` as its encoding instead of the incorrect `UTF-8`.
* `String#%` now has the correct encoding for `UTF-8` and `US-ASCII` format strings, instead of the incorrect `ASCII-8BIT`.
* Updated `BigDecimal#to_s` to use `e` instead of `E` for exponent notation.
* Fixed `BigDecimal#to_s` to allow `f` as a format flag to indicate conventional floating point notation. Previously only `F` was allowed.

Changes:

* The supported version of LLVM for Oracle Linux has been updated from 3.8 to 4.0.
* `mysql2` is now patched to avoid a bug in passing `NULL` to `rb_scan_args`, and now passes the majority of its test suite.
* The post-install script now automatically detects if recompiling the OpenSSL C extension is needed. The post-install script should always be run in TravisCI as well, see `doc/user/standalone-distribution.md`.
* Detect when the system libssl is incompatible more accurately and add instructions on how to recompile the extension.

# 1.0 RC 8, 19 October 2018

New features:

* `Java.synchronized(object) { }` and `TruffleRuby.synchronized(object) { }` methods have been added.
* Added a `TruffleRuby::AtomicReference` class.
* Ubuntu 18.04 LTS is now supported.
* macOS 10.14 (Mojave) is now supported.

Changes:

* Random seeds now use Java's `NativePRNGNonBlocking`.
* The supported version of Fedora is now 28, upgraded from 25.
* The FFI gem has been updated from 1.9.18 to 1.9.25.
* JCodings has been updated from 1.0.30 to 1.0.40.
* Joni has been updated from 2.1.16 to 2.1.25.

Performance:

* Performance of setting the last exception on a thread has now been improved.

# 1.0 RC 7, 3 October 2018

New features:

* Useful `inspect` strings have been added for more foreign objects.
* The C extension API now defines a preprocessor macro `TRUFFLERUBY`.
* Added the rbconfig/sizeof native extension for better MRI compatibility.
* Support for `pg` 1.1. The extension now compiles successfully, but may still have issues with some datatypes.

Bug fixes:

* `readline` can now be interrupted by the interrupt signal (Ctrl+C). This fixes Ctrl+C to work in IRB.
* Better compatibility with C extensions due to a new "managed struct" type.
* Fixed compilation warnings which produced confusing messages for end users (#1422).
* Improved compatibility with Truffle polyglot STDIO.
* Fixed version check preventing TruffleRuby from working with Bundler 2.0 and later (#1413).
* Fixed problem with `Kernel.public_send` not tracking its caller properly (#1425).
* `rb_thread_call_without_gvl()` no longer holds the C-extensions lock.
* Fixed `caller_locations` when called inside `method_added`.
* Fixed `mon_initialize` when called inside `initialize_copy` (#1428).
* `Mutex` correctly raises a `TypeError` when trying to serialize with `Marshal.dump`.

Performance:

* Reduced memory footprint for private/internal AST nodes.
* Increased the number of cases in which string equality checks will become compile-time constants.
* Major performance improvement for exceptional paths where the rescue body does not access the exception object (e.g., `x.size rescue 0`).

Changes:

* Many clean-ups to our internal patching mechanism used to make some native extensions run on TruffleRuby.
* Removed obsoleted patches for Bundler compatibility now that Bundler 1.16.5 has built-in support for TruffleRuby.
* Reimplemented exceptions and other APIs that can return a backtrace to use Truffle's lazy stacktraces API.

# 1.0 RC 6, 3 September 2018

New features:

* `Polyglot.export` can now be used with primitives, and will now convert strings to Java, and `.import` will convert them from Java.
* Implemented `--encoding`, `--external-encoding`, `--internal-encoding`.
* `rb_object_tainted` and similar C functions have been implemented.
* `rb_struct_define_under` has been implemented.
* `RbConfig::CONFIG['sysconfdir']` has been implemented.
* `Etc` has been implemented (#1403).
* The `-Xcexts=false` option disables C extensions.
* Instrumentation such as the CPUSampler reports methods in a clearer way like `Foo#bar`, `Gem::Specification.each_spec`, `block in Foo#bar` instead of just `bar`, `each_spec`, `block in bar` (which is what MRI displays in backtraces).
* TruffleRuby is now usable as a JSR 223 (`javax.script`) language.
* A migration guide from JRuby (`doc/user/jruby-migration.md`) is now included.
* `kind_of?` works as an alias for `is_a?` on foreign objects.
* Boxed foreign strings unbox on `to_s`, `to_str`, and `inspect`.

Bug fixes:

* Fix false-positive circular warning during autoload.
* Fix Truffle::AtomicReference for `concurrent-ruby`.
* Correctly look up `llvm-link` along `clang` and `opt` so it is no longer needed to add LLVM to `PATH` on macOS for Homebrew and MacPorts.
* Fix `alias` to work when in a refinement module (#1394).
* `Array#reject!` no longer truncates the array if the block raises an exception for an element.
* WeakRef now has the same inheritance and methods as MRI's version.
* Support `-Wl` linker argument for C extensions. Fixes compilation of`mysql2` and `pg`.
* Using `Module#const_get` with a scoped argument will now correctly autoload the constant if needed.
* Loaded files are read as raw bytes, rather than as a UTF-8 string and then converted back into bytes.
* Return 'DEFAULT' for `Signal.trap(:INT) {}`. Avoids a backtrace when quitting a Sinatra server with Ctrl+C.
* Support `Signal.trap('PIPE', 'SYSTEM_DEFAULT')`, used by the gem `rouge` (#1411).
* Fix arity checks and handling of arity `-2` for `rb_define_method()`.
* Setting `$SAFE` to a negative value now raises a `SecurityError`.
* The offset of `DATA` is now correct in the presence of heredocs.
* Fix double-loading of the `json` gem, which led to duplicate constant definition warnings.
* Fix definition of `RB_NIL_P` to be early enough. Fixes compilation of `msgpack`.
* Fix compilation of megamorphic interop calls.
* `Kernel#singleton_methods` now correctly ignores prepended modules of non-singleton classes. Fixes loading `sass` when `activesupport` is loaded.
* Object identity numbers should never be negative.

Performance:

* Optimize keyword rest arguments (`def foo(**kwrest)`).
* Optimize rejected (non-Symbol keys) keyword arguments.
* Source `SecureRandom.random_bytes` from `/dev/urandom` rather than OpenSSL.
* C extension bitcode is no longer encoded as Base64 to pass it to Sulong.
* Faster `String#==` using vectorization.

Changes:

* Clarified that all sources that come in from the Polyglot API `eval` method will be treated as UTF-8, and cannot be re-interpreted as another encoding using a magic comment.
* The `-Xembedded` option can now be set set on the launcher command line.
* The `-Xplatform.native=false` option can now load the core library, by enabling `-Xpolyglot.stdio`.
* `$SAFE` and `Thread#safe_level` now cannot be set to `1` - raising an error rather than warning as before. `-Xsafe` allows it to be set, but there are still no checks.
* Foreign objects are now printed as `#<Foreign:system-identity-hash-code>`, except for foreign arrays which are now printed as `#<Foreign [elements...]>`.
* Foreign objects `to_s` now calls `inspect` rather than Java's `toString`.
* The embedded configuration (`-Xembedded`) now warns about features which may not work well embedded, such as signals.
* The `-Xsync.stdio` option has been removed - use standard Ruby `STDOUT.sync = true` in your program instead.

# 1.0 RC 5, 3 August 2018

New features:

* It is no longer needed to add LLVM (`/usr/local/opt/llvm@4/bin`) to `PATH` on macOS.
* Improve error message when LLVM, `clang` or `opt` is missing.
* Automatically find LLVM and libssl with MacPorts on macOS (#1386).
* `--log.ruby.level=` can be used to set the log level from any launcher.
* Add documentation about installing with Ruby managers/installers and how to run TruffleRuby in CI such as TravisCI (#1062, #1070).
* `String#unpack1` has been implemented.

Bug fixes:

* Allow any name for constants with `rb_const_get()`/`rb_const_set()` (#1380).
* Fix `defined?` with an autoload constant to not raise but return `nil` if the autoload fails (#1377).
* Binary Ruby Strings can now only be converted to Java Strings if they only contain US-ASCII characters. Otherwise, they would produce garbled Java Strings (#1376).
* `#autoload` now correctly calls `main.require(path)` dynamically.
* Hide internal file from user-level backtraces (#1375).
* Show caller information in warnings from the core library (#1375).
* `#require` and `#require_relative` should keep symlinks in `$"` and `__FILE__` (#1383).
* Random seeds now always come directly from `/dev/urandom` for MRI compatibility.
* SIGINFO, SIGEMT and SIGPWR are now defined (#1382).
* Optional and operator assignment expressions now return the value assigned, not the value returned by an assignment method (#1391).
* `WeakRef.new` will now return the correct type of object, even if `WeakRef` is subclassed (#1391).
* Resolving constants in prepended modules failed, this has now been fixed (#1391).
* Send and `Symbol#to_proc` now take account of refinements at their call sites (#1391).
* Better warning when the timezone cannot be found on WSL (#1393).
* Allow special encoding names in `String#force_encoding` and raise an exception on bad encoding names (#1397).
* Fix `Socket.getifaddrs` which would wrongly return an empty array (#1375).
* `Binding` now remembers the file and line at which it was created for `#eval`. This is notably used by `pry`'s `binding.pry`.
* Resolve symlinks in `GEM_HOME` and `GEM_PATH` to avoid related problems (#1383).
* Refactor and fix `#autoload` so other threads see the constant defined while the autoload is in progress (#1332).
* Strings backed by `NativeRope`s now make a copy of the rope when `dup`ed.
* `String#unpack` now taints return strings if the format was tainted, and now does not taint the return array if the format was tainted.
* Lots of fixes to `Array#pack` and `String#unpack` tainting, and a better implementation of `P` and `p`.
* Array literals could evaluate an element twice under some circumstances. This has now been fixed.

Performance:

* Optimize required and optional keyword arguments.
* `rb_enc_to_index` is now faster by eliminating an expensive look-up.

Changes:

* `-Xlog=` now needs log level names to be upper case.
* `-Dtruffleruby.log` and `TRUFFLERUBY_LOG` have been removed - use `-Dpolyglot.log.ruby.level`.
* The log format, handlers, etc are now managed by the Truffle logging system.
* The custom log levels `PERFORMANCE` and `PATCH` have been removed.

# 1.0 RC 4, 18 July 2018

*TruffleRuby was not updated in RC 4*

# 1.0 RC 3, 2 July 2018

New features:

* `is_a?` can be called on foreign objects.

Bug fixes:

* It is no longer needed to have `ruby` in `$PATH` to run the post-install hook.
* `Qnil`/`Qtrue`/`Qfalse`/`Qundef` can now be used as initial value for global variables in C extensions.
* Fixed error message when the runtime libssl has no SSLv2 support (on Ubuntu 16.04 for instance).
* `RbConfig::CONFIG['extra_bindirs']` is now a String as other RbConfig values.
* `SIGPIPE` is correctly caught on SubstrateVM, and the corresponding write() raises `Errno::EPIPE` when the read end of a pipe or socket is closed.
* Use the magic encoding comment for determining the source encoding when using eval().
* Fixed a couple bugs where the encoding was not preserved correctly.

Performance:

* Faster stat()-related calls, by returning the relevant field directly and avoiding extra allocations.
* `rb_str_new()`/`rb_str_new_cstr()` are much faster by avoiding extra copying and allocations.
* `String#{sub,sub!}` are faster in the common case of an empty replacement string.
* Eliminated many unnecessary memory copy operations when reading from `IO` with a delimiter (e.g., `IO#each`), leading to overall improved `IO` reading for common use cases such as iterating through lines in a `File`.
* Use the byte[] of the given Ruby String when calling eval() directly for parsing.

# 1.0 RC 2, 6 June 2018

New features:

* We are now compatible with Ruby 2.4.4.
* `object.class` on a Java `Class` object will give you an object on which you can call instance methods, rather than static methods which is what you get by default.
* The log level can now also be set with `-Dtruffleruby.log=info` or `TRUFFLERUBY_LOG=info`.
* `-Xbacktraces.raise` will print Ruby backtraces whenever an exception is raised.
* `Java.import name` imports Java classes as top-level constants.
* Coercion of foreign numbers to Ruby numbers now works.
* `to_s` works on all foreign objects and calls the Java `toString`.
* `to_str` will try to `UNBOX` and then re-try `to_str`, in order to provoke the unboxing of foreign strings.

Changes:

* The version string now mentions if you're running GraalVM Community Edition (`GraalVM CE`) or GraalVM Enterprise Edition (`GraalVM EE`).
* The inline JavaScript functionality `-Xinline_js` has been removed.
* Line numbers `< 0`, in the various eval methods, are now warned about, because we don't support these at all. Line numbers `> 1` are warned about (at the fine level) but they are shimmed by adding blank lines in front to get to the correct offset. Line numbers starting at `0` are also warned about at the fine level and set to `1` instead.
* The `erb` standard library has been patched to stop using a -1 line number.
* `-Xbacktraces.interleave_java` now includes all the trailing Java frames.
* Objects with a `[]` method, except for `Hash`, now do not return anything for `KEYS`, to avoid the impression that you could `READ` them. `KEYINFO` also returns nothing for these objects, except for `Array` where it returns information on indices.
* `String` now returns `false` for `HAS_KEYS`.
* The supported additional functionality module has been renamed from `Truffle` to `TruffleRuby`. Anything not documented in `doc/user/truffleruby-additions.md` should not be used.
* Imprecise wrong gem directory detection was replaced. TruffleRuby newly marks its gem directories with a marker file, and warns if you try to use TruffleRuby with a gem directory which is lacking the marker.

Bug fixes:

* TruffleRuby on SubstrateVM now correctly determines the system timezone.
* `Kernel#require_relative` now coerces the feature argument to a path and canonicalizes it before requiring, and it now uses the current directory as the directory for a synthetic file name from `#instance_eval`.

# 1.0 RC 1, 17 April 2018

New features:

* The Ruby version has been updated to version 2.3.7.

Security:

* CVE-2018-6914, CVE-2018-8779, CVE-2018-8780, CVE-2018-8777, CVE-2017-17742 and CVE-2018-8778 have been mitigated.

Changes:

* `RubyTruffleError` has been removed and uses replaced with standard exceptions.
* C++ libraries like `libc++` are now not needed if you don't run C++ extensions. `libc++abi` is now never needed. Documentation updated to make it more clear what the minimum requirements for pure Ruby, C extensions, and C++ extensions separately.
* C extensions are now built by default - `TRUFFLERUBY_CEXT_ENABLED` is assumed `true` unless set to `false`.
* The `KEYS` interop message now returns an array of Java strings, rather than Ruby strings. `KEYS` on an array no longer returns indices.
* `HAS_SIZE` now only returns `true` for `Array`.
* A method call on a foreign object that looks like an operator (the method name does not begin with a letter) will call `IS_BOXED` on the object and based on that will possibly `UNBOX` and convert to Ruby.
* Now using the native version of Psych.
* The supported version of LLVM on Oracle Linux has been dropped to 3.8.
* The supported version of Fedora has been dropped to 25, and the supported version of LLVM to 3.8, due to LLVM incompatibilities. The instructions for installing `libssl` have changed to match.

# 0.33, April 2018

New features:

* The Ruby version has been updated to version 2.3.6.
* Context pre-initialization with TruffleRuby `--native`, which significantly improves startup time and loads the `did_you_mean` gem ahead of time.
* The default VM is changed to SubstrateVM, where the startup is significantly better. Use `--jvm` option for full JVM VM.
* The `Truffle::Interop` module has been replaced with a new `Polyglot` module which is designed to use more idiomatic Ruby syntax rather than explicit methods. A [new document](doc/user/polyglot.md) describes polyglot programming at a higher level.
* The `REMOVABLE`, `MODIFIABLE` and `INSERTABLE` Truffle interop key info flags have been implemented.
* `equal?` on foreign objects will check if the underlying objects are equal if both are Java interop objects.
* `delete` on foreign objects will send `REMOVE`, `size` will send `GET_SIZE`, and `keys` will send `KEYS`. `respond_to?(:size)` will send `HAS_SIZE`, `respond_to?(:keys)` will send `HAS_KEYS`.
* Added a new Java-interop API similar to the one in the Nashorn JavaScript implementation, as also implemented by Graal.js. The `Java.type` method returns a Java class object on which you can use normal interop methods. Needs the `--jvm` flag to be used.
* Supported and tested versions of LLVM for different platforms have been more precisely [documented](doc/user/installing-llvm.md).

Changes:

* Interop semantics of `INVOKE`, `READ`, `WRITE`, `KEYS` and `KEY_INFO` have changed significantly, so that `INVOKE` maps to Ruby method calls, `READ` calls `[]` or returns (bound) `Method` objects, and `WRITE` calls `[]=`.

Performance:

* `Dir.glob` is much faster and more memory efficient in cases that can reduce to direct filename lookups.
* `SecureRandom` now defers loading OpenSSL until it's needed, reducing time to load `SecureRandom`.
* `Array#dup` and `Array#shift` have been made constant-time operations by sharing the array storage and keeping a starting index.

Bug fixes:

* Interop key-info works with non-string-like names.

Internal changes:

* Changes to the lexer and translator to reduce regular expression calls.
* Some JRuby sources have been updated to 9.1.13.0.

# 0.32, March 2018

New features:

* A new embedded configuration is used when TruffleRuby is used from another language or application. This disables features like signals which may conflict with the embedding application, and threads which may conflict with other languages, and enables features such as the use of polyglot IO streams.

Performance:

* Conversion of ASCII-only Ruby strings to Java strings is now faster.
* Several operations on multi-byte character strings are now faster.
* Native I/O reads are about 22% faster.

Bug fixes:

* The launcher accepts `--native` and similar options in  the `TRUFFLERUBYOPT` environment variable.

Internal changes:

* The launcher is now part of the TruffleRuby repository, rather than part of the GraalVM repository.
* `ArrayBuilderNode` now uses `ArrayStrategies` and `ArrayMirrors` to remove direct knowledge of array storage.
* `RStringPtr` and `RStringPtrEnd` now report as pointers for interop purposes, fixing several issues with `char *` usage in C extensions.<|MERGE_RESOLUTION|>--- conflicted
+++ resolved
@@ -19,12 +19,9 @@
 * `Module#attr_*` methods now return an array of method names (#2498, @gogainda).
 * Fixed `Socket#(local|remote)_address` to retrieve family and type from the file descriptor (#2444, @larskanis).
 * Add `Thread.ignore_deadlock` accessor (#2453).
-<<<<<<< HEAD
 * Allow `Hash#transform_keys` to take a hash argument (@ccocchi, #2464).
 * Add `Enumerable#grep{_v}` optimization for `Regexp` (#2453).
-=======
 * Update `IO#write` to accept multiple arguments (#2501).
->>>>>>> 1f661221
 
 Performance:
 
