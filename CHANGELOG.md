# 23.0.0

New features:

* Updated to Ruby 3.1.3 (#2733, @andrykonchin, @eregon).
* `foreign_object.is_a?(foreign_meta_object)` is now supported (@eregon).

Bug fixes:

* Ensure every parse node has a source section and fix the source section for `ensure` (#2758, @eregon).
* Fix `spawn(..., fd => fd)` on macOS, it did not work due to a macOS bug (@eregon).
* Fix `rb_gc_register_address()`/`rb_global_variable()` to read the latest value (#2721, #2734, #2720, @eregon).
* Synchronize concurrent writes to the same StringIO (@eregon).
* Fix `StringIO#write(str)` when `str` is of an incompatible encoding and position < buffer size (#2770, @eregon).
* Fix `rb_thread_fd_select()` to correctly initialize fdset copies and handle the timeout (@eregon).
* Fix `TracePoint#inspect` when it's called outside of a callback (@andrykonchin).
* Fix `Signal.trap` when signal argument is not supported (#2774, @andrykonchin).
* Fix `Dir.mkdir` and convert permissions argument to `Integer` (#2781, @andrykonchin).
* Fix `String#dump` and use `\u{xxxx}` notation (with curly brackets) for characters that don't fit in `\uxxxx` (#2794, @andrykonchin).
* Fix `Marshal.dump` when big Integer (that cannot be expressed with 4 bytes) is serialized (#2790, @andrykonchin).
* Fix `Array#pack` and accept `Numeric` values when `Float` is expected (#2815, @andrykonchin).
* Fix `\P{}` matching in regular expressions (#2798, @andrykonchin).

Compatibility:

* Fix `MatchData#[]` when passed unbounded Range (#2755, @andrykonchin).
* Updated `rb_define_class`, `rb_define_class_under`, and `rb_define_class_id_under` to allow class names that aren't valid in Ruby (#2739, @nirvdrum).
* Fixed `rb_gv_get` so that it no longer implicitly creates global variables (#2748, @nirvdrum).
* Added implementations of `rb_gvar_val_getter` and `rb_define_virtual_variable` (#2750, @nirvdrum).
* Implement `rb_warning_category_enabled_p` to support the `syntax_tree` gem (#2764, @andrykonchin).
* Fix desctructuring of a single block argument that implements `#to_ary` dynamically (#2719, @andrykonchin).
* Fix `Kernel#Complex` and raise exception when an argument is formatted incorrectly (#2765, @andrykonchin).
* Add `#public?`, `#private?` and `#protected?` methods for `Method` and `UnboundMethod` classes (@andrykonchin).
* Add optional argument to `Thread::Queue.new` (@andrykonchin).
* Support a module as the second argument of `Kernel#load` (@andrykonchin).
* Improve argument validation in `Struct#valies_at` - raise `IndexError` or `RangeError` when arguments are out of range (#2773, @andrykonchin).
* Fix `MatchData#values_at` and handling indices that are out of range (#2783, @andrykonchin).
* Add support for `%-z` (UTC for unknown local time offset, RFC 3339) to `Time#strftime` (@andrykonchin).
* Add support for `UTC` and `A`-`Z` utc offset values, as well as `+/-HH`, `+/-HHMM`, `+/-HHMMSS` (without `:`) (@andrykonchin).
* Treat time with `UTC`, `Z` and `-00:00` utc offset as UTC time (@andrykonchin).
* Raise `FrozenError` when `Time#localtime`, `Time#utc` and `Time#gmtime` is called on a frozen time object (@andrykonchin).
* Validate a microseconds argument used to create a time object (@andrykonchin).
* Support accessing `dmark` and `dfree` fields for `RData` (#2771, @eregon).
* Implement `rb_enc_nth()` (#2771, @eregon).
* Support `offset` keyword argument for `String#unpack` and `String#unpack1` (@andrykonchin).
* Fix `Process.detach` and cast `pid` argument to `Integer` (#2782, @andrykonchin).
* `rb_to_id()` should create a static `ID`, used by RMagick (@eregon).
* Resolve the current user home even when `$HOME` is not set (#2784, @eregon)
* Fix `IO#lineno=` and convert argument to `Integer` more strictly (#2786, @andrykonchin).
* Fix argument implicit convertion in `IO#pos=` and `IO#seek` methods (#2787, @andrykonchin).
* Warn about unknown directive passed to `Array#pack` in verbose mode (#2791, @andrykonchin).
* Added constants `IO::SEEK_DATE` and `IO::SEEK_HOLE` (#2792, @andrykonchin).
* Fix `StringIO.new` to accept keyword arguments (#2793, @andrykonchin).
* `Process#spawn` should call `#to_io` on non-IO file descriptor objects (#2809, @jcouball).
* Add constants `IO::SEEK_DATE` and `IO::SEEK_HOLE` (#2792, @andrykonchin).
* Add `Class#subclasses` method (#2733, @andrykonchin).
* Implement `Coverage.running?` method (@andrykonchin).
* Fix arguments implicit type conversion for `Enumerable#zip` and `Array#zip` (#2788, @andrykonchin).
* Fix `Array#unshift` to not depend on `Array#[]=` and allow overriding `#[]=` in a subclass (#2772, @andrykonchin).
* Fix syntactic check for `void value expression` (#2821, @eregon).
* Fix `Range#step` with no block and non-`Numeric` values (#2824, @eregon).
* Fix execution order of `END` blocks and `at_exit` callbacks (#2818, @andrykonchin).
* Fix `String#casecmp?` for empty strings of different encodings (#2826, @eregon).
* Implement `Enumerable#compact` and `Enumerator::Lazy#compact` (#2733, @andrykonchin).
<<<<<<< HEAD
* Implement `Array#intersect?` (#2831, @nirvdrum).
=======
* Record the source location in the constant for the `module`/`class` keywords (#2833, @eregon).
>>>>>>> e90dd965

Performance:

* Marking of native structures wrapped in objects is now done on C call exit to reduce memory overhead (@aardvark179).
* Splitting (copying) of call targets has been optimized by implementing `cloneUninitialized()` (@andrykonchin, @eregon).

Changes:

* Remove `Truffle::Interop.deproxy` as it is unsafe and not useful (@eregon).

# 22.3.0

New features:

* Foreign strings now have all methods of Ruby `String`. They are treated as `#frozen?` UTF-8 Ruby Strings (@eregon).
* Add `Java.add_to_classpath` method to add jar paths at runtime (#2693, @bjfish).
* Add support for Ruby 3.1's Hash shorthand/punning syntax (@nirvdrum).
* Add support for Ruby 3.1's anonymous block forwarding syntax (@nirvdrum).
* Added the following keyword arguments to `Polyglot::InnerContext.new`: `languages, language_options, inherit_all_access, code_sharing` (@eregon).

Bug fixes:

* Fix `StringIO` to set position correctly after reading multi-byte characters (#2207, @aardvark179).
* Update `Process` methods to use `module_function` (@bjfish).
* Fix `File::Stat`'s `#executable?` and `#executable_real?` predicates that unconditionally returned `true` for a superuser (#2690, @andrykonchin).
* The `strip` option `--keep-section=.llvmbc` is not supported on macOS (#2697, @eregon).
* Disallow the marshaling of polyglot exceptions since we can't properly reconstruct them (@nirvdrum).
* Fix `String#split` missing a value in its return array when called with a pattern of `" "` and a _limit_ value > 0 on a string with trailing whitespace where the limit hasn't been met (@nirvdrum).
* Fix `Kernel#sleep` and `Mutex#sleep` for durations smaller than 1 millisecond (#2716, @eregon).
* Fix `IO#{wait,wait_readable,wait_writable}` with a timeout > INT_MAX seconds (@eregon).
* Use the compatible encoding for `String#{sub,gsub,index,rindex}` (#2749, @eregon).

Compatibility:

* Fix `Array#fill` to raise `TypeError` instead of `ArgumentError` when the length argument is not numeric (#2652, @andrykonchin).
* Warn when a global variable is not initialized (#2595, @andrykonchin).
* Fix escaping of `/` by `Regexp#source` (#2569, @andrykonchin).
* Range literals of integers are now created at parse time like in CRuby (#2622, @aardvark179).
* Fix `IO.pipe` - allow overriding `IO.new` that is used to create new pipes (#2692, @andykonchin).
* Fix exception message when there are missing or extra keyword arguments - it contains all the missing/extra keywords now (#1522, @andrykonchin).
* Always terminate native strings with enough `\0` bytes (#2704, @eregon).
* Support `#dup` and `#clone` on foreign strings (@eregon).
* Fix `Regexp.new` to coerce non-String arguments (#2705, @andrykonchin).
* Fix `Kernel#sprintf` formatting for `%c` when used non-ASCII encoding (#2369, @andrykonchin).
* Fix `Kernel#sprintf` argument casting for `%c` (@andrykonchin).
* Implement the `rb_enc_strlen` function for use by native extensions (@nirvdrum).
* Match tag values used by `rb_protect` and `rb_jump_tag` for the `tk` gem (#2556, @aardvark179).
* Implement `rb_eval_cmd_kw` to support the `tk` gem (#2556, @aardvark179).
* Fix `rb_class2name` to call `inspect` on anonymous classes like in CRuby (#2701, @aardvark179).
* Implement `rb_ivar_foreach` to iterate over instance and class variables like in CRuby (#2701, @aardvark179).
* Fix the absolute path of the main script after chdir (#2709, @eregon).
* Fix exception for `Fiddle::Handle.new` with a missing library (#2714, @eregon).
* Fix arguments implicit type conversion for `BasicObject#instance_eval`, `Module#class_eval`, `Module#module_eval`, `Module#define_method` (@andrykonchin).
* Raise `ArgumentError` unconditionally when `Proc.new` is called without a block argument (@andrykonchin).
* Fix `UnboundMethod#hash` to not depend on a module it was retrieved from (#2728, @andrykonchin).

Performance:

* Replace a call of `-"string"` with frozen string literal at parse time (@andrykonchin).
* Report polymorphism inside `Hash#[]` to recover performance (@aardvark179).
* Improved interpreter performance by optimizing for better host inlining (@eregon).
* Use `poll` instead of `select` for simple IO waiting to reduce overheads (#1584, @aardvark179).

Changes:

* No more conversion between Java Strings and Ruby Strings at the interop boundary (@eregon).
* Removed `Truffle::Interop.{import_without_conversion,export_without_conversion}` (use `Polyglot.{import,export}` instead).
* Removed `Truffle::Interop.members_without_conversion` (use `Truffle::Interop.members` instead).
* Refactored internals of `rb_sprintf` to simplify handling of `VALUE`s in common cases (@aardvark179).
* Refactored sharing of array objects between threads using new `SharedArrayStorage` (@aardvark179).

Security:

* The native access permission is now properly checked before any native pointer (e.g. `Truffle::FFI::Pointer`) is created (@eregon).

# 22.2.0

New features:

* Add support for `darwin-aarch64` (macOS M1) (#2181, @lewurm, @chrisseaton, @eregon).
* Add support for OpenSSL 3.0.0 by updating the openssl gem (@aardvark179, @eregon).

Bug fixes:

* Fix `rb_id2name` to ensure the native string will have the same lifetime as the id (#2630, @aardvark179).
* Fix `MatchData#[]` exception when passing a length argument larger than the number of match values (#2636, @nirvdrum).
* Fix `MatchData#[]` exception when supplying a large negative index along with a length argument (@nirvdrum).
* Fix capacity computation for huge `Hash` (#2635, @eregon).
* Fix aliased methods to return the correct owner when method is from a superclass (@bjfish).
* Fix `String#[Regexp, Integer]` when the capture group exists but is not matched (@eregon).
* Fix `File.open` mode string parsing when binary option is the third character (@bjfish).
* Fix `rb_scan_args_kw` macro to avoid shadowing variables (#2649, @aardvark179).
* Fix `String#unpack("Z")` to not advance after the null byte, like CRuby (#2659, @aardvark179).
* Fix `Float#round` to avoid losing precision during the rounding process (@aardvark179).
* Fix `String#insert` to not call a subclassed string method (@bjfish).
* Fix `rb_obj_call_init` to pass any block argument to the `initialize` method (#2675, @aardvark179).
* Fix issue with feature loading not detecting a previously loaded feature (#2677, @bjfish).
* Fix `/#{...}/o` to evaluate only once per context when splitting happens (@eregon).
* Fix `Kernel#sprintf` formatting of floats to be like CRuby (@aardvark179).
* Fix `Process.egid=` to accept `String`s (#2615, @ngtban)
* Fix optional assignment to only evaluate index arguments once (#2658, @aardvark179).

Compatibility:

* Updated to Ruby 3.0.3. The 3 CVEs did not affect TruffleRuby, this is to bring the stdlib and gem updates (@eregon).
* Fix `Marshal.dump` to raise an error when an object has singleton methods (@bjfish).
* `Exception#full_message` now defaults the order to `:top` like CRuby 3+ (@eregon).
* Fix `Process.wait2` to return `nil` when the `WNOHANG` flag is given and the child process is still running (@bjfish).
* Disable most `nokogiri` C extension patches when system libraries are not being used (#2693, @aardvark179).
* Implement `rb_gc_mark_maybe` and `rb_global_variable` to ensure `VALUE` stay live in C extensions (@aardvark179).
* Implement `rb_imemo_tmpbuf` allocation for `ripper` (@aardvark179).
* Implement `inherit` argument for `Module#class_variables` (#2653, @bjfish).
* Fix `Float#/` when dividing by `Rational` (@bjfish).
* `Process.euid=` should accept String (#2615, @ngtban).
* Fix `instance_variable_get` and `instance_variable_set` for immutable objects (@bjfish).
* `Thread#raise(exc, message)` now calls `exc.exception` in the target thread like CRuby (@eregon).
* Define `Process::{CLOCK_BOOTTIME,CLOCK_BOOTTIME_ALARM,CLOCK_REALTIME_ALARM}` (#1480, @eregon).
* Improve support of `:chomp` keyword argument in `IO` and `StringIO` methods (#2650, @andrykonchin). 
* Implement specializations for immutable ruby objects for ObjectSpace methods (@bjfish).
* Use `$PAGER` for `--help` and `--help*`, similar to CRuby (#2542, @Strech).
* Ensure all headers are warnings-free (#2662, @eregon).
* All `IO` instances should have `T_FILE` as their `rb_type()`, not only `File` instances (#2662, @eregon).
* Make `rb_fd_select` retry on `EINTR` (#1584, @aardvark179).

Performance:

* Reimplement `Float#to_s` for better performance (#1584, @aardvark179).
* Improve reference processing by making C object free functions and other finalizers more lightweight (@aardvark179).
* Improve performance of `RSTRING_PTR` for interned strings (@aardvark179).
* Cache constant argument formats used with `rb_scan_args_kw` (@aardvark179).

Changes:

* `-Werror=implicit-function-declaration` is now used for compiling C extensions to fail more clearly and earlier if a function is missing, like CRuby 3.2 (#2618, @eregon).
* Disable thread pool for Fibers as it causes correctness issues (#2551, @eregon).

# 22.1.0

New features:

* Foreign exceptions are now fully integrated and have most methods of `Exception` (@eregon).
* Foreign exceptions can now be rescued with `rescue Polyglot::ForeignException` or `rescue foreign_meta_object` (#2544, @eregon).

Bug fixes:

* Guard against unterminated ranges in file matching patterns (#2556, @aardvark179).
* Fixed `rb_proc_new` to return a proc that will pass all required arguments to C (#2556, @aardvark179).
* Fixed `String#split` to return empty array when splitting all whitespace on whitespace (#2565, @bjfish).
* Raise `RangeError` for `Time.at(bignum)` (#2580, @eregon).
* Fix `Integer#{<<,>>}` with RHS bignum and long (@eregon).
* Fix a resource leak from allocators defined in C extensions (@aardvark179).
* `SIGINT`/`Interrupt`/`Ctrl+C` now shows the backtrace and exits as signaled, like CRuby (@eregon).
* Update patch feature finding to prefer the longest matching load path (#2605, @bjfish).
* Fix `Hash#{to_s,inspect}` for keys whose `#inspect` return a frozen String (#2613, @eregon).
* Fix `Array#pack` with `x*` to not output null characters (#2614, @bjfish).
* Fix `Random#rand` not returning random floats when given float ranges (#2612, @bjfish).
* Fix `Array#sample` for `[]` when called without `n` and a `Random` is given (#2612, @bjfish).
* Fix `Module#const_get` to raise a `NameError` when nested modules do not exist (#2610, @bjfish).
* Ensure native `VALUE`s returned from C are unwrapped before the objects can be collected (@aardvark179).
* Fix `Enumerator::Lazy#with_index` to start with new index for multiple enumerations (@bjfish).
* Fix `rb_id2name` to ensure the native string will have the same lifetime as the id (#2630, @aardvark179).
* Fix `Integer#fdiv` and `Rational#to_f` for large `Integer` values (#2631, @bjfish).

Compatibility:

* Implement full Ruby 3 keyword arguments semantics (#2453, @eregon, @chrisseaton).
* Implement `ruby_native_thread_p` for compatibility (#2556, @aardvark179).
* Add `rb_argv0` for the `tk` gem. (#2556, @aardvark179).
* Implement more correct conversion of array elements by `Array#pack`(#2503, #2504, @aardvark179).
* Implement `Pathname#{empty?, glob}` (#2559, @bjfish)
* Fixed `Rational('')` to raise error like MRI (#2566, @aardvark179).
* Freeze instances of `Range` but not subclasses, like CRuby (#2570, @MattAlp).
* When writing to STDOUT redirected to a closed pipe, no broken pipe error message will be shown now. (#2532, @gogainda).
* Use `#to_a` for converting `list` in `rescue *list` (#2572, @eregon).
* Implement 'rb_str_buf_append' (@bjfish).
* Add patch for `digest` so that TruffleRuby implementation is not overridden (@bjfish).
* Handle encoding conversion errors when reading directory entries (@aardvark179).
* Follow symlinks when processing `*/` directory glob patterns. (#2589, @aardvark179).
* Set `@gem_prelude_index` variable on the default load paths (#2586 , @bjfish)
* Do not call `IO#flush` dynamically from `IO#close` (#2594, @gogainda).
* Implement `rb_str_new_static` for C extensions that use it (@aardvark179).
* Rewrote `ArrayEachIteratorNode` and re-introduced `each` specs for MRI parity when mutating arrays whilst iterating, rather than crashing (#2587, @MattAlp)
* Update `String#rindex` to only accept `Regexp` or objects convertable to `String` as the first parameter (#2608, @bjfish).
* Update `String#<<` to require one argument (#2609, @bjfish).
* Update `String#split` to raise `TypeError` when false is given (#2606, @bjfish).
* Update `String#lstrip!` to remove leading null characters (#2607, @bjfish).
* Update `File.utime` to return the number of file names in the arguments (#2616, @bjfish).
* Update `Dir.foreach` to accept an `encoding` parameter (#2627, @bjfish).
* Update `IO.readlines` to ignore negative limit parameters (#2625 , @bjfish).
* Update `Math.sqrt` to raise a `Math::DomainError` for negative numbers (#2621, @bjfish).
* Update `Enumerable#inject` to raise an `ArgumentError` if no block or symbol are given (#2626, @bjfish).

Performance:

* Increase dispatch limit for string library to handle mutable, immutable and non-strings (@aardvark179)
* Switch to `Arrays.mismatch()` in string comparison for better performance (@aardvark179).
* Removed extra array allocations for method calls in the interpreter to improve warmup performance (@aardvark179).
* Optimize `Dir[]` by sorting entries as they are found and grouping syscalls (#2092, @aardvark179).
* Reduce memory footprint by tracking `VALUE`s created during C extension init separately (@aardvark179).
* Rewrote `ArrayEachIteratorNode` to optimize performance for a constant-sized array and reduce specializations to 1 general case (#2587, @MattAlp)
* Reduce conversion of `VALUE`s to native handle during common operations in C extensions (@aardvark179).
* Improved performance of regex boolean matches (e.g., `Regexp#match?`) by avoiding match data allocation in TRegex (#2588, @nirvdrum).
* Remove overhead when getting using `RDATA_PTR` (@aardvark179).
* Additional copy operations have been reduced when performing IO (#2536, @aardvark179).

Changes:

* Foreign exceptions are no longer translated to `RuntimeError` but instead remain as foreign exceptions, see the [documentation](doc/user/polyglot.md) for how to rescue them (@eregon).

# 22.0.0

New features:

* Updated to Ruby 3.0.2 (#2453, @eregon).

Bug fixes:

* Fix `File.utime` to use nanoseconds (#2448, @bjfish).
* Capture the intercepted feature path during patching to reuse during patch require (#2441, @bjfish).
* Update `Module#constants` to filter invalid constant identifiers (#2452, @bjfish).
* Fixed `-0.0 <=> 0.0` and `-0.0 <=> 0` to return `0` like on CRuby (#1391, @eregon).
* Fixed `Range#step` to return correct class with begin-less range (@ccocchi, #2516).
* Fixed exception creation when an `Errno` is sub-classed (@bjfish, #2521).
* Fixed `String#[]=` to use the negotiated encoding (@bjfish, #2545).

Compatibility:

* Implement `rb_sprintf` in our format compiler to provide consistent formatting across C standard libraries (@eregon).
* Update `defined?` to return frozen strings (#2450, @bjfish).
* Use compensated summation for `{Array,Enumerable}#sum` when floating point values are included (@eregon).
* `Module#attr_*` methods now return an array of method names (#2498, @gogainda).
* Fixed `Socket#(local|remote)_address` to retrieve family and type from the file descriptor (#2444, @larskanis).
* Add `Thread.ignore_deadlock` accessor (#2453, @bjfish).
* Allow `Hash#transform_keys` to take a hash argument (@ccocchi, #2464).
* Add `Enumerable#grep{_v}` optimization for `Regexp` (#2453, @bjfish).
* Update `IO#write` to accept multiple arguments (#2501, @bjfish).
* Do not warn when uninitialized instance variable is accessed (#2502, @andrykonchin).
* Remove `TRUE`, `FALSE`, and `NIL` constants like CRuby 3.0 (#2505, @andrykonchin).
* `Symbol#to_proc` now returns a lambda like in Ruby 3 (#2508, @andrykonchin).
* `Kernel#lambda` now warns if called without a literal block (#2500, @andrykonchin).
* Implement Hash#except (#2463, @wildmaples).
* Remove special `$SAFE` global and related C API methods (#2453, @bjfish).
* Assigning to a numbered parameter raises `SyntaxError` (#2506, @andrykonchin).
* Implement `--backtrace-limit` option (#2453, @bjfish).
* Update `String` methods to return `String` instances when called on a subclass (#2453, @bjfish).
* Update `String#encode` to support the `:fallback` option (#1391, @aardvark179).
* `Module#alias_method` now returns the defined alias as a symbol(#2499, @gogainda).
* Implement `Symbol#name` (#2453, @bjfish).
* Update `Module#{public, protected, private, public_class_method, private_class_method}` and top-level `private` and `public` methods to accept single array argument with a list of method names (#2453, @bjfish).
* Constants deprecated by `Module#deprecate_constant` only warn if `Warning[:deprecated]` is `true` (@eregon).
* All Array methods now return Array instances and not subclasses (#2510, @Strech).
* Integer#zero? overrides Numeric#zero? for optimization (#2453, @bjfish).
* Default `Kernel#eval` source file and line to `(eval):1` like CRuby 3 (#2453, @aardvark179).
* Add `GC.auto_compact` accessors for compatibility (#2453, @bjfish).
* Update accessing a class variable from the top-level scope to be a `RuntimeError` (#2453, @bjfish).
* Update interpolated strings to not be frozen (#2453, @bjfish).
* Add `WERRORFLAG` to `RbConfig` (#2519, @bjfish).
* Update `MatchData` methods to return `String` instances when called on a subclass (#2453, @bjfish).
* Implement `Proc#{==,eql?}` (#2453, @bjfish).
* Implement all `StringScanner` methods (#2520, @eregon).
* Handle `Kernel#clone(freeze: true)` (#2512, @andrykonchin).
* Relax `Fiber#transfer` limitations (#2453, @bjfish).
* Implement `Fiber#blocking?` like CRuby 3 (#2453, @aardvark179).
* Sort by default for `Dir.{glob,[]}` and add `sort:` keyword argument (#2523, @Strech).
* Implement `rb_str_locktmp` and `rb_str_unlocktmp` (#2524, @bjfish).
* Update `Kernel#instance_variables` to return insertion order (@bjfish).
* Fixed `rb_path2class()` to not error for a module (#2511, @eregon).
* Update `Kernel#print` to print `$_` when no arguments are given (#2531, @bjfish).
* Add category kwarg to Kernel.warn and Warning.warn (#2533, @Strech).
* Implement `GC.{measure_total_time, total_time}` and update `GC.stat` to update provided hash (#2535, @bjfish).
* Implement `Array#slice` with `ArithmeticSequence` (#2526, @ccocchi).
* Update `Hash#each` to consistently yield a 2-element array (#2453, @bjfish).
* Remove `Hash#{__store__, index}` methods for compatibility (#2546, @bjfish).
* Implement more correct conversion of array elements by `Array#pack` (#2503, #2504, @aardvark179).
* Update `String#split` to raise a `RangeError` when `limit` is larger than `int` (@bjfish).

Performance:

* Regexp objects are now interned in a similar way to symbols (@aardvark179).
* Improve performance of regexps using POSIX bracket expressions (e.g., `[[:lower:]]`) matching against ASCII-only strings (#2447, @nirvdrum).
* `String#sub`, `sub!`, `gsub`, and `gsub!` have been refactored for better performance (@aardvark179).
* Don't allocate a `MatchData` object when `Regexp#match?` or `String#match?` is used (#2509, @nirvdrum).
* Add `ENV.except` (#2507, @Strech).
* Fully inline the `Integer#+` and `Integer#-` logic for interpreter speed (#2518, @smarr).
* Remove unnecessary work in negotiating the encoding to use in a Regexp match (#2522, @nirvdrum).
* Add new fast paths for encoding negotiation between strings with different encodings, but which match common default cases (#2522, @nirvdrum).
* Reduce footprint by removing unnecessary nodes for accessing the `FrameOnStackMarker` (#2530, @smarr).

Changes:

* TruffleRuby now requires Java 11+ and no longer supports Java 8 (@eregon).

# 21.3.0

New features:

* [TRegex](https://github.com/oracle/graal/tree/master/regex) is now used by default, which provides large speedups for matching regular expressions.
* Add `Polyglot.languages` to expose the list of available languages.
* Add `Polyglot::InnerContext` to eval code in any available language in an inner isolated context (#2169).
* Foreign objects now have a dynamically-generated class based on their interop traits like `ForeignArray` and are better integrated with Ruby objects (#2149).
* Foreign arrays now have all methods of Ruby `Enumerable` and many methods of `Array` (#2149).
* Foreign hashes now have all methods of Ruby `Enumerable` and many methods of `Hash` (#2149).
* Foreign iterables (`InteropLibrary#hasIterator`) now have all methods of Ruby `Enumerable` (#2149).
* Foreign objects now implement `#instance_variables` (readable non-invocable members) and `#methods` (invocable members + Ruby methods).

Bug fixes:

* Fix `Marshal.load` of multiple `Symbols` with an explicit encoding (#1624).
* Fix `rb_str_modify_expand` to preserve existing bytes (#2392).
* Fix `String#scrub` when replacement is frozen (#2398, @LillianZ).
* Fix `Dir.mkdir` error handling for `Pathname` paths (#2397).
* `BasicSocket#*_nonblock(exception: false)` now only return `:wait_readable/:wait_writable` for `EAGAIN`/`EWOULDBLOCK` like MRI (#2400).
* Fix issue with `strspn` used in the `date` C extension compiled as a macro on older glibc and then missing the `__strspn_c1` symbol on newer glibc (#2406).
* Fix constant lookup when loading the same file multiple times (#2408).
* Fix handling of `break`, `next` and `redo` in `define_method(name, &block)` methods (#2418).
* Fix handling of incompatible types in `Float#<=>` (#2432, @chrisseaton).
* Fix issue with escaping curly braces for `Dir.glob` (#2425).
* Fix `base64` decoding issue with missing output (#2435).
* Fix `StringIO#ungetbyte` to treat a byte as a byte, not a code point (#2436). 
* Fix `defined?(yield)` when used inside a block (#2446).
* Fix a couple issues related to native memory allocation and release.

Compatibility:

* Implement `Process::Status.wait` (#2378).
* Update `rb_str_modify` and `rb_str_modify_expand` to raise a `FrozenError` when given a frozen string (#2392).
* Implement `rb_fiber_*` functions (#2402).
* Implement `rb_str_vcatf`.
* Add support for tracing allocations from C functions (#2403, @chrisseaton).
* Implement `rb_str_catf`.
* Search the executable in the passed env `PATH` for subprocesses (#2419).
* Accept a string as the pattern argument to `StringScanner#scan` and `StringScanner#check` (#2423).

Performance:

* Moved most of `MonitorMixin` to primitives to deal with interrupts more efficiently (#2375).
* Improved the performance of `rb_enc_from_index` by adding cached lookups (#2379, @nirvdrum).
* Improved the performance of many `MatchData` operations (#2384, @nirvdrum).
* Significantly improved performance of TRegex calls by allowing Truffle splitting (#2389, @nirvdrum).
* Improved `String#gsub` performance by adding a fast path for the `string_byte_index` primitive (#2380, @nirvdrum).
* Improved `String#index` performance by adding a fast path for the `string_character_index` primitive (#2383, @LillianZ).
* Optimized conversion of strings to integers if the string contained a numeric value (#2401, @nirvdrum).
* Use Truffle's `ContextThreadLocal` to speedup access to thread-local data.
* Provide a new fast path for `rb_backref*` and `rb_lastline*`functions from C extensions.

Changes:

* `foreign_object.class` on foreign objects is no longer special and uses `Kernel#class` (it used to return the `java.lang.Class` object for a Java type or `getMetaObject()`, but that is too incompatible with Ruby code).
* `Java.import name` imports a Java class in the enclosing module instead of always as a top-level constant.
* `foreign_object.keys` no longer returns members, use `foreign_object.instance_variables` or `foreign_object.methods` instead.
* `foreign_object.respond_to?(:class)` is now always true (before it was only for Java classes), since the method is always defined.

Security:

* Updated to Ruby 2.7.4 to fix CVE-2021-31810, CVE-2021-32066 and CVE-2021-31799.

# 21.2.0

New features:

* New `TruffleRuby::ConcurrentMap` data structure for use in [`concurrent-ruby`](https://github.com/ruby-concurrency/concurrent-ruby) (#2339, @wildmaples).

Bug fixes:

* Fix of different values of self in different scopes.
* `Truffle::POSIX.select` was being redefined repeatedly (#2332).
* Fix the `--backtraces-raise` and `--backtraces-rescue` options in JVM mode (#2335).
* Fix `File.{atime, mtime, ctime}` to include nanoseconds (#2337).
* Fix `Array#[a, b] = "frozen string literal".freeze` (#2355).
* `rb_funcall()` now releases the C-extension lock (similar to MRI).

Compatibility:

* Updated to Ruby 2.7.3. The `resolv` stdlib was not updated (`resolv` in 2.7.3 has [bugs](https://bugs.ruby-lang.org/issues/17748)).
* Make interpolated strings frozen for compatibility with Ruby 2.7 (#2304, @kirs).
* `require 'socket'` now also requires `'io/wait'` like CRuby (#2326).
* Support precision when formatting strings (#2281, @kirs).
* Make rpartition compatible with Ruby 2.7 (#2320, @gogainda).
* Include the type name in exception messages from `rb_check_type` (#2307).
* Fix `Hash#rehash` to remove duplicate keys after modifications (#2266, @MattAlp)
* Only fail `rb_check_type` for typed data, not wrapped untyped structs (#2331).
* Decide the visibility in `Module#define_method` based on `self` and the default definee (#2334).
* Configure `mandir` value in `RbConfig::CONFIG` and `RbConfig::MAKEFILE_CONFIG` (#2315).
* TruffleRuby now supports the Truffle polyglot Hash interop API.
* Implement `Fiber#raise` (#2338).
* Update `File.basename` to return new `String` instances (#2343).
* Allow `Fiber#raise` after `Fiber#transfer` like Ruby 3.0 (#2342).
* Fix `ObjectSpace._id2ref` for Symbols and frozen String literals (#2358).
* Implemented `Enumerator::Lazy#filter_map` (#2356).
* Fix LLVM toolchain issue on macOS 11.3 (#2352, [oracle/graal#3383](https://github.com/oracle/graal/issues/3383)).
* Implement `IO#set_encoding_by_bom` (#2372, pawandubey).
* Implemented `Enumerator::Lazy#with_index` (#2356).
* Implement `rb_backref_set`.
* Fix `Float#<=>` when comparing `Infinity` to other `#infinite?` values.
* Implement `date` library as a C extension to improve compatibility (#2344).

Performance:

* Make `#dig` iterative to make it faster and compile better for calls with 3+ arguments (#2301, @chrisseaton, @jantnovi).
* Make `Struct#dig` faster in interpreter by avoiding exceptions (#2306, @kirs).
* Reduce the number of AST nodes created for methods and blocks (#2261).
* Fiber-local variables are much faster now by using less synchronization.
* Improved the performance of the exceptional case of `String#chr` (#2318, @chrisseaton).
* Improved the performance of `IO#read_nonblock` when no data is available to be read.
* `TruffleSafepoint` is now used instead of custom logic, which no longer invalidates JITed code for guest safepoints (e.g., `Thread#{backtrace,raise,kill}`, `ObjectSpace`, etc)
* Significantly improved performance of `Time#strftime` for common formats (#2361, @wildmaples, @chrisseaton).
* Faster solution for lazy integer length (#2365, @lemire, @chrisseaton).
* Speedup `rb_funcallv*()` by directly unwrapping the C arguments array instead of going through a Ruby `Array` (#2089).
* Improved the performance of several `Truffle::RegexOperations` methods (#2374, @wildmapes, @nirvdrum).

Changes:

* `rb_iterate()` (deprecated since 1.9) no longer magically passes the block to `rb_funcall()`, use `rb_block_call()` instead.

Security:

* Updated to Ruby 2.7.3 to fix CVE-2021-28965 and CVE-2021-28966.

# 21.1.0

New features:

* Access to local variables of the interactive Binding via language bindings is now supported: `context.getBindings("ruby").putMember("my_var", 42);` (#2030).
* `VALUE`s in C extensions now expose the Ruby object when viewed in the debugger, as long as they have not been converted to native values.
* Signal handlers can now be run without triggering multi-threading.
* Fibers no longer trigger Truffle multi-threading.

Bug fixes:

* `Range#to_a` wasn't working for `long` ranges (#2198, @tomstuart and @LillianZ).
* Show the interleaved host and guest stacktrace for host exceptions (#2226).
* Fix the label of the first location reported by `Thread#backtrace_locations` (#2229).
* Fix `Thread.handle_interrupt` to defer non-pure interrupts until the end of the `handle_interrupt` block (#2219).
* Clear and restore errinfo on entry and normal return from methods in C extensions (#2227).
* Fix extra whitespace in squiggly heredoc with escaped newline (#2238, @wildmaples and @norswap).
* Fix handling of signals with `--single-threaded` (#2265).
* Fix `Enumerator::Lazy#{chunk_while, slice_before, slice_after, slice_when}` to return instances of `Enumerator::Lazy` (#2273).
* Fix `Truffle::Interop.source_location` to return unavailable source sections for modules instead of null (#2257).
* Fix usage of `Thread.handle_interrupt` in `MonitorMixin#mon_synchronize`.
* Fixed `TruffleRuby.synchronized` to handle guest safepoints (#2277).
* Fix control flow bug when assigning constants using ||= (#1489).
* Fix `Kernel#raise` argument handling for hashes (#2298).
* Set errinfo when `rb_protect` captures a Ruby exception (#2245).
* Fixed handling of multiple optional arguments and keywords when passed a positional `Hash` (#2302).

Compatibility:

* Prepend the GraalVM LLVM Toolchain to `PATH` when installing gems (#1974, #1088, #1343, #1400, #1947, #1931, #1588).
* Installing the `nokogiri` gem now defaults to use the vendored `libxml2` and `libxslt`, similar to CRuby, which means the corresponding system packages are no longer needed (#62).
* Implemented `$LOAD_PATH.resolve_feature_path`.
* Add `Pathname#/` alias to `Pathname#+` (#2178).
* Fixed issue with large `Integer`s in `Math.log` (#2184).
* Updated `Regexp.last_match` to support `Symbol` and `String` parameter (#2179).
* Added support for numbered block parameters (`_1` etc).
* Fixed `String#upto` issue with non-ascii strings (#2183).
* Implemented partial support for pattern matching (#2186).
* Make `File.extname` return `'.'` if the path ends with one (#2192, @tomstuart).
* Include fractional seconds in `Time#inspect` output (#2194, @tomstuart).
* Add support for `Integer#[Range]` and `Integer#[start, length]` (#2182, @gogainda).
* Allow private calls with `self` as an explicit receiver (#2196, @wildmaples).
* Fixed `:perm` parameter for `File.write`.
* Implemented `Time#floor` and `#ceil` (#2201, @wildmaples).
* Allow `Range#include?` and `#member?` with `Time` (#2202, @wildmaples).
* Implemented `Comparable#clamp(Range)` (#2200, @wildmaples).
* Added a `Array#minmax` to override `Enumerable#minmax` (#2199, @wildmaples).
* Implemented `chomp` parameter for `IO.{readlines, foreach}` (#2205).
* Implemented the Debug Inspector C API.
* Added beginless range support for `Range#{new, bsearch, count, each, equal_value, first, inspect, max, min, size, cover?, include?, ===}`.
* Added beginless range support for `Array#{[], []=, slice, slice!, to_a, fill, values_at}` (#2155, @LillianZ).
* Added beginless range support for `String#{byteslice, slice, slice!}` and `Symbol#slice` (#2211, @LillianZ).
* Added beginless range support for `Kernel#{caller, caller_locations}` and `Thread#backtrace_locations` (#2211, @LillianZ).
* Make rand work with exclusive range with Float (#1506, @gogainda)
* Fixed `String#dump`'s formatting of escaped unicode characters (#2217, @meganniu).
* Switched to the io-console C extension from C ruby for better performance and compatibility in `irb`.
* Coerce the message to a `String` for `BasicSocket#send` (#2209, @HoneyryderChuck).
* Support buffer argument for `UDPSocket#recvfrom_nonblock` (#2209, @HoneyryderChuck).
* Fixed `Integer#digits` implementation to handle more bases (#2224, #2225).
* Support the `inherit` parameter for `Module#{private, protected, public}_method_defined?`.
* Implement `Thread.pending_interrupt?` and `Thread#pending_interrupt?` (#2219).
* Implement `rb_lastline_set` (#2170).
* Implemented `Module#const_source_location` (#2212, @tomstuart and @wildmaples).
* Do not call `File.exist?` in `Dir.glob` as `File.exist?` is often mocked (#2236, @gogainda).
* Coerce the inherit argument to a boolean in `Module#const_defined?` and `Module#const_get` (#2240).
* Refinements take place at `Object#method` and `Module#instance_method` (#2004, @ssnickolay).
* Add support for `rb_scan_args_kw` in C API (#2244, @LillianZ).
* Update random implementation layout to be more compatible (#2234).
* Set `RbConfig::CONFIG['LIBPATHFLAG'/'RPATHFLAG']` like MRI to let `$LIBPATH` changes in `extconf.rb` work.
* Access to path and mode via `rb_io_t` from C has been changed to improve compatibility for io-console.
* Implemented the `Time.at` `in:` parameter.
* Implemented `Kernel#raise` `cause` parameter.
* Improved compatibility of `Signal.trap` and `Kernel#trap` (#2287, @chrisseaton).
* Implemented `GC.stat(:total_allocated_objects)` as `0` (#2292, @chrisseaton).
* `ObjectSpace::WeakMap` now supports immediate and frozen values as both keys and values (#2267).
* Call `divmod` when coercion to `Float` fails for `#sleep` (#2289, @LillianZ).

Performance:

* Multi-Tier compilation is now enabled by default, which improves warmup significantly.
* Improve the performance of checks for recursion (#2189, @LillianZ).
* Improve random number generation performance by avoiding synchronization (#2190, @ivoanjo).
* We now create a single call target per block by default instead of two.
* Some uses of class variables are now much better optimized (#2259, @chrisseaton).
* Several methods that need the caller frame are now always inlined in their caller, which speeds up the interpreter and reduces footprint.
* Pasting code in IRB should be reasonably fast, by updating to `irb` 1.3.3 and `reline` 0.2.3 (#2233).

Changes:

* Standalone builds of TruffleRuby are now based on JDK11 (they used JDK8 previously). There should be no user-visible changes. Similarly, JDK11 is now used by default in development instead of JDK8.
* The deprecated `Truffle::System.synchronized` has been removed.
* `Java.synchronized` has been removed, it did not work on host objects.

# 21.0.0

Release notes:

* The new IRB is quite slow when copy/pasting code into it. This is due to an inefficient `io/console` implementation which will be addressed in the next release. A workaround is to use `irb --readline`, which disables some IRB features but is much faster for copy/pasting code.

New features:

* Updated to Ruby 2.7.2 (#2004).

Bug fixes:

* Fix error message when the method name is not a Symbol or String for `Kernel#respond_to?` (#2132, @ssnickolay)
* Fixed setting of special variables in enumerators and enumerables (#1484).
* Fixed return value of `Enumerable#count` and `Enumerable#uniq` with multiple yielded arguments (#2145, @LillianZ).
* Fixed `String#unpack` for `w*` format (#2143).
* Fixed issue with ``Kernel#` `` when invalid UTF-8 given (#2118).
* Fixed issue with `Method#to_proc` and special variable storage (#2156).
* Add missing `offset` parameter for `FFI::Pointer#put_array_of_*` (#1525).
* Fixed issue with different `Struct`s having the same hash values (#2214).

Compatibility:

* Implement `String#undump` (#2131, @kustosz)
* `Errno` constants with the same `errno` number are now the same class.
* Implement `Enumerable#tally` and `Enumerable#filter_map` (#2144 and #2152, @LillianZ).
* Implement `Range#minmax`.
* Pass more `Enumerator::Lazy#uniq` and `Enumerator::Lazy#chunk` specs (#2146, @LillianZ).
* Implement `Enumerator#produce` (#2160, @zverok)
* Implement `Complex#<=>` (#2004, @ssnickolay).
* Add warning for `proc` without block (#2004, @ssnickolay).
* Implemented `FrozenError#receiver`.
* `Proc#<<` and `Proc#>>` raises TypeError if passed not callable object (#2004, @ssnickolay).
* Support time and date related messages for `Time` (#2166).
* Updated `Dir.{glob,[]}` to raise `ArgumentError` for nul-separated strings.
* `Kernel#lambda` with no block in a method called with a block raises an exception (#2004, @ssnickolay).
* Implemented `BigDecimal` as C extension to improve compatibility.
* Comment lines can be placed between fluent dot now (#2004, @ssnickolay).
* Implemented `rb_make_exception`.
* `**kwargs` now accept non-Symbol keys like Ruby 2.7.
* Updated the Unicode Emoji version (#2173, @wildmaples).
* Added `Enumerator::Yielder#to_proc`.
* Implemented `Enumerator::Lazy#eager`.
* Updated `Method#inspect` to include paremeter information.
* Update `Module#name` to return the same frozen string.
* Implemented `inherit` argument for `Module#autoload?`.

Performance:

* Refactor and implement more performant `MatchData#length` (#2147, @LillianZ).
* Refactor and implement more performant `Array#sample` (#2148, @LillianZ).
* `String#inspect` is now more efficient.

Changes:

* All `InteropLibrary` messages are now exposed consistently as methods on `Truffle::Interop` (#2139). Some methods were renamed to match the scheme described in the documentation.

# 20.3.0

Bug fixes:

* Handle foreign null object as falsy value (#1902, @ssnickolay)
* Fixed return value of `Enumerable#first` with multiple yielded arguments (#2056, @LillianZ).
* Improve reliability of the post install hook by disabling RubyGems (#2075).
* Fixed top level exception handler to print exception cause (#2013).
* Fixed issue when extending FFI from File (#2094).
* Fixed issue with `Kernel#freeze` not freezing singleton class (#2093).
* Fixed `String#encode` with options issue (#2091, #2095, @LillianZ)
* Fixed issue with `spawn` when `:close` redirect is used (#2097).
* Fixed `coverage` issue when `*eval` is used (#2078).
* Use expanded load paths for feature matching (#1501).
* Fixed handling of post arguments for `super()` (#2111).
* Fixed `SystemStackError` sometimes replaced by an internal Java `NoClassDefFoundError` on JVM (#1743).
* Fixed constant/identifier detection in lexer for non-ASCII encodings (#2079, #2102, @ivoanjo).
* Fixed parsing of `--jvm` as an application argument (#2108).
* Fix `rb_rescue2` to ignore the end marker `(VALUE)0` (#2127, #2130).
* Fix status and output when SystemExit is subclassed and raised (#2128)
* Fix `String#{chomp, chomp!}` issue with invalid encoded strings (#2133).

Compatibility:

* Run `at_exit` handlers even if parsing the main script fails (#2047).
* Load required libraries (`-r`) before parsing the main script (#2047).
* `String#split` supports block (#2052, @ssnickolay)
* Implemented `String#{grapheme_clusters, each_grapheme_cluster}`.
* Fix the caller location for `#method_added` (#2059).
* Fix issue with `Float#round` when `self` is `-0.0`.
* Fix `String#unpack` issue with `m0` format (#2065).
* Fix issue with `File.absolute_path` returning a path to current directory (#2062).
* Update `Range#cover?` to handle `Range` parameter.
* Fix `String#{casecmp, casecmp?}` parameter conversion.
* Fix `Regexp` issue which raised syntax error instead of `RegexpError` (#2066).
* Handle `Object#autoload` when autoload itself (#1616, @ssnickolay)
* Skip upgraded default gems while loading RubyGems (#2075).
* Verify that gem paths are correct before loading RubyGems (#2075).
* Implement `rb_ivar_count`.
* Implemented `rb_yield_values2`.
* Implemented `Digest::Base#{update, <<}` (#2100).
* Pass the final `super` specs (#2104, @chrisseaton).
* Fix arity for arguments with optional kwargs (#1669, @ssnickolay)
* Fix arity for `Proc` (#2098, @ssnickolay)
* Check bounds for `FFI::Pointer` accesses when the size of the memory behind is known.
* Implement negative line numbers for eval (#1482).
* Support refinements for `#to_s` called by string interpolation (#2110, @ssnickolay)
* Module#using raises error in method scope (#2112, @ssnickolay)
* `File#path` now returns a new mutable String on every call like MRI (#2115).
* Avoid infinite recursion when redefining `Warning#warn` and calling `Kernel#warn` (#2109).
* Convert objects with `#to_path` in `$LOAD_PATH` (#2119).
* Handle the functions being native for `rb_thread_call_without_gvl()` (#2090).
* Support refinements for Kernel#respond_to? (#2120, @ssnickolay)
* JCodings has been updated from 1.0.45 to 1.0.55.
* Joni has been updated from 2.1.30 to 2.1.40.

Performance:

* Calls with a literal block are no longer always split but instead the decision is made by the Truffle splitting heuristic.
* `Symbol#to_proc` is now AST-inlined in order to not rely on splitting and to avoid needing the caller frame to find refinements which apply.
* `Symbol#to_proc` is now globally cached per Symbol and refinements, to avoid creating many redundant `CallTargets`.
* Setting and access to the special variables `$~` and `$_` has been refactored to require less splitting.

Changes:

* Migrated from JLine 2 to JLine 3 for the `readline` standard library.

# 20.2.0

New features:

* Updated to Ruby 2.6.6.
* Use `InteropLibrary#toDisplayString()` to better display objects from other languages.
* Implement writing to the top scope for global variables (#2024).
* `foreign_object.to_s` now uses `InteropLibrary#toDisplayString()` (and still `asString()` if `isString()`).
* `foreign_object.inspect` has been improved to be more useful (include the language and meta object).
* `foreign_object.class` now calls `getMetaObject()` (except for Java classes, same as before).
* Add basic support for Linux AArch64.
* `foreign_object.name = value` will now call `Interoplibrary#writeMember("name", value)` instead of `invokeMember("name=", value)`.
* Always show the Ruby core library files in backtraces (#1414).
* The Java stacktrace is now shown when sending SIGQUIT to the process, also on TruffleRuby Native, see [Debugging](doc/user/debugging.md) for details (#2041).
* Calls to foreign objects with a block argument will now pass the block as the last argument.
* `foreign.name` will now use `invokeMember` if invocable and if not use `readMember`, see `doc/contrib/interop_implicit_api.md` for details.
* `foreign.to_f` and `foreign.to_i` will now attempt to convert to Ruby `Float` and `Integer` (#2038).
* `foreign.equal?(other)` now uses `InteropLibrary#isIdentical(other)` and `foreign.object_id/__id__` now uses `InteropLibrary#identityHashCode()`.

Bug fixes:

* Fix `#class_exec`, `#module_exec`, `#instance_eval`, and `instance_exec` to use activated refinements (#1988, @ssnickolay).
* Fixed missing method error for FFI calls with `blocking: true` when interrupted.
* Use upgraded default gems when installed (#1956).
* Fixed `NameError` when requiring an autoload path that does not define the autoload constant (#1905).
* Thread local IO buffers are now allocated using a stack to ensure safe operating if a signal handler uses one during an IO operation.
* Fixed `TracePoint` thread-safety by storing the state on the Ruby `Thread` (like MRI) instead of inside the `TracePoint` instance.
* Make `require 'rubygems/package'` succeed and define `Gem::Deprecate` correctly (#2014).
* Fix `MBCLEN_CHARFOUND_P` error.
* Fix `rb_enc_str_new` when `NULL` encoding is given with a constant string.
* Fixed `rb_enc_precise_mbclen` to handle more inputs.
* The output for `--engine.TraceCompilation` is now significantly easier to read, by having shorter method names and source names (oracle/graal#2052).
* Fix indentation for squiggly heredoc with single quotes (#1564).
* Only print members which are readable for foreign `#inspect` (#2027).
* Fixed the return value of the first call to `Kernel#srand` in a Thread (#2028).
* Fix missing flushing when printing an exception at top-level with a custom backtrace, which caused no output being shown (#1750, #1895).
* Use the mode of the given `IO` for `IO#reopen(IO)` which is important for the 3 standard IOs (#2034).
* Fix potential deadlock when running finalizers (#2041).
* Let `require 'rubygems/specification'` work before `require 'rubygems'`.

Compatibility:

* Implement `UnboundMethod#bind_call`.
* Implemented `ObjectSpace::WeakMap` (#1385, #1958).
* Implemented `strtod` and `ruby_strtod` (#2007).
* Fix detection of `#find_type` in FFI to ignore `MakeMakefile#find_type` from `mkmf` (#1896, #2010).
* Implemented `rb_uv_to_utf8` (#1998, @skateman).
* Implemented `rb_str_cat_cstr`.
* Implemented `rb_fstring`.
* Support `#refine` for Module (#2021, @ssnickolay).
* Implemented `rb_ident_hash_new`.
* Improved the compatibility of `Symbol.all_symbols` (#2022, @chrisseaton).
* Implemented `rb_enc_str_buf_cat`.
* Implemented `rb_int_positive_pow`.
* Implemented `rb_usascii_str_new_lit`.
* Define `#getch` and `#getpass` on `StringIO` when `io/console` is required.
* Implemented `rb_uv_to_utf8` (#1998).
* Single character IDs now behave more like those in MRI to improve C extension compatibility, so `rb_funcall(a, '+', b)` will now do the same thing as in MRI.
* Removed extra public methods on `String`.
* Implemented `rb_array_sort` and `rb_array_sort_bang`.
* Do not create a finalizers `Thread` if there are other public languages, which is helpful for polyglot cases (#2035).
* Implemented `rb_enc_isalnum` and `rb_enc_isspace`.
* `RUBY_REVISION` is now the full commit hash used to build TruffleRuby, similar to MRI 2.7+.
* Implemented `rb_enc_mbc_to_codepoint`.
* Changed the lookup methods to achieve Refinements specification (#2033, @ssnickolay)
* Implemented `Digest::Instance#new` (#2040).
* Implemented `ONIGENC_MBC_CASE_FOLD`.
* Fixed `Thread#raise` to call the exception class' constructor with no arguments when given no message (#2045).
* Fixed `refine + super` compatibility (#2039, #2048, @ssnickolay)
* Make the top-level exception handler more compatible with MRI (#2047).
* Implemented `rb_enc_codelen`.
* Implemented `Ripper` by using the C extension (#1585).

Changes:

* RubyGems gem commands updated to use the `--no-document` option by default.

Performance:

* Enable lazy translation from the parser AST to the Truffle AST for user code by default. This should improve application startup time (#1992).
* `instance variable ... not initialized` and similar warnings are now optimized to have no peak performance impact if they are not printed (depends on `$VERBOSE`).
* Implement integer modular exponentiation using `BigInteger#mod_pow` (#1999, @skateman)
* Fixed a performance issue when computing many substrings of a given non-leaf `String` with non-US-ASCII characters.
* Speedup native handle to Ruby object lookup for C extensions.

# 20.1.0

New features:

* Nightly builds of TruffleRuby are now available, see the README for details (#1483).
* `||=` will not compile the right-hand-side if it's only executed once, to match the idiomatic lazy-initialisation use-case ([blog post](https://engineering.shopify.com/blogs/engineering/optimizing-ruby-lazy-initialization-in-truffleruby-with-deoptimization), #1887, @kipply).
* Added `--metrics-profile-require` option to profile searching, parsing, translating and loading files.
* Added support for captured variables for the Truffle instruments (e.g. Chrome debugger).

Bug fixes:

* Fixed `Exception#dup` to copy the `Exception#backtrace` string array.
* Fixed `rb_warn` and `rb_warning` when used as statements (#1886, @chrisseaton).
* Fixed `NameError.new` and `NoMethodError.new` `:receiver` argument.
* Correctly handle large numbers of arguments to `rb_funcall` (#1882).
* Added arity check to `Module#{include, prepend}`.
* Fix `OpenSSL::Digest.{digest,hexdigest,base64digest}` to handle `algorithm, data` arguments (#1889, @bdewater).
* Fixed `SystemCallError.new` parameter conversion.
* Fixed `File#{chmod, umask}` argument conversion check.
* Added warning in `Hash.[]` for non-array elements.
* Fixed `File.lchmod` to raise `NotImplementedError` when not available.
* `RSTRING_PTR()` now always returns a native pointer, resolving two bugs `memcpy`ing to (#1822) and from (#1772) Ruby Strings.
* Fixed issue with duping during splat (#1883).
* Fixed `Dir#children` implementation.
* Fixed `SignalException.new` error when bad parameter given.
* Added deprecation warning to `Kernel#=~`.
* Fixed `puts` for a foreign objects, e.g. `puts Polyglot.eval('js', '[]')` (#1881).
* Fixed `Exception#full_message` implementation.
* Updated `Kernel.Complex()` to handle the `exception: false` parameter.
* Fixed `Kernel#dup` to return self for `Complex` and `Rational` objects.
* Updated `Kernel.Float()` to handle the `exception: false` parameter.
* Fixed `String#unpack` `M` format (#1901).
* Fixed error when `SystemCallError` message contained non-ASCII characters.
* Fixed `rb_rescue` to allow null rescue methods. (#1909, @kipply).
* Fixed incorrect comparisons between bignums and doubles.
* Prevented some internal uses of `Kernel#caller_locations` to be overridden by user code (#1934).
* Fixed an issue caused by recursing inlining within `Regexp#quote` (#1927).
* Updated `Kernel.Float()` to return given string in error message (#1945).
* Parameters and arity of methods derived from `method_missing` should now match MRI (#1921).
* Fixed compile error in `RB_FLOAT_TYPE_P` macro (#1928).
* Fixed `Symbol#match` to call the block with the `MatchData` (#1933).
* Fixed `Digest::SHA2.hexdigest` error with long messages (#1922).
* Fixed `Date.parse` to dup the coerced string to not modify original (#1946).
* Update `Comparable` error messages for special constant values (#1941).
* Fixed `File.ftype` parameter conversion (#1961).
* Fixed `Digest::Instance#file` to not modify string literals (#1964).
* Make sure that string interpolation returns a `String`, and not a subclass (#1950).
* `alias_method` and `instance_methods` should now work correctly inside a refinement (#1942).
* Fixed `Regexp.union` parameter conversion (#1963).
* `IO#read(n)` no longer buffers more than needed, which could cause hanging if detecting readability via a native call such as `select(2)` (#1951).
* Fixed `Random::DEFAULT.seed` to be different on boot (#1965, @kipply)
* `rb_encoding->name` can now be read even if the `rb_encoding` is stored in native memory.
* Detect and cut off recursion when inspecting a foreign object, substituting an ellipsis instead.
* Fixed feature lookup order to check every `$LOAD_PATH` path entry for `.rb`, then every entry for native extension when `require` is called with no extension.
* Define the `_DARWIN_C_SOURCE` macro in extension makefiles (#1592).
* Change handling of var args in `rb_rescue2` to handle usage in C extensions (#1823).
* Fixed incorrect `Encoding::CompatibilityError` raised for some interpolated Regexps (#1967).
* Actually unset environment variables with a `nil` value for `Process.spawn` instead of setting them to an empty String.
* Core library methods part of the Native Image heap are no longer added in the compilation queue on the first call, but after they reach the thresholds like other methods.
* Fix `RbConfig::CONFIG['LIBRUBY_SO']` file extension.
* Fix `char`, `short`, `unsigned char`,  `unsigned int`, and `unsigned short` types in `Fiddle` (#1971).
* Fix `IO#select` to reallocate its buffer if it is interrupted by a signal.
* Fix issue where interpolated string matched `#` within string as being a variable (#1495).
* Fix `File.join` to raise error on strings with null bytes.
* Fix initialization of Ruby Thread for foreign thread created in Java.
* Fix registration of default specs in RubyGems (#1987).

Compatibility:

* The C API type `VALUE` is now defined as `unsigned long` as on MRI. This enables `switch (VALUE)` and other expressions which rely on `VALUE` being an integer type (#1409, #1541, #1675, #1917, #1954).
* Implemented `Float#{floor, ceil}` with `ndigits` argument.
* Implemented `Thread#fetch`.
* Implemented `Float#truncate` with `ndigits` argument.
* Made `String#{byteslice, slice, slice!}` and `Symbol#slice` compatible with endless ranges.
* Implemented "instance variable not initialized" warning.
* Make `Kernel#{caller, caller_locations}` and `Thread#backtrace_locations` compatible with endless ranges.
* Implemented `Dir#each_child`.
* Implemented `Kernel.{chomp, chop}` and `Kernel#{chomp, chop}`.
* Implemented `-p` and `-a`, and `-l` CLI options.
* Convert the argument to `File.realpath` with `#to_path` (#1894).
* `StringIO#binmode` now sets the external encoding to BINARY like MRI (#1898).
* `StringIO#inspect` should not include the contents of the `StringIO` (#1898).
* Implemented `rb_fd_*` functions (#1623).
* Fixed uninitialized variable warnings in core and lib (#1897).
* Make `Thread#backtrace` support omit, length and range arguments.
* Implemented `Range#%`.
* Fixed the type of the `flags` field of `rb_data_type_t` (#1911).
* Implemented `rb_obj_is_proc` (#1908, @kipply, @XrXr).
* Implemented C API macro `RARRAY_ASET()`.
* Implemented `num2short` (#1910, @kipply).
* `RSTRING_END()` now always returns a native pointer.
* Removed `register` specifier for `rb_mem_clear()` (#1924).
* Implemented `Thread::Backtrace::Locations#base_label` (#1920).
* Implemented `rb_mProcess` (#1936).
* Implemented `rb_gc_latest_gc_info` (#1937).
* Implemented `RBASIC_CLASS` (#1935).
* Yield 2 arguments for `Hash#map` if the arity of the block is > 1 (#1944).
* Add all `Errno` constants to match MRI, needed by recent RubyGems.
* Silence `ruby_dep` warnings since that gem is unmaintained.
* Clarify error message for not implemented `Process.daemon` (#1962).
* Allow multiple assignments in conditionals (#1513).
* Update `NoMethodError#message` to match MRI (#1957).
* Make `StringIO` work with `--enable-frozen-string-literal` (#1969).
* Support `NULL` for the status of `rb_protect()`.
* Ensure `BigDecimal#inspect` does not call `BigDecimal#to_s` to avoid behaviour change on `to_s` override (#1960).
* Define all C-API `rb_{c,m,e}*` constants as C global variables (#1541).
* Raise `ArgumentError` for `Socket.unpack_sockaddr_un` if the socket family is incorrect.
* Implemented `RTYPEDDATA_*()` macros and `rb_str_tmp_new()` (#1975).
* Implemented `rb_set_end_proc` (#1959).
* Implemented `rb_to_symbol`.
* Implemented `rb_class_instance_methods`, `rb_class_public_instance_methods`, `rb_class_protected_instance_methods`, and `rb_class_private_instance_methods`.
* Implemented `rb_tracepoint_new`, `rb_tracepoint_disable`, `rb_tracepoint_enable`, and `rb_tracepoint_enabled_p` (#1450).
* Implemented `RbConfig::CONFIG['AR']` and `RbConfig::CONFIG['STRIP']` (#1973).
* Not yet implemented C API functions are now correctly detected as missing via `mkmf`'s `have_func` (#1980).
* Accept `RUBY_INTERNAL_EVENT_{NEWOBJ,FREEOBJ}` events but warn they are not triggered (#1978, #1983).
* `IO.copy_stream(in, STDOUT)` now writes to `STDOUT` without buffering like MRI.
* Implemented `RbConfig['vendordir']`.
* Implemented `Enumerator::ArithmeticSequence`.
* Support `(struct RBasic *)->flags` and `->klass` from `ruby.h` (#1891, #1884, #1978).

Changes:

* `TRUFFLERUBY_RESILIENT_GEM_HOME` has been removed. Unset `GEM_HOME` and `GEM_PATH` instead if you need to.
* The deprecated `Truffle::System.full_memory_barrier`, `Truffle::Primitive.logical_processors`, and  `Truffle::AtomicReference` have been removed.
* The implicit interface for allowing Ruby objects to behave as polyglot arrays with `#size`, `#[]` methods has been removed and replaced with an explicit interface where each method starts with `polyglot_*`.
* Hash keys are no longer reported as polyglot members.
* All remaining implicit polyglot behaviour for `#[]` method was replaced with `polyglot_*` methods.
* Rename dynamic API to match InteropLibrary. All the methods keep the name as it is in InteropLibrary with the following changes: use snake_case, add `polyglot_` prefix, drop `get` and `is` prefix, append `?` on all predicates.
* Split `Truffle::Interop.write` into `.write_array_element` and `.write_member` methods.
* Rename `Truffle::Interop.size` to `.array_size`.
* Rename `Truffle::Interop.is_boolean?` to `.boolean?`.
* Split `Truffle::Interop.read` into `.read_member` and `.read_array_element`.
* Drop `is_` prefix in `Truffle::Interop.is_array_element_*` predicates.
* `Truffle::Interop.hash_keys_as_members` has been added to treat a Ruby Hash as a polyglot object with the Hash keys as members.

Performance:

* Optimized `RSTRING_PTR()` accesses by going to native directly, optimized various core methods, use Mode=latency and tune GC heap size for Bundler. This speeds up `bundle install` from 84s to 19s for a small Gemfile with 6 gems (#1398).
* Fixed memory footprint issue due to large compilation on Native Image, notably during `bundle install` (#1893).
* `ArrayBuilderNode` now uses a new Truffle library for manipulating array stores.
* Ruby objects passed to C extensions are now converted less often to native handles.
* Calling blocking system calls and running C code with unblocking actions has been refactored to remove some optimisation boundaries.
* `return` expressions are now rewritten as implicit return expressions where control flow allows this to be safely done as a tail optimisation. This can improve interpreter performance by up to 50% in some benchmarks, and can be applied to approximately 80% of return nodes seen in Rails and its dependencies (#1977).
* The old array strategy code has been removed and all remaining nodes converted to the new `ArrayStoreLibrary`.
* Updated `nil` to be a global immutable singleton (#1835).

# 20.0.0

New features:

* Enable and document `--coverage` option (#1840, @chrisseaton).
* Update the internal LLVM toolchain to LLVM 9 and reduce its download size.
* Updated to Ruby 2.6.5 (#1749).
* Automatically set `PKG_CONFIG_PATH` as needed for compiling OpenSSL on macOS (#1830).

Bug fixes:

* Fix `Tempfile#{size,length}` when the IO is not flushed (#1765, @rafaelfranca).
* Dump and load instance variables in subclasses of `Exception` (#1766, @rafaelfranca).
* Fix `Date._iso8601` and `Date._rfc3339` when the string is an invalid date (#1773, @rafaelfranca).
* Fail earlier for bad handle unwrapping (#1777, @chrisseaton).
* Match out of range `ArgumentError` message with MRI (#1774, @rafaelfranca).
* Raise `Encoding::CompatibilityError` with incompatible encodings on `Regexp` (#1775, @rafaelfranca).
* Fixed interactions between attributes and instance variables in `Struct` (#1776, @chrisseaton).
* Coercion fixes for `TCPServer.new` (#1780, @XrXr).
* Fix `Float#<=>` not calling `coerce` when `other` argument responds to it (#1783, @XrXr).
* Do not warn / crash when requiring a file that sets and trigger autoload on itself (#1779, @XrXr).
* Strip trailing whitespaces when creating a `BigDecimal` with a `String` (#1796, @XrXr).
* Default `close_others` in `Process.exec` to `false` like Ruby 2.6 (#1798, @XrXr).
* Don't clone methods when setting method to the same visibility (#1794, @XrXr).
* `BigDecimal()` deal with large rationals precisely (#1797, @XrXr).
* Make it possible to call `instance_exec` with `rb_block_call` (#1802, @XrXr).
* Check for duplicate members in `Struct.new` (#1803, @XrXr).
* `Process::Status#to_i` return raw `waitpid(2)` status (#1800, @XrXr).
* `Process#exec`: set close-on-exec to false for fd redirection (#1805, @XrXr, @rafaelfranca).
* Building C extensions should now work with frozen string literals (#1786).
* Keep the Truffle working directory in sync with the native working directory.
* Rename `to_native` to `polyglot_to_native` to match `polyglot_pointer?` and `polyglot_address` methods.
* Fixed missing partial evaluation boundary in `Array#{sort,sort!}` (#1727).
* Fixed the class of `self` and the wrapping `Module` for `Kernel#load(path, wrap=true)` (#1739).
* Fixed missing polyglot type declaration for `RSTRING_PTR` to help with native/managed interop.
* Fixed `Module#to_s` and `Module#inspect` to not return an extra `#<Class:` for singleton classes.
* Arrays backed by native storage now allocate the correct amount of memory (#1828).
* Fixed issue in `ConditionVariable#wait` that could lose a `ConditionVariable#signal`.
* Do not expose TruffleRuby-specific method `Array#swap` (#1816).
* Fixed `#inspect` on broken UTF-8 sequences (#1842, @chrisseaton).
* `Truffle::Interop.keys` should report methods of `String` and `Symbol` (#1817).
* `Kernel#sprintf` encoding validity has been fixed (#1852, @XrXr).
* Fixed `ArrayIndexOutOfBoundsException` in `File.fnmatch` (#1845).
* Make `String#concat` work with no or multiple arguments (#1519).
* Make `Array#concat` work with no or multiple arguments (#1519).
* Coerce `BigDecimal(arg)` using `to_str` (#1826).
* Fixed `NameError#dup`, `NoMethodError#dup`, and `SystemCallError#dup` to copy internal fields.
* Make `Enumerable#chunk` work without a block (#1518).
* Fixed issue with `SystemCallError.new` setting a backtrace too early.
* Fixed `BigDecimal#to_s` formatting issue (#1711).
* Run `END` keyword block only once at exit.
* Implement `Numeric#clone` to return `self`.
* Fixed `Symbol#to_proc` to create a `Proc` with `nil` `source_location` (#1663).
* Make `GC.start` work with keyword arguments.
* Fixed `Kernel#clone` for `nil`, `true`, `false`, `Integer`, and `Symbol`.
* Make top-level methods available in `Context#getBindings()` (#1838).
* Made `Kernel#caller_locations` accept a range argument, and return `nil` when appropriate.
* Made `rb_respond_to` work with primitives (#1869, @chrisseaton).
* Fixed issue with missing backtrace for `rescue $ERROR_INFO` (#1660).
* Fixed `Struct#hash` for `keyword_init: true` `Struct`.
* Fixed `String#{upcase!,downcase!,swapcase!}(:ascii)` for non-ASCII-compatible encodings like UTF-16.
* Fixed `String#capitalize!` for strings that weren't full ASCII.
* Fixed enumeration issue in `ENV.{select, filter}`.
* Fixed `Complex` and `Rational` should be frozen after initializing.
* Fixed `printf` should raise error when not enough arguments for positional argument.
* Removed "shadowing outer local variable" warning.
* Fixed parameter conversion to `String` in ENV methods.
* Fixed deprecation warning when `ENV.index` is called.
* Fixed issue with `ENV.each_key`.
* Fixed `ENV.replace` implementation.
* Fixed `ENV.udpate` implementation.
* Fixed argument handling in `Kernel.printf`.
* Fixed character length after conversion to binary from a non-US-ASCII String.
* Fixed issue with installing latest bundler (#1880).
* Fixed type conversion for `Numeric#step` `step` parameter.
* Fixed `Kernel#Integer` conversion.
* Fixed `IO.try_convert` parameter conversion.
* Fixed linking of always-inline C API functions with `-std=gnu90` (#1837, #1879).
* Avoid race conditions during `gem install` by using a single download thread.
* Do not use gems precompiled for MRI on TruffleRuby (#1837).
* Fixed printing foreign arrays that were also pointers (#1679).
* Fixed `nil#=~` to not warn.
* Fixed `Enumerable#collect` to give user block arity in the block passed to `Enumerable#each`.

Compatibility:

* Implemented `String#start_with?(Regexp)` (#1771, @zhublik).
* Various improvements to `SignalException` and signal handling (#1790, @XrXr).
* Implemented `rb_utf8_str_new`, `rb_utf8_str_new_cstr`, `rb_utf8_str_new_static` (#1788, @chrisseaton).
* Implemented the `unit` argument of `Time.at` (#1791, @XrXr).
* Implemented `keyword_init: true` for `Struct.new` (#1789, @XrXr).
* Implemented `MatchData#dup` (#1792, @XrXr).
* Implemented a native storage strategy for `Array` to allow better C extension compatibility.
* Implemented `rb_check_symbol_cstr` (#1814).
* Implemented `rb_hash_start` (#1841, @XrXr).
* JCodings has been updated from 1.0.42 to 1.0.45.
* Joni has been updated from 2.1.25 to 2.1.30.
* Implemented `Method#<<` and `Method#>>` (#1821).
* The `.bundle` file extension is now used for C extensions on macOS (#1819, #1837).
* Implemented `Comparable#clamp` (#1517).
* Implemented `rb_gc_register_mark_object` and `rb_enc_str_asciionly_p` (#1856, @chrisseaton).
* Implemented `rb_io_set_nonblock` (#1741).
* Include the major kernel version in `RUBY_PLATFORM` on macOS like MRI (#1860, @eightbitraptor).
* Implemented `Enumerator::Chain`, `Enumerator#+`, and `Enumerable#chain` (#1859, #1858).
* Implemented `Thread#backtrace_locations` and `Exception#backtrace_locations` (#1556).
* Implemented `rb_module_new`, `rb_define_class_id`, `rb_define_module_id`, (#1876, @XrXr, @chrisseaton).
* Implemented `-n` CLI option (#1532).
* Cache the `Symbol` of method names in call nodes only when needed (#1872).
* Implemented `rb_get_alloc_func` and related functions (#1874, @XrXr).
* Implemented `rb_module_new`, `rb_define_class_id`, `rb_define_module_id`, (#1876, @chrisseaton).
* Implemented `ENV.slice`.
* Support for the Darkfish theme for RDoc generation has been added back.
* Implemented `Kernel#system` `exception: true` option.
* Implemented `Random.bytes`.
* Implemented `Random.random_number`.
* Added the ability to parse endless ranges.
* Made `Range#{to_a, step, each, bsearch, step, last, max, min, to_s, ==}` compatible with endless ranges.
* Made `Array#{[], []=, values_at, fill, slice!}` compatible with endless ranges.
* Defined `Array#{min, max}` methods.

Performance:

* Use a smaller limit for identity-based inline caches to improve warmup by avoiding too many deoptimizations.
* `long[]` array storage now correctly declare that they accept `int` values, reducing deoptimisations and promotions to `Object[]` storage.
* Enable inline caching of `Symbol` conversion for `rb_iv_get` and `rb_iv_set`.
* `rb_type` information is now cached on classes as a hidden variable to improve performance.
* Change to using thread local buffers for socket calls to reduce allocations.
* Refactor `IO.select` to reduce copying and optimisation boundaries.
* Refactor various `String` and `Rope` nodes to avoid Truffle performance warnings.
* Reading caller frames should now work in more cases without deoptimisation.

# 19.3.0

New features:

* Compilation of C extensions is now done with an internal LLVM toolchain producing both native code and bitcode. This means more C extensions should compile out of the box and this should resolve most linker-related issues.
* It is no longer necessary to install LLVM for installing C extensions on TruffleRuby.
* It is no longer necessary to install libc++ and libc++abi for installing C++ extensions on TruffleRuby.
* On macOS, it is no longer necessary to install the system headers package (#1417).
* License updated to EPL 2.0/GPL 2.0/LGPL 2.1 like recent JRuby.

Bug fixes:

* `rb_undef_method` now works for private methods (#1731, @cky).
* Fixed several issues when requiring C extensions concurrently (#1565).
* `self.method ||= value` with a private method now works correctly (#1673).
* Fixed `RegexpError: invalid multibyte escape` for binary regexps with a non-binary String (#1433).
* Arrays now report their methods to other languages for interopability (#1768).
* Installing `sassc` now works due to using the LLVM toolchain (#1753).
* Renamed `Truffle::Interop.respond_to?` to avoid conflict with Ruby's `respond_to?` (#1491).
* Warn only if `$VERBOSE` is `true` when a magic comment is ignored (#1757, @nirvdrum).
* Make C extensions use the same libssl as the one used for the openssl C extension (#1770).

Compatibility:

* `GC.stat` can now take an optional argument (#1716, @kirs).
* `Kernel#load` with `wrap` has been implemented (#1739).
* Implemented `Kernel#spawn` with `:chdir` (#1492).
* Implemented `rb_str_drop_bytes`, notably used by OpenSSL (#1740, @cky).
* Include executables of default gems, needed for `rails new` in Rails 6.
* Use compilation flags similar to MRI for C extension compilation.
* Warn for `gem update --system` as it is not fully supported yet and is often not needed.
* Pass `-undefined dynamic_lookup` to the linker on macOS like MRI.

Performance:

* Core methods are no longer always cloned, which reduces memory footprint and should improve warmup.
* Inline cache calls to `rb_intern()` with a constant name in C extensions.
* Improve allocation speed of native handles for C extensions.
* Improve the performance of `NIL_P` and `INT2FIX` in C extensions.
* Various fixes to improve Rack performance.
* Optimize `String#gsub(String)` by not creating a `Regexp` and using `String#index` instead.
* Fixed "FrameWithoutBoxing should not be materialized" compilation issue in `TryNode`.

# 19.2.0, August 2019

New features:

* `Fiddle` has been implemented.

Bug fixes:

* Set `RbConfig::CONFIG['ruby_version']` to the same value as the TruffleRuby version. This fixes reusing C extensions between different versions of TruffleRuby with Bundler (#1715).
* Fixed `Symbol#match` returning `MatchData` (#1706, @zhublik).
* Allow `Time#strftime` to be called with binary format strings.
* Do not modify the argument passed to `IO#write` when the encoding does not match (#1714).
* Use the class where the method was defined to check if an `UnboundMethod` can be used for `#define_method` (#1710).
* Fixed setting `$~` for `Enumerable` and `Enumerator::Lazy`'s `#grep` and `#grep_v`.
* Improved errors when interacting with single-threaded languages (#1709).

Compatibility:

* Added `Kernel#then` (#1703, @zhublik).
* `FFI::Struct#[]=` is now supported for inline character arrays.
* `blocking: true` is now supported for `FFI::Library#attach_function`.
* Implemented `Proc#>>` and `#<<` (#1688).
* `Thread.report_on_exception` is now `true` by default like MRI 2.5+.
* `BigDecimal` compatibility has been generally improved in several ways.

Changes:

* An interop read message sent to a `Proc` will no longer call the `Proc`.

Performance:

* Several `String` methods have been made faster by the usage of vector instructions
  when searching for a single-byte character in a String.
* Methods needing the caller frame are now better optimized.

# 19.1.0, June 2019

*Ruby is an experimental language in the GraalVM 19.1.0 release*

Bug fixes:

* Sharing for thread-safety of objects is now triggered later as intended, e.g., when a second `Thread` is started.
* Fixed `Array#to_h` so it doesn't set a default value (#1698).
* Removed extra `public` methods on `IO` (#1702).
* Fixed `Process.kill(signal, Process.pid)` when the signal is trapped as `:IGNORE` (#1702).
* Fixed `Addrinfo.new(String)` to reliably find the address family (#1702).
* Fixed argument checks in `BasicSocket#setsockopt` (#1460).
* Fixed `ObjectSpace.trace_object_allocations` (#1456).
* Fixed `BigDecimal#{clone,dup}` so it now just returns the receiver, per Ruby 2.5+ semantics (#1680).
* Fixed creating `BigDecimal` instances from non-finite `Float` values (#1685).
* Fixed `BigDecimal#inspect` output for non-finite values (e.g, NaN or -Infinity) (#1683).
* Fixed `BigDecimal#hash` to return the same value for two `BigDecimal` objects that are equal (#1656).
* Added missing `BigDecimal` constant definitions (#1684).
* Implemented `rb_eval_string_protect`.
* Fixed `rb_get_kwargs` to correctly handle optional and rest arguments.
* Calling `Kernel#raise` with a raised exception will no longer set the cause of the exception to itself (#1682).
* Return a `FFI::Function` correctly for functions returning a callback.
* Convert to intuitive Ruby exceptions when INVOKE fails (#1690).
* Implemented `FFI::Pointer#clear` (#1687).
* Procs will now yield to the block in their declaration context even when called with a block argument (#1657).
* Fixed problems with calling POSIX methods if `Symbol#[]` is redefined (#1665).
* Fixed sharing of `Array` and `Hash` elements for thread-safety of objects (#1601).
* Fixed concurrent modifications of `Gem::Specification::LOAD_CACHE` (#1601).
* Fix `TCPServer#accept` to set `#do_not_reverse_lookup` correctly on the created `TCPSocket`.

Compatibility:

* Exceptions from `coerce` are no longer rescued, like MRI.
* Implemented `Integer#{allbits?,anybits?,nobits?}`.
* `Integer#{ceil,floor,truncate}` now accept a precision and `Integer#round` accepts a rounding mode.
* Added missing `Enumerable#filter` and `Enumerator::Lazy#filter` aliases to the respective `select` method (#1610).
* Implemented more `Ripper` methods as no-ops (#1694, @Mogztter).
* Implemented `rb_enc_sprintf` (#1702).
* Implemented `ENV#{filter,filter!}` aliases for `select` and `select!`.
* Non-blocking `StringIO` and `Socket` APIs now support `exception: false` like MRI (#1702).
* Increased compatibility of `BigDecimal`.
* `String#-@` now performs string deduplication (#1608).
* `Hash#merge` now preserves the key order from the original hash for merged values (#1650).
* Coerce values given to `FFI::Pointer` methods.
* `FrozenError` is now defined and is used for `can't modify frozen` object exceptions.
* `StringIO` is now available by default like in MRI, because it is required by RubyGems.

Changes:

* Interactive sources (like the GraalVM polyglot shell) now all share the same binding (#1695).
* Hash code calculation has been improved to reduce hash collisions for `Hash` and other cases.

Performance:

* `eval(code, binding)` for a fixed `code` containing blocks is now much faster. This improves the performance of rendering `ERB` templates containing loops.
* `rb_str_cat` is faster due to the C string now being concatenated without first being converted to a Ruby string or having its encoding checked. As a side effect the behaviour of `rb_str_cat` should now more closely match that of MRI.

# 19.0.0, May 2019

*Ruby is an experimental language in the GraalVM 19.0.0 release*

Bug fixes:

* The debugger now sees global variables as the global scope.
* Temporary variables are no longer visible in the debugger.
* Setting breakpoints on some lines has been fixed.
* The OpenSSL C extension is now always recompiled, fixing various bugs when using the extension (e.g., when using Bundler in TravisCI) (#1676, #1627, #1632).
* Initialize `$0` when not run from the 'ruby' launcher, which is needed to `require` gems (#1653).

Compatibility:

* `do...end` blocks can now have `rescue/else/ensure` clauses like MRI (#1618).

Changes:

* `TruffleRuby.sulong?` has been replaced by `TruffleRuby.cexts?`, and `TruffleRuby.graal?` has been replaced by `TruffleRuby.jit?`. The old methods will continue to work for now, but will produce warnings, and will be removed at a future release.

# 1.0 RC 16, 19 April 2019

Bug fixes:

* Fixed `Hash#merge` with no arguments to return a new copy of the receiver (#1645).
* Fixed yield with a splat and keyword arguments (#1613).
* Fixed `rb_scan_args` to correctly handle kwargs in combination with optional args.
* Many fixes for `FFI::Pointer` to be more compatible with the `ffi` gem.

New features:

* Rounding modes have been implemented or improved for `Float`, `Rational`, `BigDecimal` (#1509).
* Support Homebrew installed in other prefixes than `/usr/local` (#1583).
* Added a pure-Ruby implementation of FFI which passes almost all Ruby FFI specs (#1529, #1524).

Changes:

* Support for the Darkfish theme for RDoc generation has been removed.

Compatibility:

* The `KeyError` raised from `ENV#fetch` and `Hash#fetch` now matches MRI's message formatting (#1633).
* Add the missing `key` and `receiver` values to `KeyError` raised from `ENV#fetch`.
* `String#unicode_normalize` has been moved to the core library like in MRI.
* `StringScanner` will now match a regexp beginning with `^` even when not scanning from the start of the string.
* `Module#define_method` is now public like in MRI.
* `Kernel#warn` now supports the `uplevel:` keyword argument.

# 1.0 RC 15, 5 April 2019

Bug fixes:

* Improved compatibility with MRI's `Float#to_s` formatting (#1626).
* Fixed `String#inspect` when the string uses a non-UTF-8 ASCII-compatible encoding and has non-ASCII characters.
* Fixed `puts` for strings with non-ASCII-compatible encodings.
* `rb_protect` now returns `Qnil` when an error occurs.
* Fixed a race condition when using the interpolate-once (`/o`) modifier in regular expressions.
* Calling `StringIO#close` multiple times no longer raises an exception (#1640).
* Fixed a bug in include file resolution when compiling C extensions.

New features:

* `Process.clock_getres` has been implemented.

Changes:

* `debug`, `profile`, `profiler`, which were already marked as unsupported, have been removed.
* Our experimental JRuby-compatible Java interop has been removed - use `Polyglot` and `Java` instead.
* The Trufle handle patches applied to `psych` C extension have now been removed.
* The `rb_tr_handle_*` functions have been removed as they are no longer used in any C extension patches.
* Underscores and dots in options have become hyphens, so `--exceptions.print_uncaught_java` is now `--exceptions-print-uncaught-java`, for example.
* The `rb_tr_handle_*` functions have been removed as they are no longer used in any C extension patches.

Bug fixes:

* `autoload :C, "path"; require "path"` now correctly triggers the autoload.
* Fixed `UDPSocket#bind` to specify family and socktype when resolving address.
* The `shell` standard library can now be `require`-d.
* Fixed a bug where `for` could result in a `NullPointerException` when trying to assign the iteration variable.
* Existing global variables can now become aliases of other global variables (#1590).

Compatibility:

* ERB now uses StringScanner and not the fallback, like on MRI. As a result `strscan` is required by `require 'erb'` (#1615).
* Yield different number of arguments for `Hash#each` and `Hash#each_pair` based on the block arity like MRI (#1629).
* Add support for the `base` keyword argument to `Dir.{[], glob}`.

# 1.0 RC 14, 18 March 2019

Updated to Ruby 2.6.2.

Bug fixes:

* Implement `rb_io_wait_writable` (#1586).
* Fixed error when using arrows keys first within `irb` or `pry` (#1478, #1486).
* Coerce the right hand side for all `BigDecimal` operations (#1598).
* Combining multiple `**` arguments containing duplicate keys produced an incorrect hash. This has now been fixed (#1469).
* `IO#read_nonblock` now returns the passed buffer object, if one is supplied.
* Worked out autoloading issue (#1614).

New features:

* Implemented `String#delete_prefix`, `#delete_suffix`, and related methods.
* Implemented `Dir.children` and `Dir#children`.
* Implemented `Integer#sqrt`.

Changes:

* `-Xoptions` has been removed - use `--help:languages` instead.
* `-Xlog=` has been removed - use `--log.level=` instead.
* `-J` has been removed - use `--vm.` instead.
* `-J-cp lib.jar` and so on have removed - use `--vm.cp=lib.jar` or `--vm.classpath=lib.jar` instead.
* `--jvm.` and `--native.` have been deprecated, use `--vm.` instead to pass VM options.
* `-Xoption=value` has been removed - use `--option=value` instead.
* The `-X` option now works as in MRI.
* `--help:debug` is now `--help:internal`.
* `ripper` is still not implemented, but the module now exists and has some methods that are implemented as no-ops.

# 1.0 RC 13, 5 March 2019

Note that as TruffleRuby RC 13 is built on Ruby 2.4.4 it is still vulnerable to CVE-2018-16395. This will be fixed in the next release.

New features:

* Host interop with Java now works on SubstrateVM too.

Bug fixes:

* Fixed `Enumerator::Lazy` which wrongly rescued `StandardError` (#1557).
* Fixed several problems with `Numeric#step` related to default arguments, infinite sequences, and bad argument types (#1520).
* Fixed incorrect raising of `ArgumentError` with `Range#step` when at least one component of the `Range` is `Float::INFINITY` (#1503).
* Fixed the wrong encoding being associated with certain forms of heredoc strings (#1563).
* Call `#coerce` on right hand operator if `BigDecimal` is the left hand operator (#1533, @Quintasan).
* Fixed return type of division of `Integer.MIN_VALUE` and `Long.MIN_VALUE` by -1 (#1581).
* `Exception#cause` is now correctly set for internal exceptions (#1560).
* `rb_num2ull` is now implemented as well as being declared in the `ruby.h` header (#1573).
* `rb_sym_to_s` is now implemented (#1575).
* `R_TYPE_P` now returns the type number for a wider set of Ruby objects (#1574).
* `rb_fix2str` has now been implemented.
* `rb_protect` will now work even if `NilClass#==` has been redefined.
* `BigDecimal` has been moved out of the `Truffle` module to match MRI.
* `StringIO#puts` now correctly handles `to_s` methods which do not return strings (#1577).
* `Array#each` now behaves like MRI when the array is modified (#1580).
* Clarified that `$SAFE` can never be set to a non-zero value.
* Fix compatibility with RubyGems 3 (#1558).
* `Kernel#respond_to?` now returns false if a method is protected and the `include_all` argument is false (#1568).

Changes:

* `TRUFFLERUBY_CEXT_ENABLED` is no longer supported and C extensions are now always built, regardless of the value of this environment variable.
* Getting a substring of a string created by a C extension now uses less memory as only the requested portion will be copied to a managed string.
* `-Xoptions` has been deprecated and will be removed - use `--help:languages` instead.
* `-Xlog=` has been deprecated and will be removed - use `--log.level=` instead.
* `-J` has been deprecated and will be removed - use `--jvm.` instead.
* `-J-cp lib.jar` and so on have been deprecated and will be removed - use `--jvm.cp=lib.jar` or `--jvm.classpath=lib.jar` instead.
* `-J-cmd`, `--jvm.cmd`, `JAVA_HOME`, `JAVACMD`, and `JAVA_OPTS` do not work in any released configuration of TruffleRuby, so have been removed.
* `-Xoption=value` has been deprecated and will be removed - use `--option=value` instead.
* `TracePoint` now raises an `ArgumentError` for unsupported events.
* `TracePoint.trace` and `TracePoint#inspect` have been implemented.

Compatibility:

* Improved the exception when an `-S` file isn't found.
* Removed the message from exceptions raised by bare `raise` to better match MRI (#1487).
* `TracePoint` now handles the `:class` event.

Performance:

* Sped up `String` handling in native extensions, quite substantially in some cases, by reducing conversions between native and managed strings and allowing for mutable metadata in native strings.

# 1.0 RC 12, 4 February 2019

Bug fixes:

* Fixed a bug with `String#lines` and similar methods with multibyte characters (#1543).
* Fixed an issue with `String#{encode,encode!}` double-processing strings using XML conversion options and a new destination encoding (#1545).
* Fixed a bug where a raised cloned exception would be caught as the original exception (#1542).
* Fixed a bug with `StringScanner` and patterns starting with `^` (#1544).
* Fixed `Enumerable::Lazy#uniq` with infinite streams (#1516).

Compatibility:

* Change to a new system for handling Ruby objects in C extensions which greatly increases compatibility with MRI.
* Implemented `BigDecimal#to_r` (#1521).
* `Symbol#to_proc` now returns `-1` like on MRI (#1462).

# 1.0 RC 11, 15 January 2019

New features:

* macOS clocks `CLOCK_MONOTONIC_RAW`, `_MONOTONIC_RAW_APPROX`, `_UPTIME_RAW`, `_UPTIME_RAW_APPROX`, and `_PROCESS_CPUTIME_ID` have been implemented (#1480).
* TruffleRuby now automatically detects native access and threading permissions from the `Context` API, and can run code with no permissions given (`Context.create()`).

Bug fixes:

* FFI::Pointer now does the correct range checks for signed and unsigned values.
* Allow signal `0` to be used with `Process.kill` (#1474).
* `IO#dup` now properly sets the new `IO` instance to be close-on-exec.
* `IO#reopen` now properly resets the receiver to be close-on-exec.
* `StringIO#set_encoding` no longer raises an exception if the underlying `String` is frozen (#1473).
* Fix handling of `Symbol` encodings in `Marshal#dump` and `Marshal#load` (#1530).

Compatibility:

* Implemented `Dir.each_child`.
* Adding missing support for the `close_others` option to `exec` and `spawn`.
* Implemented the missing `MatchData#named_captures` method (#1512).

Changes:

* `Process::CLOCK_` constants have been given the same value as in standard Ruby.

Performance:

* Sped up accesses to native memory through FFI::Pointer.
* All core files now make use of frozen `String` literals, reducing the number of `String` allocations for core methods.
* New -Xclone.disable option to disable all manual cloning.

# 1.0 RC 10, 5 December 2018

New features:

* The `nkf` and `kconv` standard libraries were added (#1439).
* `Mutex` and `ConditionVariable` have a new fast path for acquiring locks that are unlocked.
* `Queue` and `SizedQueue`, `#close` and `#closed?`, have been implemented.
* `Kernel#clone(freeze)` has been implemented (#1454).
* `Warning.warn` has been implemented (#1470).
* `Thread.report_on_exception` has been implemented (#1476).
* The emulation symbols for `Process.clock_gettime` have been implemented.

Bug fixes:

* Added `rb_eEncodingError` for C extensions (#1437).
* Fixed race condition when creating threads (#1445).
* Handle `exception: false` for IO#write_nonblock (#1457, @ioquatix).
* Fixed `Socket#connect_nonblock` for the `EISCONN` case (#1465, @ioquatix).
* `File.expand_path` now raises an exception for a non-absolute user-home.
* `ArgumentError` messages now better match MRI (#1467).
* Added support for `:float_millisecond`, `:millisecond`, and `:second` time units to `Process.clock_gettime` (#1468).
* Fixed backtrace of re-raised exceptions (#1459).
* Updated an exception message in Psych related to loading a non-existing class so that it now matches MRI.
* Fixed a JRuby-style Java interop compatibility issue seen in `test-unit`.
* Fixed problem with calling `warn` if `$stderr` has been reassigned.
* Fixed definition of `RB_ENCODING_GET_INLINED` (#1440).

Changes:

* Timezone messages are now logged at `CONFIG` level, use `-Xlog=CONFIG` to debug if the timezone is incorrectly shown as `UTC`.

# 1.0 RC 9, 5 November 2018

Security:

* CVE-2018-16396, *tainted flags are not propagated in Array#pack and String#unpack with some directives* has been mitigated by adding additional taint operations.

New features:

* LLVM for Oracle Linux 7 can now be installed without building from source.

Bug fixes:

* Times can now be created with UTC offsets in `+/-HH:MM:SS` format.
* `Proc#to_s` now has `ASCII-8BIT` as its encoding instead of the incorrect `UTF-8`.
* `String#%` now has the correct encoding for `UTF-8` and `US-ASCII` format strings, instead of the incorrect `ASCII-8BIT`.
* Updated `BigDecimal#to_s` to use `e` instead of `E` for exponent notation.
* Fixed `BigDecimal#to_s` to allow `f` as a format flag to indicate conventional floating point notation. Previously only `F` was allowed.

Changes:

* The supported version of LLVM for Oracle Linux has been updated from 3.8 to 4.0.
* `mysql2` is now patched to avoid a bug in passing `NULL` to `rb_scan_args`, and now passes the majority of its test suite.
* The post-install script now automatically detects if recompiling the OpenSSL C extension is needed. The post-install script should always be run in TravisCI as well, see `doc/user/standalone-distribution.md`.
* Detect when the system libssl is incompatible more accurately and add instructions on how to recompile the extension.

# 1.0 RC 8, 19 October 2018

New features:

* `Java.synchronized(object) { }` and `TruffleRuby.synchronized(object) { }` methods have been added.
* Added a `TruffleRuby::AtomicReference` class.
* Ubuntu 18.04 LTS is now supported.
* macOS 10.14 (Mojave) is now supported.

Changes:

* Random seeds now use Java's `NativePRNGNonBlocking`.
* The supported version of Fedora is now 28, upgraded from 25.
* The FFI gem has been updated from 1.9.18 to 1.9.25.
* JCodings has been updated from 1.0.30 to 1.0.40.
* Joni has been updated from 2.1.16 to 2.1.25.

Performance:

* Performance of setting the last exception on a thread has now been improved.

# 1.0 RC 7, 3 October 2018

New features:

* Useful `inspect` strings have been added for more foreign objects.
* The C extension API now defines a preprocessor macro `TRUFFLERUBY`.
* Added the rbconfig/sizeof native extension for better MRI compatibility.
* Support for `pg` 1.1. The extension now compiles successfully, but may still have issues with some datatypes.

Bug fixes:

* `readline` can now be interrupted by the interrupt signal (Ctrl+C). This fixes Ctrl+C to work in IRB.
* Better compatibility with C extensions due to a new "managed struct" type.
* Fixed compilation warnings which produced confusing messages for end users (#1422).
* Improved compatibility with Truffle polyglot STDIO.
* Fixed version check preventing TruffleRuby from working with Bundler 2.0 and later (#1413).
* Fixed problem with `Kernel.public_send` not tracking its caller properly (#1425).
* `rb_thread_call_without_gvl()` no longer holds the C-extensions lock.
* Fixed `caller_locations` when called inside `method_added`.
* Fixed `mon_initialize` when called inside `initialize_copy` (#1428).
* `Mutex` correctly raises a `TypeError` when trying to serialize with `Marshal.dump`.

Performance:

* Reduced memory footprint for private/internal AST nodes.
* Increased the number of cases in which string equality checks will become compile-time constants.
* Major performance improvement for exceptional paths where the rescue body does not access the exception object (e.g., `x.size rescue 0`).

Changes:

* Many clean-ups to our internal patching mechanism used to make some native extensions run on TruffleRuby.
* Removed obsoleted patches for Bundler compatibility now that Bundler 1.16.5 has built-in support for TruffleRuby.
* Reimplemented exceptions and other APIs that can return a backtrace to use Truffle's lazy stacktraces API.

# 1.0 RC 6, 3 September 2018

New features:

* `Polyglot.export` can now be used with primitives, and will now convert strings to Java, and `.import` will convert them from Java.
* Implemented `--encoding`, `--external-encoding`, `--internal-encoding`.
* `rb_object_tainted` and similar C functions have been implemented.
* `rb_struct_define_under` has been implemented.
* `RbConfig::CONFIG['sysconfdir']` has been implemented.
* `Etc` has been implemented (#1403).
* The `-Xcexts=false` option disables C extensions.
* Instrumentation such as the CPUSampler reports methods in a clearer way like `Foo#bar`, `Gem::Specification.each_spec`, `block in Foo#bar` instead of just `bar`, `each_spec`, `block in bar` (which is what MRI displays in backtraces).
* TruffleRuby is now usable as a JSR 223 (`javax.script`) language.
* A migration guide from JRuby (`doc/user/jruby-migration.md`) is now included.
* `kind_of?` works as an alias for `is_a?` on foreign objects.
* Boxed foreign strings unbox on `to_s`, `to_str`, and `inspect`.

Bug fixes:

* Fix false-positive circular warning during autoload.
* Fix Truffle::AtomicReference for `concurrent-ruby`.
* Correctly look up `llvm-link` along `clang` and `opt` so it is no longer needed to add LLVM to `PATH` on macOS for Homebrew and MacPorts.
* Fix `alias` to work when in a refinement module (#1394).
* `Array#reject!` no longer truncates the array if the block raises an exception for an element.
* WeakRef now has the same inheritance and methods as MRI's version.
* Support `-Wl` linker argument for C extensions. Fixes compilation of`mysql2` and `pg`.
* Using `Module#const_get` with a scoped argument will now correctly autoload the constant if needed.
* Loaded files are read as raw bytes, rather than as a UTF-8 string and then converted back into bytes.
* Return 'DEFAULT' for `Signal.trap(:INT) {}`. Avoids a backtrace when quitting a Sinatra server with Ctrl+C.
* Support `Signal.trap('PIPE', 'SYSTEM_DEFAULT')`, used by the gem `rouge` (#1411).
* Fix arity checks and handling of arity `-2` for `rb_define_method()`.
* Setting `$SAFE` to a negative value now raises a `SecurityError`.
* The offset of `DATA` is now correct in the presence of heredocs.
* Fix double-loading of the `json` gem, which led to duplicate constant definition warnings.
* Fix definition of `RB_NIL_P` to be early enough. Fixes compilation of `msgpack`.
* Fix compilation of megamorphic interop calls.
* `Kernel#singleton_methods` now correctly ignores prepended modules of non-singleton classes. Fixes loading `sass` when `activesupport` is loaded.
* Object identity numbers should never be negative.

Performance:

* Optimize keyword rest arguments (`def foo(**kwrest)`).
* Optimize rejected (non-Symbol keys) keyword arguments.
* Source `SecureRandom.random_bytes` from `/dev/urandom` rather than OpenSSL.
* C extension bitcode is no longer encoded as Base64 to pass it to Sulong.
* Faster `String#==` using vectorization.

Changes:

* Clarified that all sources that come in from the Polyglot API `eval` method will be treated as UTF-8, and cannot be re-interpreted as another encoding using a magic comment.
* The `-Xembedded` option can now be set set on the launcher command line.
* The `-Xplatform.native=false` option can now load the core library, by enabling `-Xpolyglot.stdio`.
* `$SAFE` and `Thread#safe_level` now cannot be set to `1` - raising an error rather than warning as before. `-Xsafe` allows it to be set, but there are still no checks.
* Foreign objects are now printed as `#<Foreign:system-identity-hash-code>`, except for foreign arrays which are now printed as `#<Foreign [elements...]>`.
* Foreign objects `to_s` now calls `inspect` rather than Java's `toString`.
* The embedded configuration (`-Xembedded`) now warns about features which may not work well embedded, such as signals.
* The `-Xsync.stdio` option has been removed - use standard Ruby `STDOUT.sync = true` in your program instead.

# 1.0 RC 5, 3 August 2018

New features:

* It is no longer needed to add LLVM (`/usr/local/opt/llvm@4/bin`) to `PATH` on macOS.
* Improve error message when LLVM, `clang` or `opt` is missing.
* Automatically find LLVM and libssl with MacPorts on macOS (#1386).
* `--log.ruby.level=` can be used to set the log level from any launcher.
* Add documentation about installing with Ruby managers/installers and how to run TruffleRuby in CI such as TravisCI (#1062, #1070).
* `String#unpack1` has been implemented.

Bug fixes:

* Allow any name for constants with `rb_const_get()`/`rb_const_set()` (#1380).
* Fix `defined?` with an autoload constant to not raise but return `nil` if the autoload fails (#1377).
* Binary Ruby Strings can now only be converted to Java Strings if they only contain US-ASCII characters. Otherwise, they would produce garbled Java Strings (#1376).
* `#autoload` now correctly calls `main.require(path)` dynamically.
* Hide internal file from user-level backtraces (#1375).
* Show caller information in warnings from the core library (#1375).
* `#require` and `#require_relative` should keep symlinks in `$"` and `__FILE__` (#1383).
* Random seeds now always come directly from `/dev/urandom` for MRI compatibility.
* SIGINFO, SIGEMT and SIGPWR are now defined (#1382).
* Optional and operator assignment expressions now return the value assigned, not the value returned by an assignment method (#1391).
* `WeakRef.new` will now return the correct type of object, even if `WeakRef` is subclassed (#1391).
* Resolving constants in prepended modules failed, this has now been fixed (#1391).
* Send and `Symbol#to_proc` now take account of refinements at their call sites (#1391).
* Better warning when the timezone cannot be found on WSL (#1393).
* Allow special encoding names in `String#force_encoding` and raise an exception on bad encoding names (#1397).
* Fix `Socket.getifaddrs` which would wrongly return an empty array (#1375).
* `Binding` now remembers the file and line at which it was created for `#eval`. This is notably used by `pry`'s `binding.pry`.
* Resolve symlinks in `GEM_HOME` and `GEM_PATH` to avoid related problems (#1383).
* Refactor and fix `#autoload` so other threads see the constant defined while the autoload is in progress (#1332).
* Strings backed by `NativeRope`s now make a copy of the rope when `dup`ed.
* `String#unpack` now taints return strings if the format was tainted, and now does not taint the return array if the format was tainted.
* Lots of fixes to `Array#pack` and `String#unpack` tainting, and a better implementation of `P` and `p`.
* Array literals could evaluate an element twice under some circumstances. This has now been fixed.

Performance:

* Optimize required and optional keyword arguments.
* `rb_enc_to_index` is now faster by eliminating an expensive look-up.

Changes:

* `-Xlog=` now needs log level names to be upper case.
* `-Dtruffleruby.log` and `TRUFFLERUBY_LOG` have been removed - use `-Dpolyglot.log.ruby.level`.
* The log format, handlers, etc are now managed by the Truffle logging system.
* The custom log levels `PERFORMANCE` and `PATCH` have been removed.

# 1.0 RC 4, 18 July 2018

*TruffleRuby was not updated in RC 4*

# 1.0 RC 3, 2 July 2018

New features:

* `is_a?` can be called on foreign objects.

Bug fixes:

* It is no longer needed to have `ruby` in `$PATH` to run the post-install hook.
* `Qnil`/`Qtrue`/`Qfalse`/`Qundef` can now be used as initial value for global variables in C extensions.
* Fixed error message when the runtime libssl has no SSLv2 support (on Ubuntu 16.04 for instance).
* `RbConfig::CONFIG['extra_bindirs']` is now a String as other RbConfig values.
* `SIGPIPE` is correctly caught on SubstrateVM, and the corresponding write() raises `Errno::EPIPE` when the read end of a pipe or socket is closed.
* Use the magic encoding comment for determining the source encoding when using eval().
* Fixed a couple bugs where the encoding was not preserved correctly.

Performance:

* Faster stat()-related calls, by returning the relevant field directly and avoiding extra allocations.
* `rb_str_new()`/`rb_str_new_cstr()` are much faster by avoiding extra copying and allocations.
* `String#{sub,sub!}` are faster in the common case of an empty replacement string.
* Eliminated many unnecessary memory copy operations when reading from `IO` with a delimiter (e.g., `IO#each`), leading to overall improved `IO` reading for common use cases such as iterating through lines in a `File`.
* Use the byte[] of the given Ruby String when calling eval() directly for parsing.

# 1.0 RC 2, 6 June 2018

New features:

* We are now compatible with Ruby 2.4.4.
* `object.class` on a Java `Class` object will give you an object on which you can call instance methods, rather than static methods which is what you get by default.
* The log level can now also be set with `-Dtruffleruby.log=info` or `TRUFFLERUBY_LOG=info`.
* `-Xbacktraces.raise` will print Ruby backtraces whenever an exception is raised.
* `Java.import name` imports Java classes as top-level constants.
* Coercion of foreign numbers to Ruby numbers now works.
* `to_s` works on all foreign objects and calls the Java `toString`.
* `to_str` will try to `UNBOX` and then re-try `to_str`, in order to provoke the unboxing of foreign strings.

Changes:

* The version string now mentions if you're running GraalVM Community Edition (`GraalVM CE`) or GraalVM Enterprise Edition (`GraalVM EE`).
* The inline JavaScript functionality `-Xinline_js` has been removed.
* Line numbers `< 0`, in the various eval methods, are now warned about, because we don't support these at all. Line numbers `> 1` are warned about (at the fine level) but they are shimmed by adding blank lines in front to get to the correct offset. Line numbers starting at `0` are also warned about at the fine level and set to `1` instead.
* The `erb` standard library has been patched to stop using a -1 line number.
* `-Xbacktraces.interleave_java` now includes all the trailing Java frames.
* Objects with a `[]` method, except for `Hash`, now do not return anything for `KEYS`, to avoid the impression that you could `READ` them. `KEYINFO` also returns nothing for these objects, except for `Array` where it returns information on indices.
* `String` now returns `false` for `HAS_KEYS`.
* The supported additional functionality module has been renamed from `Truffle` to `TruffleRuby`. Anything not documented in `doc/user/truffleruby-additions.md` should not be used.
* Imprecise wrong gem directory detection was replaced. TruffleRuby newly marks its gem directories with a marker file, and warns if you try to use TruffleRuby with a gem directory which is lacking the marker.

Bug fixes:

* TruffleRuby on SubstrateVM now correctly determines the system timezone.
* `Kernel#require_relative` now coerces the feature argument to a path and canonicalizes it before requiring, and it now uses the current directory as the directory for a synthetic file name from `#instance_eval`.

# 1.0 RC 1, 17 April 2018

New features:

* The Ruby version has been updated to version 2.3.7.

Security:

* CVE-2018-6914, CVE-2018-8779, CVE-2018-8780, CVE-2018-8777, CVE-2017-17742 and CVE-2018-8778 have been mitigated.

Changes:

* `RubyTruffleError` has been removed and uses replaced with standard exceptions.
* C++ libraries like `libc++` are now not needed if you don't run C++ extensions. `libc++abi` is now never needed. Documentation updated to make it more clear what the minimum requirements for pure Ruby, C extensions, and C++ extensions separately.
* C extensions are now built by default - `TRUFFLERUBY_CEXT_ENABLED` is assumed `true` unless set to `false`.
* The `KEYS` interop message now returns an array of Java strings, rather than Ruby strings. `KEYS` on an array no longer returns indices.
* `HAS_SIZE` now only returns `true` for `Array`.
* A method call on a foreign object that looks like an operator (the method name does not begin with a letter) will call `IS_BOXED` on the object and based on that will possibly `UNBOX` and convert to Ruby.
* Now using the native version of Psych.
* The supported version of LLVM on Oracle Linux has been dropped to 3.8.
* The supported version of Fedora has been dropped to 25, and the supported version of LLVM to 3.8, due to LLVM incompatibilities. The instructions for installing `libssl` have changed to match.

# 0.33, April 2018

New features:

* The Ruby version has been updated to version 2.3.6.
* Context pre-initialization with TruffleRuby `--native`, which significantly improves startup time and loads the `did_you_mean` gem ahead of time.
* The default VM is changed to SubstrateVM, where the startup is significantly better. Use `--jvm` option for full JVM VM.
* The `Truffle::Interop` module has been replaced with a new `Polyglot` module which is designed to use more idiomatic Ruby syntax rather than explicit methods. A [new document](doc/user/polyglot.md) describes polyglot programming at a higher level.
* The `REMOVABLE`, `MODIFIABLE` and `INSERTABLE` Truffle interop key info flags have been implemented.
* `equal?` on foreign objects will check if the underlying objects are equal if both are Java interop objects.
* `delete` on foreign objects will send `REMOVE`, `size` will send `GET_SIZE`, and `keys` will send `KEYS`. `respond_to?(:size)` will send `HAS_SIZE`, `respond_to?(:keys)` will send `HAS_KEYS`.
* Added a new Java-interop API similar to the one in the Nashorn JavaScript implementation, as also implemented by Graal.js. The `Java.type` method returns a Java class object on which you can use normal interop methods. Needs the `--jvm` flag to be used.
* Supported and tested versions of LLVM for different platforms have been more precisely [documented](doc/user/installing-llvm.md).

Changes:

* Interop semantics of `INVOKE`, `READ`, `WRITE`, `KEYS` and `KEY_INFO` have changed significantly, so that `INVOKE` maps to Ruby method calls, `READ` calls `[]` or returns (bound) `Method` objects, and `WRITE` calls `[]=`.

Performance:

* `Dir.glob` is much faster and more memory efficient in cases that can reduce to direct filename lookups.
* `SecureRandom` now defers loading OpenSSL until it's needed, reducing time to load `SecureRandom`.
* `Array#dup` and `Array#shift` have been made constant-time operations by sharing the array storage and keeping a starting index.

Bug fixes:

* Interop key-info works with non-string-like names.

Internal changes:

* Changes to the lexer and translator to reduce regular expression calls.
* Some JRuby sources have been updated to 9.1.13.0.

# 0.32, March 2018

New features:

* A new embedded configuration is used when TruffleRuby is used from another language or application. This disables features like signals which may conflict with the embedding application, and threads which may conflict with other languages, and enables features such as the use of polyglot IO streams.

Performance:

* Conversion of ASCII-only Ruby strings to Java strings is now faster.
* Several operations on multi-byte character strings are now faster.
* Native I/O reads are about 22% faster.

Bug fixes:

* The launcher accepts `--native` and similar options in  the `TRUFFLERUBYOPT` environment variable.

Internal changes:

* The launcher is now part of the TruffleRuby repository, rather than part of the GraalVM repository.
* `ArrayBuilderNode` now uses `ArrayStrategies` and `ArrayMirrors` to remove direct knowledge of array storage.
* `RStringPtr` and `RStringPtrEnd` now report as pointers for interop purposes, fixing several issues with `char *` usage in C extensions.<|MERGE_RESOLUTION|>--- conflicted
+++ resolved
@@ -62,11 +62,8 @@
 * Fix execution order of `END` blocks and `at_exit` callbacks (#2818, @andrykonchin).
 * Fix `String#casecmp?` for empty strings of different encodings (#2826, @eregon).
 * Implement `Enumerable#compact` and `Enumerator::Lazy#compact` (#2733, @andrykonchin).
-<<<<<<< HEAD
 * Implement `Array#intersect?` (#2831, @nirvdrum).
-=======
 * Record the source location in the constant for the `module`/`class` keywords (#2833, @eregon).
->>>>>>> e90dd965
 
 Performance:
 
