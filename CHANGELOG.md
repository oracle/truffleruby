--- conflicted
+++ resolved
@@ -27,7 +27,6 @@
 * Add `rb_gc_mark_locations()` (#3704, @andrykonchin).
 * Implement `rb_str_format()` (#3716, @andrykonchin).
 * Add `IO#{pread, pwrite}` methods (#3718, @andrykonchin).
-<<<<<<< HEAD
 * Add `rb_io_closed_p()` (#3681, @andrykonchin).
 * Add `rb_io_open_descriptor()` (#3681, @andrykonchin).
 * Support serializing of `Data` instances into Marshal format (#3726, @andrykonchin).
@@ -36,9 +35,7 @@
 * `Thread::Queue#freeze` now raises `TypeError` when called (#3681, @Th3-M4jor).
 * `Thread::SizedQueue#freeze` now raises `TypeError` when called (#3681, @Th3-M4jor).
 * Add `Range#reverse_each` (#3681, @andrykonchin).
-=======
 * Emit a warning when `it` call without arguments is used in a block without parameters (#3681, @andrykonchin).
->>>>>>> 7b7591dc
 
 Performance:
 
