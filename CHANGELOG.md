--- conflicted
+++ resolved
@@ -24,7 +24,6 @@
 * Fix `Kernel#raise` and don't override `cause` at exception re-raising (#3831, @andrykonchin).
 * Return a pointer with `#type_size` of 1 for `Pointer#read_pointer` (@eregon).
 * Fix `rb_str_locktmp()` and `rb_str_unlocktmp()` to raise `FrozenError` when string argument is frozen (#3752, @andrykonchin).
-<<<<<<< HEAD
 * Fix Struct setters to raise `FrozenError` when a struct is frozen (#3850, @andrykonchin).
 * Fix `Struct#initialize` when mixed positional and keyword arguments (#3855, @andrykonchin).
 * Fix `Integer.sqrt` for large values (#3872, @tompng).
@@ -32,9 +31,7 @@
 * Fix `StringIO#{gets,readline}` when it is called with both separator and limit to truncate the separator if the limit is exceeded (#3856, @andrykonchin).
 * Implement `rb_error_frozen_object` for the google-protobuf gem (@nirvdrum).
 * Adjust a `FrozenError`'s message and add a receiver when a frozen module or class is modified (e.g. by defining or undefining an instance method or by defining a nested module (@andrykonchin).
-=======
 * Fix `Kernel#sprintf` and `%p` format specification to produce `"nil"` for `nil` argument (#3846, @andrykonchin).
->>>>>>> 40832919
 
 Performance:
 
