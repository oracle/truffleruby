# 23.1.0

New features:


Bug fixes:


Compatibility:


Performance:


Changes:


# 23.0.0

New features:

* Updated to Ruby 3.1.3 (#2733, @andrykonchin, @eregon).
* `foreign_object.is_a?(foreign_meta_object)` is now supported (@eregon).
* Foreign big integers are now supported and work with all `Numeric` operators (@eregon).

Bug fixes:

* Ensure every parse node has a source section and fix the source section for `ensure` (#2758, @eregon).
* Fix `spawn(..., fd => fd)` on macOS, it did not work due to a macOS bug (@eregon).
* Fix `rb_gc_register_address()`/`rb_global_variable()` to read the latest value (#2721, #2734, #2720, @eregon).
* Synchronize concurrent writes to the same StringIO (@eregon).
* Fix `StringIO#write(str)` when `str` is of an incompatible encoding and position < buffer size (#2770, @eregon).
* Fix `rb_thread_fd_select()` to correctly initialize fdset copies and handle the timeout (@eregon).
* Fix `TracePoint#inspect` when it's called outside of a callback (@andrykonchin).
* Fix `Signal.trap` when signal argument is not supported (#2774, @andrykonchin).
* Fix `Dir.mkdir` and convert permissions argument to `Integer` (#2781, @andrykonchin).
* Fix `String#dump` and use `\u{xxxx}` notation (with curly brackets) for characters that don't fit in `\uxxxx` (#2794, @andrykonchin).
* Fix `Marshal.dump` when big Integer (that cannot be expressed with 4 bytes) is serialized (#2790, @andrykonchin).
* Fix `Array#pack` and accept `Numeric` values when `Float` is expected (#2815, @andrykonchin).
* Fix `\P{}` matching in regular expressions (#2798, @andrykonchin).
* Fix constants lookup when `BasicObject#instance_eval` method is called with a String (#2810, @andrykonchin).
* Don't trigger the `method_added` event when changing a method's visibility or calling `module_function` (@paracycle, @nirvdrum).
* Fix `rb_time_timespec_new` function to not call `Time.at` method directly (@andrykonchin).
* Fix `StringIO#write` to transcode strings with encodings that don't match the `StringIO`'s `external_encoding`. (#2839, @flavorjones)
<<<<<<< HEAD
* Fix processing of proc rest arguments located at the beginning if there are no actual arguments (#2921, @andrykonchin).
=======
* Fix `Monitor#exit` to raise `ThreadError` when monitor not owned by the current thread (#2922, @andrykonchin).
>>>>>>> 23bfc830

Compatibility:

* Fix `MatchData#[]` when passed unbounded Range (#2755, @andrykonchin).
* Updated `rb_define_class`, `rb_define_class_under`, and `rb_define_class_id_under` to allow class names that aren't valid in Ruby (#2739, @nirvdrum).
* Fixed `rb_gv_get` so that it no longer implicitly creates global variables (#2748, @nirvdrum).
* Added implementations of `rb_gvar_val_getter` and `rb_define_virtual_variable` (#2750, @nirvdrum).
* Implement `rb_warning_category_enabled_p` to support the `syntax_tree` gem (#2764, @andrykonchin).
* Fix desctructuring of a single block argument that implements `#to_ary` dynamically (#2719, @andrykonchin).
* Fix `Kernel#Complex` and raise exception when an argument is formatted incorrectly (#2765, @andrykonchin).
* Add `#public?`, `#private?` and `#protected?` methods for `Method` and `UnboundMethod` classes (@andrykonchin).
* Add optional argument to `Thread::Queue.new` (@andrykonchin).
* Support a module as the second argument of `Kernel#load` (@andrykonchin).
* Improve argument validation in `Struct#valies_at` - raise `IndexError` or `RangeError` when arguments are out of range (#2773, @andrykonchin).
* Fix `MatchData#values_at` and handling indices that are out of range (#2783, @andrykonchin).
* Add support for `%-z` (UTC for unknown local time offset, RFC 3339) to `Time#strftime` (@andrykonchin).
* Add support for `UTC` and `A`-`Z` utc offset values, as well as `+/-HH`, `+/-HHMM`, `+/-HHMMSS` (without `:`) (@andrykonchin).
* Treat time with `UTC`, `Z` and `-00:00` utc offset as UTC time (@andrykonchin).
* Raise `FrozenError` when `Time#localtime`, `Time#utc` and `Time#gmtime` is called on a frozen time object (@andrykonchin).
* Validate a microseconds argument used to create a time object (@andrykonchin).
* Support accessing `dmark` and `dfree` fields for `RData` (#2771, @eregon).
* Implement `rb_enc_nth()` (#2771, @eregon).
* Support `offset` keyword argument for `String#unpack` and `String#unpack1` (@andrykonchin).
* Fix `Process.detach` and cast `pid` argument to `Integer` (#2782, @andrykonchin).
* `rb_to_id()` should create a static `ID`, used by RMagick (@eregon).
* Resolve the current user home even when `$HOME` is not set (#2784, @eregon)
* Fix `IO#lineno=` and convert argument to `Integer` more strictly (#2786, @andrykonchin).
* Fix argument implicit convertion in `IO#pos=` and `IO#seek` methods (#2787, @andrykonchin).
* Warn about unknown directive passed to `Array#pack` in verbose mode (#2791, @andrykonchin).
* Added constants `IO::SEEK_DATE` and `IO::SEEK_HOLE` (#2792, @andrykonchin).
* Fix `StringIO.new` to accept keyword arguments (#2793, @andrykonchin).
* `Process#spawn` should call `#to_io` on non-IO file descriptor objects (#2809, @jcouball).
* Add constants `IO::SEEK_DATE` and `IO::SEEK_HOLE` (#2792, @andrykonchin).
* Add `Class#subclasses` method (#2733, @andrykonchin).
* Implement `Coverage.running?` method (@andrykonchin).
* Fix arguments implicit type conversion for `Enumerable#zip` and `Array#zip` (#2788, @andrykonchin).
* Fix `Array#unshift` to not depend on `Array#[]=` and allow overriding `#[]=` in a subclass (#2772, @andrykonchin).
* Fix syntactic check for `void value expression` (#2821, @eregon).
* Fix `Range#step` with no block and non-`Numeric` values (#2824, @eregon).
* Fix execution order of `END` blocks and `at_exit` callbacks (#2818, @andrykonchin).
* Fix `String#casecmp?` for empty strings of different encodings (#2826, @eregon).
* Implement `Enumerable#compact` and `Enumerator::Lazy#compact` (#2733, @andrykonchin).
* Implement `Array#intersect?` (#2831, @nirvdrum).
* Record the source location in the constant for the `module`/`class` keywords (#2833, @eregon).
* Fix `File.open` and support `flags` option (#2820, @andrykonchin).
* Support writing to `RData.dfree` for native extensions (#2830, #2732, #2165, @eregon).
* Fix `IO#write` and support multiple arguments with different encodings (#2829, @andrykonchin).
* Fix `Array` methods `reject`, `reject!`, `inject`, `map`, `select`, `each_index` and handle a case when array is modified by a passed block like CRuby does (#2822, andrykonchin, @eregon).
* Fix `EncodingError` exception message when Symbol has invalid encoding (#2850, @andrykonchin).
* Raise `EncodingError` at parse time when Hash literal contains a Symbol key with invalid encoding (#2848, @andrykonchin).
* Fix `Array` methods `reject`, `reject!`, `inject`, `map`, `select`, `each_index` and handle a case when array is modified by a passed block like CRuby does (#2822, @andrykonchin, @eregon).
* Fix `Array` methods `select!` and `keep_if` and handle a case when exception is raised in a passed block properly (@andrykonchin).
* Fix `Enumerable` methods `each_cons` and `each_slice` to return receiver (#2733, @horakivo)
* `Module` methods `#private`, `#public`, `#protected`, `#module_function` now returns their arguments like in CRuby 3.1 (#2733, @horakivo)
* `Kernel#exit!`, killing Fibers and internal errors do not run code in `ensure` clauses anymore, the same as CRuby (@eregon).
* Implement `UnboundMethod#original_name` (@paracycle, @nirvdrum).
* Implement `Thread#native_thread_id` method (#2733, @horakivo).
* Modify `Struct#{inspect,to_s}` to match MRI when the struct is nested inside of an anonymous class or module (@st0012, @nirvdrum).
* `Fiber.current` and `Fiber#transfer` are available without `require 'fiber'` like in CRuby 3.1 (#2733, @eregon).
* Add `freeze` keyword argument to `Marshal.load` (#2733, @andrykonchin).
* Add `Integer.try_convert` (#2733, @moste00, @eregon).
* Support optional `:in` keyword argument for `Time.now` and `Time.new` (#2733, @andrykonchin).
* Add optional `Hash` argument to `Enumerable#tally` (#2733, @andrykonchin).
* Update `$LOAD_PATH.resolve_feature_path` to return `nil` instead of raising `LoadError` when feature isn't found (#2733, @andrykonchin).
* Add `objspace/trace` file (#2733, @andrykonchin).
* Add `Process._fork` (#2733, @horakivo).
* Update to JCodings 1.0.58 and Joni 2.1.44 (@eregon).
* Add `MatchData#match` and `MatchData#match_length` (#2733, @horakivo).
* Add `StructClass#keyword_init?` method (#2377, @moste00).
* Support optional `level` argument for `File.dirname` method (#2733, @moste00).
* Add `Thread::Backtrace.limit` method (#2733, @andrykonchin).
* Deprecate `rb_gc_force_recycle` and make it a no-op function (#2733, @moste00).
* Add `Refinement#import_methods` method and add deprecation warning for `Refinement#include` and `Refinement#prepend` (#2733, @horakivo).
* Upgrading `UNICODE` version to 13.0.0 and `EMOJI` version to 13.1 (#2733, @horakivo).
* Add `rb_io_maybe_wait_readable`, `rb_io_maybe_wait_writable` and `rb_io_maybe_wait` functions (#2733, @andrykonchin).
* `StringIO#set_encoding` should coerce the argument to an Encoding (#2954, @eregon).

Performance:

* Marking of native structures wrapped in objects is now done on C call exit to reduce memory overhead (@aardvark179).
* Splitting (copying) of call targets has been optimized by implementing `cloneUninitialized()` (@andrykonchin, @eregon).
* `Process.pid` is now cached per process like `$$` (#2882, @horakivo)
* Use the system `libyaml` for `psych` to improve warmup when parsing YAML (#2089, @eregon).

Changes:

* Remove `Truffle::Interop.deproxy` as it is unsafe and not useful (@eregon).
* Removed `Truffle::Interop.unbox_without_conversion` (should not be needed by user code) (@eregon).

# 22.3.0

New features:

* Foreign strings now have all methods of Ruby `String`. They are treated as `#frozen?` UTF-8 Ruby Strings (@eregon).
* Add `Java.add_to_classpath` method to add jar paths at runtime (#2693, @bjfish).
* Add support for Ruby 3.1's Hash shorthand/punning syntax (@nirvdrum).
* Add support for Ruby 3.1's anonymous block forwarding syntax (@nirvdrum).
* Added the following keyword arguments to `Polyglot::InnerContext.new`: `languages, language_options, inherit_all_access, code_sharing` (@eregon).

Bug fixes:

* Fix `StringIO` to set position correctly after reading multi-byte characters (#2207, @aardvark179).
* Update `Process` methods to use `module_function` (@bjfish).
* Fix `File::Stat`'s `#executable?` and `#executable_real?` predicates that unconditionally returned `true` for a superuser (#2690, @andrykonchin).
* The `strip` option `--keep-section=.llvmbc` is not supported on macOS (#2697, @eregon).
* Disallow the marshaling of polyglot exceptions since we can't properly reconstruct them (@nirvdrum).
* Fix `String#split` missing a value in its return array when called with a pattern of `" "` and a _limit_ value > 0 on a string with trailing whitespace where the limit hasn't been met (@nirvdrum).
* Fix `Kernel#sleep` and `Mutex#sleep` for durations smaller than 1 millisecond (#2716, @eregon).
* Fix `IO#{wait,wait_readable,wait_writable}` with a timeout > INT_MAX seconds (@eregon).
* Use the compatible encoding for `String#{sub,gsub,index,rindex}` (#2749, @eregon).
* Fix `Warning#warn` called with category specified is no longer throwing exception (#20446, @horakivo).

Compatibility:

* Fix `Array#fill` to raise `TypeError` instead of `ArgumentError` when the length argument is not numeric (#2652, @andrykonchin).
* Warn when a global variable is not initialized (#2595, @andrykonchin).
* Fix escaping of `/` by `Regexp#source` (#2569, @andrykonchin).
* Range literals of integers are now created at parse time like in CRuby (#2622, @aardvark179).
* Fix `IO.pipe` - allow overriding `IO.new` that is used to create new pipes (#2692, @andykonchin).
* Fix exception message when there are missing or extra keyword arguments - it contains all the missing/extra keywords now (#1522, @andrykonchin).
* Always terminate native strings with enough `\0` bytes (#2704, @eregon).
* Support `#dup` and `#clone` on foreign strings (@eregon).
* Fix `Regexp.new` to coerce non-String arguments (#2705, @andrykonchin).
* Fix `Kernel#sprintf` formatting for `%c` when used non-ASCII encoding (#2369, @andrykonchin).
* Fix `Kernel#sprintf` argument casting for `%c` (@andrykonchin).
* Implement the `rb_enc_strlen` function for use by native extensions (@nirvdrum).
* Match tag values used by `rb_protect` and `rb_jump_tag` for the `tk` gem (#2556, @aardvark179).
* Implement `rb_eval_cmd_kw` to support the `tk` gem (#2556, @aardvark179).
* Fix `rb_class2name` to call `inspect` on anonymous classes like in CRuby (#2701, @aardvark179).
* Implement `rb_ivar_foreach` to iterate over instance and class variables like in CRuby (#2701, @aardvark179).
* Fix the absolute path of the main script after chdir (#2709, @eregon).
* Fix exception for `Fiddle::Handle.new` with a missing library (#2714, @eregon).
* Fix arguments implicit type conversion for `BasicObject#instance_eval`, `Module#class_eval`, `Module#module_eval`, `Module#define_method` (@andrykonchin).
* Raise `ArgumentError` unconditionally when `Proc.new` is called without a block argument (@andrykonchin).
* Fix `UnboundMethod#hash` to not depend on a module it was retrieved from (#2728, @andrykonchin).

Performance:

* Replace a call of `-"string"` with frozen string literal at parse time (@andrykonchin).
* Report polymorphism inside `Hash#[]` to recover performance (@aardvark179).
* Improved interpreter performance by optimizing for better host inlining (@eregon).
* Use `poll` instead of `select` for simple IO waiting to reduce overheads (#1584, @aardvark179).

Changes:

* No more conversion between Java Strings and Ruby Strings at the interop boundary (@eregon).
* Removed `Truffle::Interop.{import_without_conversion,export_without_conversion}` (use `Polyglot.{import,export}` instead).
* Removed `Truffle::Interop.members_without_conversion` (use `Truffle::Interop.members` instead).
* Refactored internals of `rb_sprintf` to simplify handling of `VALUE`s in common cases (@aardvark179).
* Refactored sharing of array objects between threads using new `SharedArrayStorage` (@aardvark179).

Security:

* The native access permission is now properly checked before any native pointer (e.g. `Truffle::FFI::Pointer`) is created (@eregon).

# 22.2.0

New features:

* Add support for `darwin-aarch64` (macOS M1) (#2181, @lewurm, @chrisseaton, @eregon).
* Add support for OpenSSL 3.0.0 by updating the openssl gem (@aardvark179, @eregon).

Bug fixes:

* Fix `rb_id2name` to ensure the native string will have the same lifetime as the id (#2630, @aardvark179).
* Fix `MatchData#[]` exception when passing a length argument larger than the number of match values (#2636, @nirvdrum).
* Fix `MatchData#[]` exception when supplying a large negative index along with a length argument (@nirvdrum).
* Fix capacity computation for huge `Hash` (#2635, @eregon).
* Fix aliased methods to return the correct owner when method is from a superclass (@bjfish).
* Fix `String#[Regexp, Integer]` when the capture group exists but is not matched (@eregon).
* Fix `File.open` mode string parsing when binary option is the third character (@bjfish).
* Fix `rb_scan_args_kw` macro to avoid shadowing variables (#2649, @aardvark179).
* Fix `String#unpack("Z")` to not advance after the null byte, like CRuby (#2659, @aardvark179).
* Fix `Float#round` to avoid losing precision during the rounding process (@aardvark179).
* Fix `String#insert` to not call a subclassed string method (@bjfish).
* Fix `rb_obj_call_init` to pass any block argument to the `initialize` method (#2675, @aardvark179).
* Fix issue with feature loading not detecting a previously loaded feature (#2677, @bjfish).
* Fix `/#{...}/o` to evaluate only once per context when splitting happens (@eregon).
* Fix `Kernel#sprintf` formatting of floats to be like CRuby (@aardvark179).
* Fix `Process.egid=` to accept `String`s (#2615, @ngtban)
* Fix optional assignment to only evaluate index arguments once (#2658, @aardvark179).

Compatibility:

* Updated to Ruby 3.0.3. The 3 CVEs did not affect TruffleRuby, this is to bring the stdlib and gem updates (@eregon).
* Fix `Marshal.dump` to raise an error when an object has singleton methods (@bjfish).
* `Exception#full_message` now defaults the order to `:top` like CRuby 3+ (@eregon).
* Fix `Process.wait2` to return `nil` when the `WNOHANG` flag is given and the child process is still running (@bjfish).
* Disable most `nokogiri` C extension patches when system libraries are not being used (#2693, @aardvark179).
* Implement `rb_gc_mark_maybe` and `rb_global_variable` to ensure `VALUE` stay live in C extensions (@aardvark179).
* Implement `rb_imemo_tmpbuf` allocation for `ripper` (@aardvark179).
* Implement `inherit` argument for `Module#class_variables` (#2653, @bjfish).
* Fix `Float#/` when dividing by `Rational` (@bjfish).
* `Process.euid=` should accept String (#2615, @ngtban).
* Fix `instance_variable_get` and `instance_variable_set` for immutable objects (@bjfish).
* `Thread#raise(exc, message)` now calls `exc.exception` in the target thread like CRuby (@eregon).
* Define `Process::{CLOCK_BOOTTIME,CLOCK_BOOTTIME_ALARM,CLOCK_REALTIME_ALARM}` (#1480, @eregon).
* Improve support of `:chomp` keyword argument in `IO` and `StringIO` methods (#2650, @andrykonchin). 
* Implement specializations for immutable ruby objects for ObjectSpace methods (@bjfish).
* Use `$PAGER` for `--help` and `--help*`, similar to CRuby (#2542, @Strech).
* Ensure all headers are warnings-free (#2662, @eregon).
* All `IO` instances should have `T_FILE` as their `rb_type()`, not only `File` instances (#2662, @eregon).
* Make `rb_fd_select` retry on `EINTR` (#1584, @aardvark179).

Performance:

* Reimplement `Float#to_s` for better performance (#1584, @aardvark179).
* Improve reference processing by making C object free functions and other finalizers more lightweight (@aardvark179).
* Improve performance of `RSTRING_PTR` for interned strings (@aardvark179).
* Cache constant argument formats used with `rb_scan_args_kw` (@aardvark179).

Changes:

* `-Werror=implicit-function-declaration` is now used for compiling C extensions to fail more clearly and earlier if a function is missing, like CRuby 3.2 (#2618, @eregon).
* Disable thread pool for Fibers as it causes correctness issues (#2551, @eregon).

# 22.1.0

New features:

* Foreign exceptions are now fully integrated and have most methods of `Exception` (@eregon).
* Foreign exceptions can now be rescued with `rescue Polyglot::ForeignException` or `rescue foreign_meta_object` (#2544, @eregon).

Bug fixes:

* Guard against unterminated ranges in file matching patterns (#2556, @aardvark179).
* Fixed `rb_proc_new` to return a proc that will pass all required arguments to C (#2556, @aardvark179).
* Fixed `String#split` to return empty array when splitting all whitespace on whitespace (#2565, @bjfish).
* Raise `RangeError` for `Time.at(bignum)` (#2580, @eregon).
* Fix `Integer#{<<,>>}` with RHS bignum and long (@eregon).
* Fix a resource leak from allocators defined in C extensions (@aardvark179).
* `SIGINT`/`Interrupt`/`Ctrl+C` now shows the backtrace and exits as signaled, like CRuby (@eregon).
* Update patch feature finding to prefer the longest matching load path (#2605, @bjfish).
* Fix `Hash#{to_s,inspect}` for keys whose `#inspect` return a frozen String (#2613, @eregon).
* Fix `Array#pack` with `x*` to not output null characters (#2614, @bjfish).
* Fix `Random#rand` not returning random floats when given float ranges (#2612, @bjfish).
* Fix `Array#sample` for `[]` when called without `n` and a `Random` is given (#2612, @bjfish).
* Fix `Module#const_get` to raise a `NameError` when nested modules do not exist (#2610, @bjfish).
* Ensure native `VALUE`s returned from C are unwrapped before the objects can be collected (@aardvark179).
* Fix `Enumerator::Lazy#with_index` to start with new index for multiple enumerations (@bjfish).
* Fix `rb_id2name` to ensure the native string will have the same lifetime as the id (#2630, @aardvark179).
* Fix `Integer#fdiv` and `Rational#to_f` for large `Integer` values (#2631, @bjfish).
* Remove the `RB_NEWOBJ/NEWOBJ` and `OBJSETUP` macros since we cannot support them in TruffleRuby and native extensions may use `#ifdef` to detect features (#2869, @nirvdrum).
* Fix memory leak in `--native` mode for native extension handles and native pointers (@eregon).

Compatibility:

* Implement full Ruby 3 keyword arguments semantics (#2453, @eregon, @chrisseaton).
* Implement `ruby_native_thread_p` for compatibility (#2556, @aardvark179).
* Add `rb_argv0` for the `tk` gem. (#2556, @aardvark179).
* Implement more correct conversion of array elements by `Array#pack`(#2503, #2504, @aardvark179).
* Implement `Pathname#{empty?, glob}` (#2559, @bjfish)
* Fixed `Rational('')` to raise error like MRI (#2566, @aardvark179).
* Freeze instances of `Range` but not subclasses, like CRuby (#2570, @MattAlp).
* When writing to STDOUT redirected to a closed pipe, no broken pipe error message will be shown now. (#2532, @gogainda).
* Use `#to_a` for converting `list` in `rescue *list` (#2572, @eregon).
* Implement 'rb_str_buf_append' (@bjfish).
* Add patch for `digest` so that TruffleRuby implementation is not overridden (@bjfish).
* Handle encoding conversion errors when reading directory entries (@aardvark179).
* Follow symlinks when processing `*/` directory glob patterns. (#2589, @aardvark179).
* Set `@gem_prelude_index` variable on the default load paths (#2586 , @bjfish)
* Do not call `IO#flush` dynamically from `IO#close` (#2594, @gogainda).
* Implement `rb_str_new_static` for C extensions that use it (@aardvark179).
* Rewrote `ArrayEachIteratorNode` and re-introduced `each` specs for MRI parity when mutating arrays whilst iterating, rather than crashing (#2587, @MattAlp)
* Update `String#rindex` to only accept `Regexp` or objects convertable to `String` as the first parameter (#2608, @bjfish).
* Update `String#<<` to require one argument (#2609, @bjfish).
* Update `String#split` to raise `TypeError` when false is given (#2606, @bjfish).
* Update `String#lstrip!` to remove leading null characters (#2607, @bjfish).
* Update `File.utime` to return the number of file names in the arguments (#2616, @bjfish).
* Update `Dir.foreach` to accept an `encoding` parameter (#2627, @bjfish).
* Update `IO.readlines` to ignore negative limit parameters (#2625 , @bjfish).
* Update `Math.sqrt` to raise a `Math::DomainError` for negative numbers (#2621, @bjfish).
* Update `Enumerable#inject` to raise an `ArgumentError` if no block or symbol are given (#2626, @bjfish).

Performance:

* Increase dispatch limit for string library to handle mutable, immutable and non-strings (@aardvark179)
* Switch to `Arrays.mismatch()` in string comparison for better performance (@aardvark179).
* Removed extra array allocations for method calls in the interpreter to improve warmup performance (@aardvark179).
* Optimize `Dir[]` by sorting entries as they are found and grouping syscalls (#2092, @aardvark179).
* Reduce memory footprint by tracking `VALUE`s created during C extension init separately (@aardvark179).
* Rewrote `ArrayEachIteratorNode` to optimize performance for a constant-sized array and reduce specializations to 1 general case (#2587, @MattAlp)
* Reduce conversion of `VALUE`s to native handle during common operations in C extensions (@aardvark179).
* Improved performance of regex boolean matches (e.g., `Regexp#match?`) by avoiding match data allocation in TRegex (#2588, @nirvdrum).
* Remove overhead when getting using `RDATA_PTR` (@aardvark179).
* Additional copy operations have been reduced when performing IO (#2536, @aardvark179).

Changes:

* Foreign exceptions are no longer translated to `RuntimeError` but instead remain as foreign exceptions, see the [documentation](doc/user/polyglot.md) for how to rescue them (@eregon).

# 22.0.0

New features:

* Updated to Ruby 3.0.2 (#2453, @eregon).

Bug fixes:

* Fix `File.utime` to use nanoseconds (#2448, @bjfish).
* Capture the intercepted feature path during patching to reuse during patch require (#2441, @bjfish).
* Update `Module#constants` to filter invalid constant identifiers (#2452, @bjfish).
* Fixed `-0.0 <=> 0.0` and `-0.0 <=> 0` to return `0` like on CRuby (#1391, @eregon).
* Fixed `Range#step` to return correct class with begin-less range (@ccocchi, #2516).
* Fixed exception creation when an `Errno` is sub-classed (@bjfish, #2521).
* Fixed `String#[]=` to use the negotiated encoding (@bjfish, #2545).

Compatibility:

* Implement `rb_sprintf` in our format compiler to provide consistent formatting across C standard libraries (@eregon).
* Update `defined?` to return frozen strings (#2450, @bjfish).
* Use compensated summation for `{Array,Enumerable}#sum` when floating point values are included (@eregon).
* `Module#attr_*` methods now return an array of method names (#2498, @gogainda).
* Fixed `Socket#(local|remote)_address` to retrieve family and type from the file descriptor (#2444, @larskanis).
* Add `Thread.ignore_deadlock` accessor (#2453, @bjfish).
* Allow `Hash#transform_keys` to take a hash argument (@ccocchi, #2464).
* Add `Enumerable#grep{_v}` optimization for `Regexp` (#2453, @bjfish).
* Update `IO#write` to accept multiple arguments (#2501, @bjfish).
* Do not warn when uninitialized instance variable is accessed (#2502, @andrykonchin).
* Remove `TRUE`, `FALSE`, and `NIL` constants like CRuby 3.0 (#2505, @andrykonchin).
* `Symbol#to_proc` now returns a lambda like in Ruby 3 (#2508, @andrykonchin).
* `Kernel#lambda` now warns if called without a literal block (#2500, @andrykonchin).
* Implement Hash#except (#2463, @wildmaples).
* Remove special `$SAFE` global and related C API methods (#2453, @bjfish).
* Assigning to a numbered parameter raises `SyntaxError` (#2506, @andrykonchin).
* Implement `--backtrace-limit` option (#2453, @bjfish).
* Update `String` methods to return `String` instances when called on a subclass (#2453, @bjfish).
* Update `String#encode` to support the `:fallback` option (#1391, @aardvark179).
* `Module#alias_method` now returns the defined alias as a symbol(#2499, @gogainda).
* Implement `Symbol#name` (#2453, @bjfish).
* Update `Module#{public, protected, private, public_class_method, private_class_method}` and top-level `private` and `public` methods to accept single array argument with a list of method names (#2453, @bjfish).
* Constants deprecated by `Module#deprecate_constant` only warn if `Warning[:deprecated]` is `true` (@eregon).
* All Array methods now return Array instances and not subclasses (#2510, @Strech).
* Integer#zero? overrides Numeric#zero? for optimization (#2453, @bjfish).
* Default `Kernel#eval` source file and line to `(eval):1` like CRuby 3 (#2453, @aardvark179).
* Add `GC.auto_compact` accessors for compatibility (#2453, @bjfish).
* Update accessing a class variable from the top-level scope to be a `RuntimeError` (#2453, @bjfish).
* Update interpolated strings to not be frozen (#2453, @bjfish).
* Add `WERRORFLAG` to `RbConfig` (#2519, @bjfish).
* Update `MatchData` methods to return `String` instances when called on a subclass (#2453, @bjfish).
* Implement `Proc#{==,eql?}` (#2453, @bjfish).
* Implement all `StringScanner` methods (#2520, @eregon).
* Handle `Kernel#clone(freeze: true)` (#2512, @andrykonchin).
* Relax `Fiber#transfer` limitations (#2453, @bjfish).
* Implement `Fiber#blocking?` like CRuby 3 (#2453, @aardvark179).
* Sort by default for `Dir.{glob,[]}` and add `sort:` keyword argument (#2523, @Strech).
* Implement `rb_str_locktmp` and `rb_str_unlocktmp` (#2524, @bjfish).
* Update `Kernel#instance_variables` to return insertion order (@bjfish).
* Fixed `rb_path2class()` to not error for a module (#2511, @eregon).
* Update `Kernel#print` to print `$_` when no arguments are given (#2531, @bjfish).
* Add category kwarg to Kernel.warn and Warning.warn (#2533, @Strech).
* Implement `GC.{measure_total_time, total_time}` and update `GC.stat` to update provided hash (#2535, @bjfish).
* Implement `Array#slice` with `ArithmeticSequence` (#2526, @ccocchi).
* Update `Hash#each` to consistently yield a 2-element array (#2453, @bjfish).
* Remove `Hash#{__store__, index}` methods for compatibility (#2546, @bjfish).
* Implement more correct conversion of array elements by `Array#pack` (#2503, #2504, @aardvark179).
* Update `String#split` to raise a `RangeError` when `limit` is larger than `int` (@bjfish).

Performance:

* Regexp objects are now interned in a similar way to symbols (@aardvark179).
* Improve performance of regexps using POSIX bracket expressions (e.g., `[[:lower:]]`) matching against ASCII-only strings (#2447, @nirvdrum).
* `String#sub`, `sub!`, `gsub`, and `gsub!` have been refactored for better performance (@aardvark179).
* Don't allocate a `MatchData` object when `Regexp#match?` or `String#match?` is used (#2509, @nirvdrum).
* Add `ENV.except` (#2507, @Strech).
* Fully inline the `Integer#+` and `Integer#-` logic for interpreter speed (#2518, @smarr).
* Remove unnecessary work in negotiating the encoding to use in a Regexp match (#2522, @nirvdrum).
* Add new fast paths for encoding negotiation between strings with different encodings, but which match common default cases (#2522, @nirvdrum).
* Reduce footprint by removing unnecessary nodes for accessing the `FrameOnStackMarker` (#2530, @smarr).

Changes:

* TruffleRuby now requires Java 11+ and no longer supports Java 8 (@eregon).

# 21.3.0

New features:

* [TRegex](https://github.com/oracle/graal/tree/master/regex) is now used by default, which provides large speedups for matching regular expressions.
* Add `Polyglot.languages` to expose the list of available languages.
* Add `Polyglot::InnerContext` to eval code in any available language in an inner isolated context (#2169).
* Foreign objects now have a dynamically-generated class based on their interop traits like `ForeignArray` and are better integrated with Ruby objects (#2149).
* Foreign arrays now have all methods of Ruby `Enumerable` and many methods of `Array` (#2149).
* Foreign hashes now have all methods of Ruby `Enumerable` and many methods of `Hash` (#2149).
* Foreign iterables (`InteropLibrary#hasIterator`) now have all methods of Ruby `Enumerable` (#2149).
* Foreign objects now implement `#instance_variables` (readable non-invocable members) and `#methods` (invocable members + Ruby methods).

Bug fixes:

* Fix `Marshal.load` of multiple `Symbols` with an explicit encoding (#1624).
* Fix `rb_str_modify_expand` to preserve existing bytes (#2392).
* Fix `String#scrub` when replacement is frozen (#2398, @LillianZ).
* Fix `Dir.mkdir` error handling for `Pathname` paths (#2397).
* `BasicSocket#*_nonblock(exception: false)` now only return `:wait_readable/:wait_writable` for `EAGAIN`/`EWOULDBLOCK` like MRI (#2400).
* Fix issue with `strspn` used in the `date` C extension compiled as a macro on older glibc and then missing the `__strspn_c1` symbol on newer glibc (#2406).
* Fix constant lookup when loading the same file multiple times (#2408).
* Fix handling of `break`, `next` and `redo` in `define_method(name, &block)` methods (#2418).
* Fix handling of incompatible types in `Float#<=>` (#2432, @chrisseaton).
* Fix issue with escaping curly braces for `Dir.glob` (#2425).
* Fix `base64` decoding issue with missing output (#2435).
* Fix `StringIO#ungetbyte` to treat a byte as a byte, not a code point (#2436). 
* Fix `defined?(yield)` when used inside a block (#2446).
* Fix a couple issues related to native memory allocation and release.

Compatibility:

* Implement `Process::Status.wait` (#2378).
* Update `rb_str_modify` and `rb_str_modify_expand` to raise a `FrozenError` when given a frozen string (#2392).
* Implement `rb_fiber_*` functions (#2402).
* Implement `rb_str_vcatf`.
* Add support for tracing allocations from C functions (#2403, @chrisseaton).
* Implement `rb_str_catf`.
* Search the executable in the passed env `PATH` for subprocesses (#2419).
* Accept a string as the pattern argument to `StringScanner#scan` and `StringScanner#check` (#2423).

Performance:

* Moved most of `MonitorMixin` to primitives to deal with interrupts more efficiently (#2375).
* Improved the performance of `rb_enc_from_index` by adding cached lookups (#2379, @nirvdrum).
* Improved the performance of many `MatchData` operations (#2384, @nirvdrum).
* Significantly improved performance of TRegex calls by allowing Truffle splitting (#2389, @nirvdrum).
* Improved `String#gsub` performance by adding a fast path for the `string_byte_index` primitive (#2380, @nirvdrum).
* Improved `String#index` performance by adding a fast path for the `string_character_index` primitive (#2383, @LillianZ).
* Optimized conversion of strings to integers if the string contained a numeric value (#2401, @nirvdrum).
* Use Truffle's `ContextThreadLocal` to speedup access to thread-local data.
* Provide a new fast path for `rb_backref*` and `rb_lastline*`functions from C extensions.

Changes:

* `foreign_object.class` on foreign objects is no longer special and uses `Kernel#class` (it used to return the `java.lang.Class` object for a Java type or `getMetaObject()`, but that is too incompatible with Ruby code).
* `Java.import name` imports a Java class in the enclosing module instead of always as a top-level constant.
* `foreign_object.keys` no longer returns members, use `foreign_object.instance_variables` or `foreign_object.methods` instead.
* `foreign_object.respond_to?(:class)` is now always true (before it was only for Java classes), since the method is always defined.

Security:

* Updated to Ruby 2.7.4 to fix CVE-2021-31810, CVE-2021-32066 and CVE-2021-31799.

# 21.2.0

New features:

* New `TruffleRuby::ConcurrentMap` data structure for use in [`concurrent-ruby`](https://github.com/ruby-concurrency/concurrent-ruby) (#2339, @wildmaples).

Bug fixes:

* Fix of different values of self in different scopes.
* `Truffle::POSIX.select` was being redefined repeatedly (#2332).
* Fix the `--backtraces-raise` and `--backtraces-rescue` options in JVM mode (#2335).
* Fix `File.{atime, mtime, ctime}` to include nanoseconds (#2337).
* Fix `Array#[a, b] = "frozen string literal".freeze` (#2355).
* `rb_funcall()` now releases the C-extension lock (similar to MRI).

Compatibility:

* Updated to Ruby 2.7.3. The `resolv` stdlib was not updated (`resolv` in 2.7.3 has [bugs](https://bugs.ruby-lang.org/issues/17748)).
* Make interpolated strings frozen for compatibility with Ruby 2.7 (#2304, @kirs).
* `require 'socket'` now also requires `'io/wait'` like CRuby (#2326).
* Support precision when formatting strings (#2281, @kirs).
* Make rpartition compatible with Ruby 2.7 (#2320, @gogainda).
* Include the type name in exception messages from `rb_check_type` (#2307).
* Fix `Hash#rehash` to remove duplicate keys after modifications (#2266, @MattAlp)
* Only fail `rb_check_type` for typed data, not wrapped untyped structs (#2331).
* Decide the visibility in `Module#define_method` based on `self` and the default definee (#2334).
* Configure `mandir` value in `RbConfig::CONFIG` and `RbConfig::MAKEFILE_CONFIG` (#2315).
* TruffleRuby now supports the Truffle polyglot Hash interop API.
* Implement `Fiber#raise` (#2338).
* Update `File.basename` to return new `String` instances (#2343).
* Allow `Fiber#raise` after `Fiber#transfer` like Ruby 3.0 (#2342).
* Fix `ObjectSpace._id2ref` for Symbols and frozen String literals (#2358).
* Implemented `Enumerator::Lazy#filter_map` (#2356).
* Fix LLVM toolchain issue on macOS 11.3 (#2352, [oracle/graal#3383](https://github.com/oracle/graal/issues/3383)).
* Implement `IO#set_encoding_by_bom` (#2372, pawandubey).
* Implemented `Enumerator::Lazy#with_index` (#2356).
* Implement `rb_backref_set`.
* Fix `Float#<=>` when comparing `Infinity` to other `#infinite?` values.
* Implement `date` library as a C extension to improve compatibility (#2344).

Performance:

* Make `#dig` iterative to make it faster and compile better for calls with 3+ arguments (#2301, @chrisseaton, @jantnovi).
* Make `Struct#dig` faster in interpreter by avoiding exceptions (#2306, @kirs).
* Reduce the number of AST nodes created for methods and blocks (#2261).
* Fiber-local variables are much faster now by using less synchronization.
* Improved the performance of the exceptional case of `String#chr` (#2318, @chrisseaton).
* Improved the performance of `IO#read_nonblock` when no data is available to be read.
* `TruffleSafepoint` is now used instead of custom logic, which no longer invalidates JITed code for guest safepoints (e.g., `Thread#{backtrace,raise,kill}`, `ObjectSpace`, etc)
* Significantly improved performance of `Time#strftime` for common formats (#2361, @wildmaples, @chrisseaton).
* Faster solution for lazy integer length (#2365, @lemire, @chrisseaton).
* Speedup `rb_funcallv*()` by directly unwrapping the C arguments array instead of going through a Ruby `Array` (#2089).
* Improved the performance of several `Truffle::RegexOperations` methods (#2374, @wildmapes, @nirvdrum).

Changes:

* `rb_iterate()` (deprecated since 1.9) no longer magically passes the block to `rb_funcall()`, use `rb_block_call()` instead.

Security:

* Updated to Ruby 2.7.3 to fix CVE-2021-28965 and CVE-2021-28966.

# 21.1.0

New features:

* Access to local variables of the interactive Binding via language bindings is now supported: `context.getBindings("ruby").putMember("my_var", 42);` (#2030).
* `VALUE`s in C extensions now expose the Ruby object when viewed in the debugger, as long as they have not been converted to native values.
* Signal handlers can now be run without triggering multi-threading.
* Fibers no longer trigger Truffle multi-threading.

Bug fixes:

* `Range#to_a` wasn't working for `long` ranges (#2198, @tomstuart and @LillianZ).
* Show the interleaved host and guest stacktrace for host exceptions (#2226).
* Fix the label of the first location reported by `Thread#backtrace_locations` (#2229).
* Fix `Thread.handle_interrupt` to defer non-pure interrupts until the end of the `handle_interrupt` block (#2219).
* Clear and restore errinfo on entry and normal return from methods in C extensions (#2227).
* Fix extra whitespace in squiggly heredoc with escaped newline (#2238, @wildmaples and @norswap).
* Fix handling of signals with `--single-threaded` (#2265).
* Fix `Enumerator::Lazy#{chunk_while, slice_before, slice_after, slice_when}` to return instances of `Enumerator::Lazy` (#2273).
* Fix `Truffle::Interop.source_location` to return unavailable source sections for modules instead of null (#2257).
* Fix usage of `Thread.handle_interrupt` in `MonitorMixin#mon_synchronize`.
* Fixed `TruffleRuby.synchronized` to handle guest safepoints (#2277).
* Fix control flow bug when assigning constants using ||= (#1489).
* Fix `Kernel#raise` argument handling for hashes (#2298).
* Set errinfo when `rb_protect` captures a Ruby exception (#2245).
* Fixed handling of multiple optional arguments and keywords when passed a positional `Hash` (#2302).

Compatibility:

* Prepend the GraalVM LLVM Toolchain to `PATH` when installing gems (#1974, #1088, #1343, #1400, #1947, #1931, #1588).
* Installing the `nokogiri` gem now defaults to use the vendored `libxml2` and `libxslt`, similar to CRuby, which means the corresponding system packages are no longer needed (#62).
* Implemented `$LOAD_PATH.resolve_feature_path`.
* Add `Pathname#/` alias to `Pathname#+` (#2178).
* Fixed issue with large `Integer`s in `Math.log` (#2184).
* Updated `Regexp.last_match` to support `Symbol` and `String` parameter (#2179).
* Added support for numbered block parameters (`_1` etc).
* Fixed `String#upto` issue with non-ascii strings (#2183).
* Implemented partial support for pattern matching (#2186).
* Make `File.extname` return `'.'` if the path ends with one (#2192, @tomstuart).
* Include fractional seconds in `Time#inspect` output (#2194, @tomstuart).
* Add support for `Integer#[Range]` and `Integer#[start, length]` (#2182, @gogainda).
* Allow private calls with `self` as an explicit receiver (#2196, @wildmaples).
* Fixed `:perm` parameter for `File.write`.
* Implemented `Time#floor` and `#ceil` (#2201, @wildmaples).
* Allow `Range#include?` and `#member?` with `Time` (#2202, @wildmaples).
* Implemented `Comparable#clamp(Range)` (#2200, @wildmaples).
* Added a `Array#minmax` to override `Enumerable#minmax` (#2199, @wildmaples).
* Implemented `chomp` parameter for `IO.{readlines, foreach}` (#2205).
* Implemented the Debug Inspector C API.
* Added beginless range support for `Range#{new, bsearch, count, each, equal_value, first, inspect, max, min, size, cover?, include?, ===}`.
* Added beginless range support for `Array#{[], []=, slice, slice!, to_a, fill, values_at}` (#2155, @LillianZ).
* Added beginless range support for `String#{byteslice, slice, slice!}` and `Symbol#slice` (#2211, @LillianZ).
* Added beginless range support for `Kernel#{caller, caller_locations}` and `Thread#backtrace_locations` (#2211, @LillianZ).
* Make rand work with exclusive range with Float (#1506, @gogainda)
* Fixed `String#dump`'s formatting of escaped unicode characters (#2217, @meganniu).
* Switched to the io-console C extension from C ruby for better performance and compatibility in `irb`.
* Coerce the message to a `String` for `BasicSocket#send` (#2209, @HoneyryderChuck).
* Support buffer argument for `UDPSocket#recvfrom_nonblock` (#2209, @HoneyryderChuck).
* Fixed `Integer#digits` implementation to handle more bases (#2224, #2225).
* Support the `inherit` parameter for `Module#{private, protected, public}_method_defined?`.
* Implement `Thread.pending_interrupt?` and `Thread#pending_interrupt?` (#2219).
* Implement `rb_lastline_set` (#2170).
* Implemented `Module#const_source_location` (#2212, @tomstuart and @wildmaples).
* Do not call `File.exist?` in `Dir.glob` as `File.exist?` is often mocked (#2236, @gogainda).
* Coerce the inherit argument to a boolean in `Module#const_defined?` and `Module#const_get` (#2240).
* Refinements take place at `Object#method` and `Module#instance_method` (#2004, @ssnickolay).
* Add support for `rb_scan_args_kw` in C API (#2244, @LillianZ).
* Update random implementation layout to be more compatible (#2234).
* Set `RbConfig::CONFIG['LIBPATHFLAG'/'RPATHFLAG']` like MRI to let `$LIBPATH` changes in `extconf.rb` work.
* Access to path and mode via `rb_io_t` from C has been changed to improve compatibility for io-console.
* Implemented the `Time.at` `in:` parameter.
* Implemented `Kernel#raise` `cause` parameter.
* Improved compatibility of `Signal.trap` and `Kernel#trap` (#2287, @chrisseaton).
* Implemented `GC.stat(:total_allocated_objects)` as `0` (#2292, @chrisseaton).
* `ObjectSpace::WeakMap` now supports immediate and frozen values as both keys and values (#2267).
* Call `divmod` when coercion to `Float` fails for `#sleep` (#2289, @LillianZ).

Performance:

* Multi-Tier compilation is now enabled by default, which improves warmup significantly.
* Improve the performance of checks for recursion (#2189, @LillianZ).
* Improve random number generation performance by avoiding synchronization (#2190, @ivoanjo).
* We now create a single call target per block by default instead of two.
* Some uses of class variables are now much better optimized (#2259, @chrisseaton).
* Several methods that need the caller frame are now always inlined in their caller, which speeds up the interpreter and reduces footprint.
* Pasting code in IRB should be reasonably fast, by updating to `irb` 1.3.3 and `reline` 0.2.3 (#2233).

Changes:

* Standalone builds of TruffleRuby are now based on JDK11 (they used JDK8 previously). There should be no user-visible changes. Similarly, JDK11 is now used by default in development instead of JDK8.
* The deprecated `Truffle::System.synchronized` has been removed.
* `Java.synchronized` has been removed, it did not work on host objects.

# 21.0.0

Release notes:

* The new IRB is quite slow when copy/pasting code into it. This is due to an inefficient `io/console` implementation which will be addressed in the next release. A workaround is to use `irb --readline`, which disables some IRB features but is much faster for copy/pasting code.

New features:

* Updated to Ruby 2.7.2 (#2004).

Bug fixes:

* Fix error message when the method name is not a Symbol or String for `Kernel#respond_to?` (#2132, @ssnickolay)
* Fixed setting of special variables in enumerators and enumerables (#1484).
* Fixed return value of `Enumerable#count` and `Enumerable#uniq` with multiple yielded arguments (#2145, @LillianZ).
* Fixed `String#unpack` for `w*` format (#2143).
* Fixed issue with ``Kernel#` `` when invalid UTF-8 given (#2118).
* Fixed issue with `Method#to_proc` and special variable storage (#2156).
* Add missing `offset` parameter for `FFI::Pointer#put_array_of_*` (#1525).
* Fixed issue with different `Struct`s having the same hash values (#2214).

Compatibility:

* Implement `String#undump` (#2131, @kustosz)
* `Errno` constants with the same `errno` number are now the same class.
* Implement `Enumerable#tally` and `Enumerable#filter_map` (#2144 and #2152, @LillianZ).
* Implement `Range#minmax`.
* Pass more `Enumerator::Lazy#uniq` and `Enumerator::Lazy#chunk` specs (#2146, @LillianZ).
* Implement `Enumerator#produce` (#2160, @zverok)
* Implement `Complex#<=>` (#2004, @ssnickolay).
* Add warning for `proc` without block (#2004, @ssnickolay).
* Implemented `FrozenError#receiver`.
* `Proc#<<` and `Proc#>>` raises TypeError if passed not callable object (#2004, @ssnickolay).
* Support time and date related messages for `Time` (#2166).
* Updated `Dir.{glob,[]}` to raise `ArgumentError` for nul-separated strings.
* `Kernel#lambda` with no block in a method called with a block raises an exception (#2004, @ssnickolay).
* Implemented `BigDecimal` as C extension to improve compatibility.
* Comment lines can be placed between fluent dot now (#2004, @ssnickolay).
* Implemented `rb_make_exception`.
* `**kwargs` now accept non-Symbol keys like Ruby 2.7.
* Updated the Unicode Emoji version (#2173, @wildmaples).
* Added `Enumerator::Yielder#to_proc`.
* Implemented `Enumerator::Lazy#eager`.
* Updated `Method#inspect` to include paremeter information.
* Update `Module#name` to return the same frozen string.
* Implemented `inherit` argument for `Module#autoload?`.

Performance:

* Refactor and implement more performant `MatchData#length` (#2147, @LillianZ).
* Refactor and implement more performant `Array#sample` (#2148, @LillianZ).
* `String#inspect` is now more efficient.

Changes:

* All `InteropLibrary` messages are now exposed consistently as methods on `Truffle::Interop` (#2139). Some methods were renamed to match the scheme described in the documentation.

# 20.3.0

Bug fixes:

* Handle foreign null object as falsy value (#1902, @ssnickolay)
* Fixed return value of `Enumerable#first` with multiple yielded arguments (#2056, @LillianZ).
* Improve reliability of the post install hook by disabling RubyGems (#2075).
* Fixed top level exception handler to print exception cause (#2013).
* Fixed issue when extending FFI from File (#2094).
* Fixed issue with `Kernel#freeze` not freezing singleton class (#2093).
* Fixed `String#encode` with options issue (#2091, #2095, @LillianZ)
* Fixed issue with `spawn` when `:close` redirect is used (#2097).
* Fixed `coverage` issue when `*eval` is used (#2078).
* Use expanded load paths for feature matching (#1501).
* Fixed handling of post arguments for `super()` (#2111).
* Fixed `SystemStackError` sometimes replaced by an internal Java `NoClassDefFoundError` on JVM (#1743).
* Fixed constant/identifier detection in lexer for non-ASCII encodings (#2079, #2102, @ivoanjo).
* Fixed parsing of `--jvm` as an application argument (#2108).
* Fix `rb_rescue2` to ignore the end marker `(VALUE)0` (#2127, #2130).
* Fix status and output when SystemExit is subclassed and raised (#2128)
* Fix `String#{chomp, chomp!}` issue with invalid encoded strings (#2133).

Compatibility:

* Run `at_exit` handlers even if parsing the main script fails (#2047).
* Load required libraries (`-r`) before parsing the main script (#2047).
* `String#split` supports block (#2052, @ssnickolay)
* Implemented `String#{grapheme_clusters, each_grapheme_cluster}`.
* Fix the caller location for `#method_added` (#2059).
* Fix issue with `Float#round` when `self` is `-0.0`.
* Fix `String#unpack` issue with `m0` format (#2065).
* Fix issue with `File.absolute_path` returning a path to current directory (#2062).
* Update `Range#cover?` to handle `Range` parameter.
* Fix `String#{casecmp, casecmp?}` parameter conversion.
* Fix `Regexp` issue which raised syntax error instead of `RegexpError` (#2066).
* Handle `Object#autoload` when autoload itself (#1616, @ssnickolay)
* Skip upgraded default gems while loading RubyGems (#2075).
* Verify that gem paths are correct before loading RubyGems (#2075).
* Implement `rb_ivar_count`.
* Implemented `rb_yield_values2`.
* Implemented `Digest::Base#{update, <<}` (#2100).
* Pass the final `super` specs (#2104, @chrisseaton).
* Fix arity for arguments with optional kwargs (#1669, @ssnickolay)
* Fix arity for `Proc` (#2098, @ssnickolay)
* Check bounds for `FFI::Pointer` accesses when the size of the memory behind is known.
* Implement negative line numbers for eval (#1482).
* Support refinements for `#to_s` called by string interpolation (#2110, @ssnickolay)
* Module#using raises error in method scope (#2112, @ssnickolay)
* `File#path` now returns a new mutable String on every call like MRI (#2115).
* Avoid infinite recursion when redefining `Warning#warn` and calling `Kernel#warn` (#2109).
* Convert objects with `#to_path` in `$LOAD_PATH` (#2119).
* Handle the functions being native for `rb_thread_call_without_gvl()` (#2090).
* Support refinements for Kernel#respond_to? (#2120, @ssnickolay)
* JCodings has been updated from 1.0.45 to 1.0.55.
* Joni has been updated from 2.1.30 to 2.1.40.

Performance:

* Calls with a literal block are no longer always split but instead the decision is made by the Truffle splitting heuristic.
* `Symbol#to_proc` is now AST-inlined in order to not rely on splitting and to avoid needing the caller frame to find refinements which apply.
* `Symbol#to_proc` is now globally cached per Symbol and refinements, to avoid creating many redundant `CallTargets`.
* Setting and access to the special variables `$~` and `$_` has been refactored to require less splitting.

Changes:

* Migrated from JLine 2 to JLine 3 for the `readline` standard library.

# 20.2.0

New features:

* Updated to Ruby 2.6.6.
* Use `InteropLibrary#toDisplayString()` to better display objects from other languages.
* Implement writing to the top scope for global variables (#2024).
* `foreign_object.to_s` now uses `InteropLibrary#toDisplayString()` (and still `asString()` if `isString()`).
* `foreign_object.inspect` has been improved to be more useful (include the language and meta object).
* `foreign_object.class` now calls `getMetaObject()` (except for Java classes, same as before).
* Add basic support for Linux AArch64.
* `foreign_object.name = value` will now call `Interoplibrary#writeMember("name", value)` instead of `invokeMember("name=", value)`.
* Always show the Ruby core library files in backtraces (#1414).
* The Java stacktrace is now shown when sending SIGQUIT to the process, also on TruffleRuby Native, see [Debugging](doc/user/debugging.md) for details (#2041).
* Calls to foreign objects with a block argument will now pass the block as the last argument.
* `foreign.name` will now use `invokeMember` if invocable and if not use `readMember`, see `doc/contrib/interop_implicit_api.md` for details.
* `foreign.to_f` and `foreign.to_i` will now attempt to convert to Ruby `Float` and `Integer` (#2038).
* `foreign.equal?(other)` now uses `InteropLibrary#isIdentical(other)` and `foreign.object_id/__id__` now uses `InteropLibrary#identityHashCode()`.

Bug fixes:

* Fix `#class_exec`, `#module_exec`, `#instance_eval`, and `instance_exec` to use activated refinements (#1988, @ssnickolay).
* Fixed missing method error for FFI calls with `blocking: true` when interrupted.
* Use upgraded default gems when installed (#1956).
* Fixed `NameError` when requiring an autoload path that does not define the autoload constant (#1905).
* Thread local IO buffers are now allocated using a stack to ensure safe operating if a signal handler uses one during an IO operation.
* Fixed `TracePoint` thread-safety by storing the state on the Ruby `Thread` (like MRI) instead of inside the `TracePoint` instance.
* Make `require 'rubygems/package'` succeed and define `Gem::Deprecate` correctly (#2014).
* Fix `MBCLEN_CHARFOUND_P` error.
* Fix `rb_enc_str_new` when `NULL` encoding is given with a constant string.
* Fixed `rb_enc_precise_mbclen` to handle more inputs.
* The output for `--engine.TraceCompilation` is now significantly easier to read, by having shorter method names and source names (oracle/graal#2052).
* Fix indentation for squiggly heredoc with single quotes (#1564).
* Only print members which are readable for foreign `#inspect` (#2027).
* Fixed the return value of the first call to `Kernel#srand` in a Thread (#2028).
* Fix missing flushing when printing an exception at top-level with a custom backtrace, which caused no output being shown (#1750, #1895).
* Use the mode of the given `IO` for `IO#reopen(IO)` which is important for the 3 standard IOs (#2034).
* Fix potential deadlock when running finalizers (#2041).
* Let `require 'rubygems/specification'` work before `require 'rubygems'`.

Compatibility:

* Implement `UnboundMethod#bind_call`.
* Implemented `ObjectSpace::WeakMap` (#1385, #1958).
* Implemented `strtod` and `ruby_strtod` (#2007).
* Fix detection of `#find_type` in FFI to ignore `MakeMakefile#find_type` from `mkmf` (#1896, #2010).
* Implemented `rb_uv_to_utf8` (#1998, @skateman).
* Implemented `rb_str_cat_cstr`.
* Implemented `rb_fstring`.
* Support `#refine` for Module (#2021, @ssnickolay).
* Implemented `rb_ident_hash_new`.
* Improved the compatibility of `Symbol.all_symbols` (#2022, @chrisseaton).
* Implemented `rb_enc_str_buf_cat`.
* Implemented `rb_int_positive_pow`.
* Implemented `rb_usascii_str_new_lit`.
* Define `#getch` and `#getpass` on `StringIO` when `io/console` is required.
* Implemented `rb_uv_to_utf8` (#1998).
* Single character IDs now behave more like those in MRI to improve C extension compatibility, so `rb_funcall(a, '+', b)` will now do the same thing as in MRI.
* Removed extra public methods on `String`.
* Implemented `rb_array_sort` and `rb_array_sort_bang`.
* Do not create a finalizers `Thread` if there are other public languages, which is helpful for polyglot cases (#2035).
* Implemented `rb_enc_isalnum` and `rb_enc_isspace`.
* `RUBY_REVISION` is now the full commit hash used to build TruffleRuby, similar to MRI 2.7+.
* Implemented `rb_enc_mbc_to_codepoint`.
* Changed the lookup methods to achieve Refinements specification (#2033, @ssnickolay)
* Implemented `Digest::Instance#new` (#2040).
* Implemented `ONIGENC_MBC_CASE_FOLD`.
* Fixed `Thread#raise` to call the exception class' constructor with no arguments when given no message (#2045).
* Fixed `refine + super` compatibility (#2039, #2048, @ssnickolay)
* Make the top-level exception handler more compatible with MRI (#2047).
* Implemented `rb_enc_codelen`.
* Implemented `Ripper` by using the C extension (#1585).

Changes:

* RubyGems gem commands updated to use the `--no-document` option by default.

Performance:

* Enable lazy translation from the parser AST to the Truffle AST for user code by default. This should improve application startup time (#1992).
* `instance variable ... not initialized` and similar warnings are now optimized to have no peak performance impact if they are not printed (depends on `$VERBOSE`).
* Implement integer modular exponentiation using `BigInteger#mod_pow` (#1999, @skateman)
* Fixed a performance issue when computing many substrings of a given non-leaf `String` with non-US-ASCII characters.
* Speedup native handle to Ruby object lookup for C extensions.

# 20.1.0

New features:

* Nightly builds of TruffleRuby are now available, see the README for details (#1483).
* `||=` will not compile the right-hand-side if it's only executed once, to match the idiomatic lazy-initialisation use-case ([blog post](https://engineering.shopify.com/blogs/engineering/optimizing-ruby-lazy-initialization-in-truffleruby-with-deoptimization), #1887, @kipply).
* Added `--metrics-profile-require` option to profile searching, parsing, translating and loading files.
* Added support for captured variables for the Truffle instruments (e.g. Chrome debugger).

Bug fixes:

* Fixed `Exception#dup` to copy the `Exception#backtrace` string array.
* Fixed `rb_warn` and `rb_warning` when used as statements (#1886, @chrisseaton).
* Fixed `NameError.new` and `NoMethodError.new` `:receiver` argument.
* Correctly handle large numbers of arguments to `rb_funcall` (#1882).
* Added arity check to `Module#{include, prepend}`.
* Fix `OpenSSL::Digest.{digest,hexdigest,base64digest}` to handle `algorithm, data` arguments (#1889, @bdewater).
* Fixed `SystemCallError.new` parameter conversion.
* Fixed `File#{chmod, umask}` argument conversion check.
* Added warning in `Hash.[]` for non-array elements.
* Fixed `File.lchmod` to raise `NotImplementedError` when not available.
* `RSTRING_PTR()` now always returns a native pointer, resolving two bugs `memcpy`ing to (#1822) and from (#1772) Ruby Strings.
* Fixed issue with duping during splat (#1883).
* Fixed `Dir#children` implementation.
* Fixed `SignalException.new` error when bad parameter given.
* Added deprecation warning to `Kernel#=~`.
* Fixed `puts` for a foreign objects, e.g. `puts Polyglot.eval('js', '[]')` (#1881).
* Fixed `Exception#full_message` implementation.
* Updated `Kernel.Complex()` to handle the `exception: false` parameter.
* Fixed `Kernel#dup` to return self for `Complex` and `Rational` objects.
* Updated `Kernel.Float()` to handle the `exception: false` parameter.
* Fixed `String#unpack` `M` format (#1901).
* Fixed error when `SystemCallError` message contained non-ASCII characters.
* Fixed `rb_rescue` to allow null rescue methods. (#1909, @kipply).
* Fixed incorrect comparisons between bignums and doubles.
* Prevented some internal uses of `Kernel#caller_locations` to be overridden by user code (#1934).
* Fixed an issue caused by recursing inlining within `Regexp#quote` (#1927).
* Updated `Kernel.Float()` to return given string in error message (#1945).
* Parameters and arity of methods derived from `method_missing` should now match MRI (#1921).
* Fixed compile error in `RB_FLOAT_TYPE_P` macro (#1928).
* Fixed `Symbol#match` to call the block with the `MatchData` (#1933).
* Fixed `Digest::SHA2.hexdigest` error with long messages (#1922).
* Fixed `Date.parse` to dup the coerced string to not modify original (#1946).
* Update `Comparable` error messages for special constant values (#1941).
* Fixed `File.ftype` parameter conversion (#1961).
* Fixed `Digest::Instance#file` to not modify string literals (#1964).
* Make sure that string interpolation returns a `String`, and not a subclass (#1950).
* `alias_method` and `instance_methods` should now work correctly inside a refinement (#1942).
* Fixed `Regexp.union` parameter conversion (#1963).
* `IO#read(n)` no longer buffers more than needed, which could cause hanging if detecting readability via a native call such as `select(2)` (#1951).
* Fixed `Random::DEFAULT.seed` to be different on boot (#1965, @kipply)
* `rb_encoding->name` can now be read even if the `rb_encoding` is stored in native memory.
* Detect and cut off recursion when inspecting a foreign object, substituting an ellipsis instead.
* Fixed feature lookup order to check every `$LOAD_PATH` path entry for `.rb`, then every entry for native extension when `require` is called with no extension.
* Define the `_DARWIN_C_SOURCE` macro in extension makefiles (#1592).
* Change handling of var args in `rb_rescue2` to handle usage in C extensions (#1823).
* Fixed incorrect `Encoding::CompatibilityError` raised for some interpolated Regexps (#1967).
* Actually unset environment variables with a `nil` value for `Process.spawn` instead of setting them to an empty String.
* Core library methods part of the Native Image heap are no longer added in the compilation queue on the first call, but after they reach the thresholds like other methods.
* Fix `RbConfig::CONFIG['LIBRUBY_SO']` file extension.
* Fix `char`, `short`, `unsigned char`,  `unsigned int`, and `unsigned short` types in `Fiddle` (#1971).
* Fix `IO#select` to reallocate its buffer if it is interrupted by a signal.
* Fix issue where interpolated string matched `#` within string as being a variable (#1495).
* Fix `File.join` to raise error on strings with null bytes.
* Fix initialization of Ruby Thread for foreign thread created in Java.
* Fix registration of default specs in RubyGems (#1987).

Compatibility:

* The C API type `VALUE` is now defined as `unsigned long` as on MRI. This enables `switch (VALUE)` and other expressions which rely on `VALUE` being an integer type (#1409, #1541, #1675, #1917, #1954).
* Implemented `Float#{floor, ceil}` with `ndigits` argument.
* Implemented `Thread#fetch`.
* Implemented `Float#truncate` with `ndigits` argument.
* Made `String#{byteslice, slice, slice!}` and `Symbol#slice` compatible with endless ranges.
* Implemented "instance variable not initialized" warning.
* Make `Kernel#{caller, caller_locations}` and `Thread#backtrace_locations` compatible with endless ranges.
* Implemented `Dir#each_child`.
* Implemented `Kernel.{chomp, chop}` and `Kernel#{chomp, chop}`.
* Implemented `-p` and `-a`, and `-l` CLI options.
* Convert the argument to `File.realpath` with `#to_path` (#1894).
* `StringIO#binmode` now sets the external encoding to BINARY like MRI (#1898).
* `StringIO#inspect` should not include the contents of the `StringIO` (#1898).
* Implemented `rb_fd_*` functions (#1623).
* Fixed uninitialized variable warnings in core and lib (#1897).
* Make `Thread#backtrace` support omit, length and range arguments.
* Implemented `Range#%`.
* Fixed the type of the `flags` field of `rb_data_type_t` (#1911).
* Implemented `rb_obj_is_proc` (#1908, @kipply, @XrXr).
* Implemented C API macro `RARRAY_ASET()`.
* Implemented `num2short` (#1910, @kipply).
* `RSTRING_END()` now always returns a native pointer.
* Removed `register` specifier for `rb_mem_clear()` (#1924).
* Implemented `Thread::Backtrace::Locations#base_label` (#1920).
* Implemented `rb_mProcess` (#1936).
* Implemented `rb_gc_latest_gc_info` (#1937).
* Implemented `RBASIC_CLASS` (#1935).
* Yield 2 arguments for `Hash#map` if the arity of the block is > 1 (#1944).
* Add all `Errno` constants to match MRI, needed by recent RubyGems.
* Silence `ruby_dep` warnings since that gem is unmaintained.
* Clarify error message for not implemented `Process.daemon` (#1962).
* Allow multiple assignments in conditionals (#1513).
* Update `NoMethodError#message` to match MRI (#1957).
* Make `StringIO` work with `--enable-frozen-string-literal` (#1969).
* Support `NULL` for the status of `rb_protect()`.
* Ensure `BigDecimal#inspect` does not call `BigDecimal#to_s` to avoid behaviour change on `to_s` override (#1960).
* Define all C-API `rb_{c,m,e}*` constants as C global variables (#1541).
* Raise `ArgumentError` for `Socket.unpack_sockaddr_un` if the socket family is incorrect.
* Implemented `RTYPEDDATA_*()` macros and `rb_str_tmp_new()` (#1975).
* Implemented `rb_set_end_proc` (#1959).
* Implemented `rb_to_symbol`.
* Implemented `rb_class_instance_methods`, `rb_class_public_instance_methods`, `rb_class_protected_instance_methods`, and `rb_class_private_instance_methods`.
* Implemented `rb_tracepoint_new`, `rb_tracepoint_disable`, `rb_tracepoint_enable`, and `rb_tracepoint_enabled_p` (#1450).
* Implemented `RbConfig::CONFIG['AR']` and `RbConfig::CONFIG['STRIP']` (#1973).
* Not yet implemented C API functions are now correctly detected as missing via `mkmf`'s `have_func` (#1980).
* Accept `RUBY_INTERNAL_EVENT_{NEWOBJ,FREEOBJ}` events but warn they are not triggered (#1978, #1983).
* `IO.copy_stream(in, STDOUT)` now writes to `STDOUT` without buffering like MRI.
* Implemented `RbConfig['vendordir']`.
* Implemented `Enumerator::ArithmeticSequence`.
* Support `(struct RBasic *)->flags` and `->klass` from `ruby.h` (#1891, #1884, #1978).

Changes:

* `TRUFFLERUBY_RESILIENT_GEM_HOME` has been removed. Unset `GEM_HOME` and `GEM_PATH` instead if you need to.
* The deprecated `Truffle::System.full_memory_barrier`, `Truffle::Primitive.logical_processors`, and  `Truffle::AtomicReference` have been removed.
* The implicit interface for allowing Ruby objects to behave as polyglot arrays with `#size`, `#[]` methods has been removed and replaced with an explicit interface where each method starts with `polyglot_*`.
* Hash keys are no longer reported as polyglot members.
* All remaining implicit polyglot behaviour for `#[]` method was replaced with `polyglot_*` methods.
* Rename dynamic API to match InteropLibrary. All the methods keep the name as it is in InteropLibrary with the following changes: use snake_case, add `polyglot_` prefix, drop `get` and `is` prefix, append `?` on all predicates.
* Split `Truffle::Interop.write` into `.write_array_element` and `.write_member` methods.
* Rename `Truffle::Interop.size` to `.array_size`.
* Rename `Truffle::Interop.is_boolean?` to `.boolean?`.
* Split `Truffle::Interop.read` into `.read_member` and `.read_array_element`.
* Drop `is_` prefix in `Truffle::Interop.is_array_element_*` predicates.
* `Truffle::Interop.hash_keys_as_members` has been added to treat a Ruby Hash as a polyglot object with the Hash keys as members.

Performance:

* Optimized `RSTRING_PTR()` accesses by going to native directly, optimized various core methods, use Mode=latency and tune GC heap size for Bundler. This speeds up `bundle install` from 84s to 19s for a small Gemfile with 6 gems (#1398).
* Fixed memory footprint issue due to large compilation on Native Image, notably during `bundle install` (#1893).
* `ArrayBuilderNode` now uses a new Truffle library for manipulating array stores.
* Ruby objects passed to C extensions are now converted less often to native handles.
* Calling blocking system calls and running C code with unblocking actions has been refactored to remove some optimisation boundaries.
* `return` expressions are now rewritten as implicit return expressions where control flow allows this to be safely done as a tail optimisation. This can improve interpreter performance by up to 50% in some benchmarks, and can be applied to approximately 80% of return nodes seen in Rails and its dependencies (#1977).
* The old array strategy code has been removed and all remaining nodes converted to the new `ArrayStoreLibrary`.
* Updated `nil` to be a global immutable singleton (#1835).

# 20.0.0

New features:

* Enable and document `--coverage` option (#1840, @chrisseaton).
* Update the internal LLVM toolchain to LLVM 9 and reduce its download size.
* Updated to Ruby 2.6.5 (#1749).
* Automatically set `PKG_CONFIG_PATH` as needed for compiling OpenSSL on macOS (#1830).

Bug fixes:

* Fix `Tempfile#{size,length}` when the IO is not flushed (#1765, @rafaelfranca).
* Dump and load instance variables in subclasses of `Exception` (#1766, @rafaelfranca).
* Fix `Date._iso8601` and `Date._rfc3339` when the string is an invalid date (#1773, @rafaelfranca).
* Fail earlier for bad handle unwrapping (#1777, @chrisseaton).
* Match out of range `ArgumentError` message with MRI (#1774, @rafaelfranca).
* Raise `Encoding::CompatibilityError` with incompatible encodings on `Regexp` (#1775, @rafaelfranca).
* Fixed interactions between attributes and instance variables in `Struct` (#1776, @chrisseaton).
* Coercion fixes for `TCPServer.new` (#1780, @XrXr).
* Fix `Float#<=>` not calling `coerce` when `other` argument responds to it (#1783, @XrXr).
* Do not warn / crash when requiring a file that sets and trigger autoload on itself (#1779, @XrXr).
* Strip trailing whitespaces when creating a `BigDecimal` with a `String` (#1796, @XrXr).
* Default `close_others` in `Process.exec` to `false` like Ruby 2.6 (#1798, @XrXr).
* Don't clone methods when setting method to the same visibility (#1794, @XrXr).
* `BigDecimal()` deal with large rationals precisely (#1797, @XrXr).
* Make it possible to call `instance_exec` with `rb_block_call` (#1802, @XrXr).
* Check for duplicate members in `Struct.new` (#1803, @XrXr).
* `Process::Status#to_i` return raw `waitpid(2)` status (#1800, @XrXr).
* `Process#exec`: set close-on-exec to false for fd redirection (#1805, @XrXr, @rafaelfranca).
* Building C extensions should now work with frozen string literals (#1786).
* Keep the Truffle working directory in sync with the native working directory.
* Rename `to_native` to `polyglot_to_native` to match `polyglot_pointer?` and `polyglot_address` methods.
* Fixed missing partial evaluation boundary in `Array#{sort,sort!}` (#1727).
* Fixed the class of `self` and the wrapping `Module` for `Kernel#load(path, wrap=true)` (#1739).
* Fixed missing polyglot type declaration for `RSTRING_PTR` to help with native/managed interop.
* Fixed `Module#to_s` and `Module#inspect` to not return an extra `#<Class:` for singleton classes.
* Arrays backed by native storage now allocate the correct amount of memory (#1828).
* Fixed issue in `ConditionVariable#wait` that could lose a `ConditionVariable#signal`.
* Do not expose TruffleRuby-specific method `Array#swap` (#1816).
* Fixed `#inspect` on broken UTF-8 sequences (#1842, @chrisseaton).
* `Truffle::Interop.keys` should report methods of `String` and `Symbol` (#1817).
* `Kernel#sprintf` encoding validity has been fixed (#1852, @XrXr).
* Fixed `ArrayIndexOutOfBoundsException` in `File.fnmatch` (#1845).
* Make `String#concat` work with no or multiple arguments (#1519).
* Make `Array#concat` work with no or multiple arguments (#1519).
* Coerce `BigDecimal(arg)` using `to_str` (#1826).
* Fixed `NameError#dup`, `NoMethodError#dup`, and `SystemCallError#dup` to copy internal fields.
* Make `Enumerable#chunk` work without a block (#1518).
* Fixed issue with `SystemCallError.new` setting a backtrace too early.
* Fixed `BigDecimal#to_s` formatting issue (#1711).
* Run `END` keyword block only once at exit.
* Implement `Numeric#clone` to return `self`.
* Fixed `Symbol#to_proc` to create a `Proc` with `nil` `source_location` (#1663).
* Make `GC.start` work with keyword arguments.
* Fixed `Kernel#clone` for `nil`, `true`, `false`, `Integer`, and `Symbol`.
* Make top-level methods available in `Context#getBindings()` (#1838).
* Made `Kernel#caller_locations` accept a range argument, and return `nil` when appropriate.
* Made `rb_respond_to` work with primitives (#1869, @chrisseaton).
* Fixed issue with missing backtrace for `rescue $ERROR_INFO` (#1660).
* Fixed `Struct#hash` for `keyword_init: true` `Struct`.
* Fixed `String#{upcase!,downcase!,swapcase!}(:ascii)` for non-ASCII-compatible encodings like UTF-16.
* Fixed `String#capitalize!` for strings that weren't full ASCII.
* Fixed enumeration issue in `ENV.{select, filter}`.
* Fixed `Complex` and `Rational` should be frozen after initializing.
* Fixed `printf` should raise error when not enough arguments for positional argument.
* Removed "shadowing outer local variable" warning.
* Fixed parameter conversion to `String` in ENV methods.
* Fixed deprecation warning when `ENV.index` is called.
* Fixed issue with `ENV.each_key`.
* Fixed `ENV.replace` implementation.
* Fixed `ENV.udpate` implementation.
* Fixed argument handling in `Kernel.printf`.
* Fixed character length after conversion to binary from a non-US-ASCII String.
* Fixed issue with installing latest bundler (#1880).
* Fixed type conversion for `Numeric#step` `step` parameter.
* Fixed `Kernel#Integer` conversion.
* Fixed `IO.try_convert` parameter conversion.
* Fixed linking of always-inline C API functions with `-std=gnu90` (#1837, #1879).
* Avoid race conditions during `gem install` by using a single download thread.
* Do not use gems precompiled for MRI on TruffleRuby (#1837).
* Fixed printing foreign arrays that were also pointers (#1679).
* Fixed `nil#=~` to not warn.
* Fixed `Enumerable#collect` to give user block arity in the block passed to `Enumerable#each`.

Compatibility:

* Implemented `String#start_with?(Regexp)` (#1771, @zhublik).
* Various improvements to `SignalException` and signal handling (#1790, @XrXr).
* Implemented `rb_utf8_str_new`, `rb_utf8_str_new_cstr`, `rb_utf8_str_new_static` (#1788, @chrisseaton).
* Implemented the `unit` argument of `Time.at` (#1791, @XrXr).
* Implemented `keyword_init: true` for `Struct.new` (#1789, @XrXr).
* Implemented `MatchData#dup` (#1792, @XrXr).
* Implemented a native storage strategy for `Array` to allow better C extension compatibility.
* Implemented `rb_check_symbol_cstr` (#1814).
* Implemented `rb_hash_start` (#1841, @XrXr).
* JCodings has been updated from 1.0.42 to 1.0.45.
* Joni has been updated from 2.1.25 to 2.1.30.
* Implemented `Method#<<` and `Method#>>` (#1821).
* The `.bundle` file extension is now used for C extensions on macOS (#1819, #1837).
* Implemented `Comparable#clamp` (#1517).
* Implemented `rb_gc_register_mark_object` and `rb_enc_str_asciionly_p` (#1856, @chrisseaton).
* Implemented `rb_io_set_nonblock` (#1741).
* Include the major kernel version in `RUBY_PLATFORM` on macOS like MRI (#1860, @eightbitraptor).
* Implemented `Enumerator::Chain`, `Enumerator#+`, and `Enumerable#chain` (#1859, #1858).
* Implemented `Thread#backtrace_locations` and `Exception#backtrace_locations` (#1556).
* Implemented `rb_module_new`, `rb_define_class_id`, `rb_define_module_id`, (#1876, @XrXr, @chrisseaton).
* Implemented `-n` CLI option (#1532).
* Cache the `Symbol` of method names in call nodes only when needed (#1872).
* Implemented `rb_get_alloc_func` and related functions (#1874, @XrXr).
* Implemented `rb_module_new`, `rb_define_class_id`, `rb_define_module_id`, (#1876, @chrisseaton).
* Implemented `ENV.slice`.
* Support for the Darkfish theme for RDoc generation has been added back.
* Implemented `Kernel#system` `exception: true` option.
* Implemented `Random.bytes`.
* Implemented `Random.random_number`.
* Added the ability to parse endless ranges.
* Made `Range#{to_a, step, each, bsearch, step, last, max, min, to_s, ==}` compatible with endless ranges.
* Made `Array#{[], []=, values_at, fill, slice!}` compatible with endless ranges.
* Defined `Array#{min, max}` methods.

Performance:

* Use a smaller limit for identity-based inline caches to improve warmup by avoiding too many deoptimizations.
* `long[]` array storage now correctly declare that they accept `int` values, reducing deoptimisations and promotions to `Object[]` storage.
* Enable inline caching of `Symbol` conversion for `rb_iv_get` and `rb_iv_set`.
* `rb_type` information is now cached on classes as a hidden variable to improve performance.
* Change to using thread local buffers for socket calls to reduce allocations.
* Refactor `IO.select` to reduce copying and optimisation boundaries.
* Refactor various `String` and `Rope` nodes to avoid Truffle performance warnings.
* Reading caller frames should now work in more cases without deoptimisation.

# 19.3.0

New features:

* Compilation of C extensions is now done with an internal LLVM toolchain producing both native code and bitcode. This means more C extensions should compile out of the box and this should resolve most linker-related issues.
* It is no longer necessary to install LLVM for installing C extensions on TruffleRuby.
* It is no longer necessary to install libc++ and libc++abi for installing C++ extensions on TruffleRuby.
* On macOS, it is no longer necessary to install the system headers package (#1417).
* License updated to EPL 2.0/GPL 2.0/LGPL 2.1 like recent JRuby.

Bug fixes:

* `rb_undef_method` now works for private methods (#1731, @cky).
* Fixed several issues when requiring C extensions concurrently (#1565).
* `self.method ||= value` with a private method now works correctly (#1673).
* Fixed `RegexpError: invalid multibyte escape` for binary regexps with a non-binary String (#1433).
* Arrays now report their methods to other languages for interopability (#1768).
* Installing `sassc` now works due to using the LLVM toolchain (#1753).
* Renamed `Truffle::Interop.respond_to?` to avoid conflict with Ruby's `respond_to?` (#1491).
* Warn only if `$VERBOSE` is `true` when a magic comment is ignored (#1757, @nirvdrum).
* Make C extensions use the same libssl as the one used for the openssl C extension (#1770).

Compatibility:

* `GC.stat` can now take an optional argument (#1716, @kirs).
* `Kernel#load` with `wrap` has been implemented (#1739).
* Implemented `Kernel#spawn` with `:chdir` (#1492).
* Implemented `rb_str_drop_bytes`, notably used by OpenSSL (#1740, @cky).
* Include executables of default gems, needed for `rails new` in Rails 6.
* Use compilation flags similar to MRI for C extension compilation.
* Warn for `gem update --system` as it is not fully supported yet and is often not needed.
* Pass `-undefined dynamic_lookup` to the linker on macOS like MRI.

Performance:

* Core methods are no longer always cloned, which reduces memory footprint and should improve warmup.
* Inline cache calls to `rb_intern()` with a constant name in C extensions.
* Improve allocation speed of native handles for C extensions.
* Improve the performance of `NIL_P` and `INT2FIX` in C extensions.
* Various fixes to improve Rack performance.
* Optimize `String#gsub(String)` by not creating a `Regexp` and using `String#index` instead.
* Fixed "FrameWithoutBoxing should not be materialized" compilation issue in `TryNode`.

# 19.2.0, August 2019

New features:

* `Fiddle` has been implemented.

Bug fixes:

* Set `RbConfig::CONFIG['ruby_version']` to the same value as the TruffleRuby version. This fixes reusing C extensions between different versions of TruffleRuby with Bundler (#1715).
* Fixed `Symbol#match` returning `MatchData` (#1706, @zhublik).
* Allow `Time#strftime` to be called with binary format strings.
* Do not modify the argument passed to `IO#write` when the encoding does not match (#1714).
* Use the class where the method was defined to check if an `UnboundMethod` can be used for `#define_method` (#1710).
* Fixed setting `$~` for `Enumerable` and `Enumerator::Lazy`'s `#grep` and `#grep_v`.
* Improved errors when interacting with single-threaded languages (#1709).

Compatibility:

* Added `Kernel#then` (#1703, @zhublik).
* `FFI::Struct#[]=` is now supported for inline character arrays.
* `blocking: true` is now supported for `FFI::Library#attach_function`.
* Implemented `Proc#>>` and `#<<` (#1688).
* `Thread.report_on_exception` is now `true` by default like MRI 2.5+.
* `BigDecimal` compatibility has been generally improved in several ways.

Changes:

* An interop read message sent to a `Proc` will no longer call the `Proc`.

Performance:

* Several `String` methods have been made faster by the usage of vector instructions
  when searching for a single-byte character in a String.
* Methods needing the caller frame are now better optimized.

# 19.1.0, June 2019

*Ruby is an experimental language in the GraalVM 19.1.0 release*

Bug fixes:

* Sharing for thread-safety of objects is now triggered later as intended, e.g., when a second `Thread` is started.
* Fixed `Array#to_h` so it doesn't set a default value (#1698).
* Removed extra `public` methods on `IO` (#1702).
* Fixed `Process.kill(signal, Process.pid)` when the signal is trapped as `:IGNORE` (#1702).
* Fixed `Addrinfo.new(String)` to reliably find the address family (#1702).
* Fixed argument checks in `BasicSocket#setsockopt` (#1460).
* Fixed `ObjectSpace.trace_object_allocations` (#1456).
* Fixed `BigDecimal#{clone,dup}` so it now just returns the receiver, per Ruby 2.5+ semantics (#1680).
* Fixed creating `BigDecimal` instances from non-finite `Float` values (#1685).
* Fixed `BigDecimal#inspect` output for non-finite values (e.g, NaN or -Infinity) (#1683).
* Fixed `BigDecimal#hash` to return the same value for two `BigDecimal` objects that are equal (#1656).
* Added missing `BigDecimal` constant definitions (#1684).
* Implemented `rb_eval_string_protect`.
* Fixed `rb_get_kwargs` to correctly handle optional and rest arguments.
* Calling `Kernel#raise` with a raised exception will no longer set the cause of the exception to itself (#1682).
* Return a `FFI::Function` correctly for functions returning a callback.
* Convert to intuitive Ruby exceptions when INVOKE fails (#1690).
* Implemented `FFI::Pointer#clear` (#1687).
* Procs will now yield to the block in their declaration context even when called with a block argument (#1657).
* Fixed problems with calling POSIX methods if `Symbol#[]` is redefined (#1665).
* Fixed sharing of `Array` and `Hash` elements for thread-safety of objects (#1601).
* Fixed concurrent modifications of `Gem::Specification::LOAD_CACHE` (#1601).
* Fix `TCPServer#accept` to set `#do_not_reverse_lookup` correctly on the created `TCPSocket`.

Compatibility:

* Exceptions from `coerce` are no longer rescued, like MRI.
* Implemented `Integer#{allbits?,anybits?,nobits?}`.
* `Integer#{ceil,floor,truncate}` now accept a precision and `Integer#round` accepts a rounding mode.
* Added missing `Enumerable#filter` and `Enumerator::Lazy#filter` aliases to the respective `select` method (#1610).
* Implemented more `Ripper` methods as no-ops (#1694, @Mogztter).
* Implemented `rb_enc_sprintf` (#1702).
* Implemented `ENV#{filter,filter!}` aliases for `select` and `select!`.
* Non-blocking `StringIO` and `Socket` APIs now support `exception: false` like MRI (#1702).
* Increased compatibility of `BigDecimal`.
* `String#-@` now performs string deduplication (#1608).
* `Hash#merge` now preserves the key order from the original hash for merged values (#1650).
* Coerce values given to `FFI::Pointer` methods.
* `FrozenError` is now defined and is used for `can't modify frozen` object exceptions.
* `StringIO` is now available by default like in MRI, because it is required by RubyGems.

Changes:

* Interactive sources (like the GraalVM polyglot shell) now all share the same binding (#1695).
* Hash code calculation has been improved to reduce hash collisions for `Hash` and other cases.

Performance:

* `eval(code, binding)` for a fixed `code` containing blocks is now much faster. This improves the performance of rendering `ERB` templates containing loops.
* `rb_str_cat` is faster due to the C string now being concatenated without first being converted to a Ruby string or having its encoding checked. As a side effect the behaviour of `rb_str_cat` should now more closely match that of MRI.

# 19.0.0, May 2019

*Ruby is an experimental language in the GraalVM 19.0.0 release*

Bug fixes:

* The debugger now sees global variables as the global scope.
* Temporary variables are no longer visible in the debugger.
* Setting breakpoints on some lines has been fixed.
* The OpenSSL C extension is now always recompiled, fixing various bugs when using the extension (e.g., when using Bundler in TravisCI) (#1676, #1627, #1632).
* Initialize `$0` when not run from the 'ruby' launcher, which is needed to `require` gems (#1653).

Compatibility:

* `do...end` blocks can now have `rescue/else/ensure` clauses like MRI (#1618).

Changes:

* `TruffleRuby.sulong?` has been replaced by `TruffleRuby.cexts?`, and `TruffleRuby.graal?` has been replaced by `TruffleRuby.jit?`. The old methods will continue to work for now, but will produce warnings, and will be removed at a future release.

# 1.0 RC 16, 19 April 2019

Bug fixes:

* Fixed `Hash#merge` with no arguments to return a new copy of the receiver (#1645).
* Fixed yield with a splat and keyword arguments (#1613).
* Fixed `rb_scan_args` to correctly handle kwargs in combination with optional args.
* Many fixes for `FFI::Pointer` to be more compatible with the `ffi` gem.

New features:

* Rounding modes have been implemented or improved for `Float`, `Rational`, `BigDecimal` (#1509).
* Support Homebrew installed in other prefixes than `/usr/local` (#1583).
* Added a pure-Ruby implementation of FFI which passes almost all Ruby FFI specs (#1529, #1524).

Changes:

* Support for the Darkfish theme for RDoc generation has been removed.

Compatibility:

* The `KeyError` raised from `ENV#fetch` and `Hash#fetch` now matches MRI's message formatting (#1633).
* Add the missing `key` and `receiver` values to `KeyError` raised from `ENV#fetch`.
* `String#unicode_normalize` has been moved to the core library like in MRI.
* `StringScanner` will now match a regexp beginning with `^` even when not scanning from the start of the string.
* `Module#define_method` is now public like in MRI.
* `Kernel#warn` now supports the `uplevel:` keyword argument.

# 1.0 RC 15, 5 April 2019

Bug fixes:

* Improved compatibility with MRI's `Float#to_s` formatting (#1626).
* Fixed `String#inspect` when the string uses a non-UTF-8 ASCII-compatible encoding and has non-ASCII characters.
* Fixed `puts` for strings with non-ASCII-compatible encodings.
* `rb_protect` now returns `Qnil` when an error occurs.
* Fixed a race condition when using the interpolate-once (`/o`) modifier in regular expressions.
* Calling `StringIO#close` multiple times no longer raises an exception (#1640).
* Fixed a bug in include file resolution when compiling C extensions.

New features:

* `Process.clock_getres` has been implemented.

Changes:

* `debug`, `profile`, `profiler`, which were already marked as unsupported, have been removed.
* Our experimental JRuby-compatible Java interop has been removed - use `Polyglot` and `Java` instead.
* The Trufle handle patches applied to `psych` C extension have now been removed.
* The `rb_tr_handle_*` functions have been removed as they are no longer used in any C extension patches.
* Underscores and dots in options have become hyphens, so `--exceptions.print_uncaught_java` is now `--exceptions-print-uncaught-java`, for example.
* The `rb_tr_handle_*` functions have been removed as they are no longer used in any C extension patches.

Bug fixes:

* `autoload :C, "path"; require "path"` now correctly triggers the autoload.
* Fixed `UDPSocket#bind` to specify family and socktype when resolving address.
* The `shell` standard library can now be `require`-d.
* Fixed a bug where `for` could result in a `NullPointerException` when trying to assign the iteration variable.
* Existing global variables can now become aliases of other global variables (#1590).

Compatibility:

* ERB now uses StringScanner and not the fallback, like on MRI. As a result `strscan` is required by `require 'erb'` (#1615).
* Yield different number of arguments for `Hash#each` and `Hash#each_pair` based on the block arity like MRI (#1629).
* Add support for the `base` keyword argument to `Dir.{[], glob}`.

# 1.0 RC 14, 18 March 2019

Updated to Ruby 2.6.2.

Bug fixes:

* Implement `rb_io_wait_writable` (#1586).
* Fixed error when using arrows keys first within `irb` or `pry` (#1478, #1486).
* Coerce the right hand side for all `BigDecimal` operations (#1598).
* Combining multiple `**` arguments containing duplicate keys produced an incorrect hash. This has now been fixed (#1469).
* `IO#read_nonblock` now returns the passed buffer object, if one is supplied.
* Worked out autoloading issue (#1614).

New features:

* Implemented `String#delete_prefix`, `#delete_suffix`, and related methods.
* Implemented `Dir.children` and `Dir#children`.
* Implemented `Integer#sqrt`.

Changes:

* `-Xoptions` has been removed - use `--help:languages` instead.
* `-Xlog=` has been removed - use `--log.level=` instead.
* `-J` has been removed - use `--vm.` instead.
* `-J-cp lib.jar` and so on have removed - use `--vm.cp=lib.jar` or `--vm.classpath=lib.jar` instead.
* `--jvm.` and `--native.` have been deprecated, use `--vm.` instead to pass VM options.
* `-Xoption=value` has been removed - use `--option=value` instead.
* The `-X` option now works as in MRI.
* `--help:debug` is now `--help:internal`.
* `ripper` is still not implemented, but the module now exists and has some methods that are implemented as no-ops.

# 1.0 RC 13, 5 March 2019

Note that as TruffleRuby RC 13 is built on Ruby 2.4.4 it is still vulnerable to CVE-2018-16395. This will be fixed in the next release.

New features:

* Host interop with Java now works on SubstrateVM too.

Bug fixes:

* Fixed `Enumerator::Lazy` which wrongly rescued `StandardError` (#1557).
* Fixed several problems with `Numeric#step` related to default arguments, infinite sequences, and bad argument types (#1520).
* Fixed incorrect raising of `ArgumentError` with `Range#step` when at least one component of the `Range` is `Float::INFINITY` (#1503).
* Fixed the wrong encoding being associated with certain forms of heredoc strings (#1563).
* Call `#coerce` on right hand operator if `BigDecimal` is the left hand operator (#1533, @Quintasan).
* Fixed return type of division of `Integer.MIN_VALUE` and `Long.MIN_VALUE` by -1 (#1581).
* `Exception#cause` is now correctly set for internal exceptions (#1560).
* `rb_num2ull` is now implemented as well as being declared in the `ruby.h` header (#1573).
* `rb_sym_to_s` is now implemented (#1575).
* `R_TYPE_P` now returns the type number for a wider set of Ruby objects (#1574).
* `rb_fix2str` has now been implemented.
* `rb_protect` will now work even if `NilClass#==` has been redefined.
* `BigDecimal` has been moved out of the `Truffle` module to match MRI.
* `StringIO#puts` now correctly handles `to_s` methods which do not return strings (#1577).
* `Array#each` now behaves like MRI when the array is modified (#1580).
* Clarified that `$SAFE` can never be set to a non-zero value.
* Fix compatibility with RubyGems 3 (#1558).
* `Kernel#respond_to?` now returns false if a method is protected and the `include_all` argument is false (#1568).

Changes:

* `TRUFFLERUBY_CEXT_ENABLED` is no longer supported and C extensions are now always built, regardless of the value of this environment variable.
* Getting a substring of a string created by a C extension now uses less memory as only the requested portion will be copied to a managed string.
* `-Xoptions` has been deprecated and will be removed - use `--help:languages` instead.
* `-Xlog=` has been deprecated and will be removed - use `--log.level=` instead.
* `-J` has been deprecated and will be removed - use `--jvm.` instead.
* `-J-cp lib.jar` and so on have been deprecated and will be removed - use `--jvm.cp=lib.jar` or `--jvm.classpath=lib.jar` instead.
* `-J-cmd`, `--jvm.cmd`, `JAVA_HOME`, `JAVACMD`, and `JAVA_OPTS` do not work in any released configuration of TruffleRuby, so have been removed.
* `-Xoption=value` has been deprecated and will be removed - use `--option=value` instead.
* `TracePoint` now raises an `ArgumentError` for unsupported events.
* `TracePoint.trace` and `TracePoint#inspect` have been implemented.

Compatibility:

* Improved the exception when an `-S` file isn't found.
* Removed the message from exceptions raised by bare `raise` to better match MRI (#1487).
* `TracePoint` now handles the `:class` event.

Performance:

* Sped up `String` handling in native extensions, quite substantially in some cases, by reducing conversions between native and managed strings and allowing for mutable metadata in native strings.

# 1.0 RC 12, 4 February 2019

Bug fixes:

* Fixed a bug with `String#lines` and similar methods with multibyte characters (#1543).
* Fixed an issue with `String#{encode,encode!}` double-processing strings using XML conversion options and a new destination encoding (#1545).
* Fixed a bug where a raised cloned exception would be caught as the original exception (#1542).
* Fixed a bug with `StringScanner` and patterns starting with `^` (#1544).
* Fixed `Enumerable::Lazy#uniq` with infinite streams (#1516).

Compatibility:

* Change to a new system for handling Ruby objects in C extensions which greatly increases compatibility with MRI.
* Implemented `BigDecimal#to_r` (#1521).
* `Symbol#to_proc` now returns `-1` like on MRI (#1462).

# 1.0 RC 11, 15 January 2019

New features:

* macOS clocks `CLOCK_MONOTONIC_RAW`, `_MONOTONIC_RAW_APPROX`, `_UPTIME_RAW`, `_UPTIME_RAW_APPROX`, and `_PROCESS_CPUTIME_ID` have been implemented (#1480).
* TruffleRuby now automatically detects native access and threading permissions from the `Context` API, and can run code with no permissions given (`Context.create()`).

Bug fixes:

* FFI::Pointer now does the correct range checks for signed and unsigned values.
* Allow signal `0` to be used with `Process.kill` (#1474).
* `IO#dup` now properly sets the new `IO` instance to be close-on-exec.
* `IO#reopen` now properly resets the receiver to be close-on-exec.
* `StringIO#set_encoding` no longer raises an exception if the underlying `String` is frozen (#1473).
* Fix handling of `Symbol` encodings in `Marshal#dump` and `Marshal#load` (#1530).

Compatibility:

* Implemented `Dir.each_child`.
* Adding missing support for the `close_others` option to `exec` and `spawn`.
* Implemented the missing `MatchData#named_captures` method (#1512).

Changes:

* `Process::CLOCK_` constants have been given the same value as in standard Ruby.

Performance:

* Sped up accesses to native memory through FFI::Pointer.
* All core files now make use of frozen `String` literals, reducing the number of `String` allocations for core methods.
* New -Xclone.disable option to disable all manual cloning.

# 1.0 RC 10, 5 December 2018

New features:

* The `nkf` and `kconv` standard libraries were added (#1439).
* `Mutex` and `ConditionVariable` have a new fast path for acquiring locks that are unlocked.
* `Queue` and `SizedQueue`, `#close` and `#closed?`, have been implemented.
* `Kernel#clone(freeze)` has been implemented (#1454).
* `Warning.warn` has been implemented (#1470).
* `Thread.report_on_exception` has been implemented (#1476).
* The emulation symbols for `Process.clock_gettime` have been implemented.

Bug fixes:

* Added `rb_eEncodingError` for C extensions (#1437).
* Fixed race condition when creating threads (#1445).
* Handle `exception: false` for IO#write_nonblock (#1457, @ioquatix).
* Fixed `Socket#connect_nonblock` for the `EISCONN` case (#1465, @ioquatix).
* `File.expand_path` now raises an exception for a non-absolute user-home.
* `ArgumentError` messages now better match MRI (#1467).
* Added support for `:float_millisecond`, `:millisecond`, and `:second` time units to `Process.clock_gettime` (#1468).
* Fixed backtrace of re-raised exceptions (#1459).
* Updated an exception message in Psych related to loading a non-existing class so that it now matches MRI.
* Fixed a JRuby-style Java interop compatibility issue seen in `test-unit`.
* Fixed problem with calling `warn` if `$stderr` has been reassigned.
* Fixed definition of `RB_ENCODING_GET_INLINED` (#1440).

Changes:

* Timezone messages are now logged at `CONFIG` level, use `-Xlog=CONFIG` to debug if the timezone is incorrectly shown as `UTC`.

# 1.0 RC 9, 5 November 2018

Security:

* CVE-2018-16396, *tainted flags are not propagated in Array#pack and String#unpack with some directives* has been mitigated by adding additional taint operations.

New features:

* LLVM for Oracle Linux 7 can now be installed without building from source.

Bug fixes:

* Times can now be created with UTC offsets in `+/-HH:MM:SS` format.
* `Proc#to_s` now has `ASCII-8BIT` as its encoding instead of the incorrect `UTF-8`.
* `String#%` now has the correct encoding for `UTF-8` and `US-ASCII` format strings, instead of the incorrect `ASCII-8BIT`.
* Updated `BigDecimal#to_s` to use `e` instead of `E` for exponent notation.
* Fixed `BigDecimal#to_s` to allow `f` as a format flag to indicate conventional floating point notation. Previously only `F` was allowed.

Changes:

* The supported version of LLVM for Oracle Linux has been updated from 3.8 to 4.0.
* `mysql2` is now patched to avoid a bug in passing `NULL` to `rb_scan_args`, and now passes the majority of its test suite.
* The post-install script now automatically detects if recompiling the OpenSSL C extension is needed. The post-install script should always be run in TravisCI as well, see `doc/user/standalone-distribution.md`.
* Detect when the system libssl is incompatible more accurately and add instructions on how to recompile the extension.

# 1.0 RC 8, 19 October 2018

New features:

* `Java.synchronized(object) { }` and `TruffleRuby.synchronized(object) { }` methods have been added.
* Added a `TruffleRuby::AtomicReference` class.
* Ubuntu 18.04 LTS is now supported.
* macOS 10.14 (Mojave) is now supported.

Changes:

* Random seeds now use Java's `NativePRNGNonBlocking`.
* The supported version of Fedora is now 28, upgraded from 25.
* The FFI gem has been updated from 1.9.18 to 1.9.25.
* JCodings has been updated from 1.0.30 to 1.0.40.
* Joni has been updated from 2.1.16 to 2.1.25.

Performance:

* Performance of setting the last exception on a thread has now been improved.

# 1.0 RC 7, 3 October 2018

New features:

* Useful `inspect` strings have been added for more foreign objects.
* The C extension API now defines a preprocessor macro `TRUFFLERUBY`.
* Added the rbconfig/sizeof native extension for better MRI compatibility.
* Support for `pg` 1.1. The extension now compiles successfully, but may still have issues with some datatypes.

Bug fixes:

* `readline` can now be interrupted by the interrupt signal (Ctrl+C). This fixes Ctrl+C to work in IRB.
* Better compatibility with C extensions due to a new "managed struct" type.
* Fixed compilation warnings which produced confusing messages for end users (#1422).
* Improved compatibility with Truffle polyglot STDIO.
* Fixed version check preventing TruffleRuby from working with Bundler 2.0 and later (#1413).
* Fixed problem with `Kernel.public_send` not tracking its caller properly (#1425).
* `rb_thread_call_without_gvl()` no longer holds the C-extensions lock.
* Fixed `caller_locations` when called inside `method_added`.
* Fixed `mon_initialize` when called inside `initialize_copy` (#1428).
* `Mutex` correctly raises a `TypeError` when trying to serialize with `Marshal.dump`.

Performance:

* Reduced memory footprint for private/internal AST nodes.
* Increased the number of cases in which string equality checks will become compile-time constants.
* Major performance improvement for exceptional paths where the rescue body does not access the exception object (e.g., `x.size rescue 0`).

Changes:

* Many clean-ups to our internal patching mechanism used to make some native extensions run on TruffleRuby.
* Removed obsoleted patches for Bundler compatibility now that Bundler 1.16.5 has built-in support for TruffleRuby.
* Reimplemented exceptions and other APIs that can return a backtrace to use Truffle's lazy stacktraces API.

# 1.0 RC 6, 3 September 2018

New features:

* `Polyglot.export` can now be used with primitives, and will now convert strings to Java, and `.import` will convert them from Java.
* Implemented `--encoding`, `--external-encoding`, `--internal-encoding`.
* `rb_object_tainted` and similar C functions have been implemented.
* `rb_struct_define_under` has been implemented.
* `RbConfig::CONFIG['sysconfdir']` has been implemented.
* `Etc` has been implemented (#1403).
* The `-Xcexts=false` option disables C extensions.
* Instrumentation such as the CPUSampler reports methods in a clearer way like `Foo#bar`, `Gem::Specification.each_spec`, `block in Foo#bar` instead of just `bar`, `each_spec`, `block in bar` (which is what MRI displays in backtraces).
* TruffleRuby is now usable as a JSR 223 (`javax.script`) language.
* A migration guide from JRuby (`doc/user/jruby-migration.md`) is now included.
* `kind_of?` works as an alias for `is_a?` on foreign objects.
* Boxed foreign strings unbox on `to_s`, `to_str`, and `inspect`.

Bug fixes:

* Fix false-positive circular warning during autoload.
* Fix Truffle::AtomicReference for `concurrent-ruby`.
* Correctly look up `llvm-link` along `clang` and `opt` so it is no longer needed to add LLVM to `PATH` on macOS for Homebrew and MacPorts.
* Fix `alias` to work when in a refinement module (#1394).
* `Array#reject!` no longer truncates the array if the block raises an exception for an element.
* WeakRef now has the same inheritance and methods as MRI's version.
* Support `-Wl` linker argument for C extensions. Fixes compilation of`mysql2` and `pg`.
* Using `Module#const_get` with a scoped argument will now correctly autoload the constant if needed.
* Loaded files are read as raw bytes, rather than as a UTF-8 string and then converted back into bytes.
* Return 'DEFAULT' for `Signal.trap(:INT) {}`. Avoids a backtrace when quitting a Sinatra server with Ctrl+C.
* Support `Signal.trap('PIPE', 'SYSTEM_DEFAULT')`, used by the gem `rouge` (#1411).
* Fix arity checks and handling of arity `-2` for `rb_define_method()`.
* Setting `$SAFE` to a negative value now raises a `SecurityError`.
* The offset of `DATA` is now correct in the presence of heredocs.
* Fix double-loading of the `json` gem, which led to duplicate constant definition warnings.
* Fix definition of `RB_NIL_P` to be early enough. Fixes compilation of `msgpack`.
* Fix compilation of megamorphic interop calls.
* `Kernel#singleton_methods` now correctly ignores prepended modules of non-singleton classes. Fixes loading `sass` when `activesupport` is loaded.
* Object identity numbers should never be negative.

Performance:

* Optimize keyword rest arguments (`def foo(**kwrest)`).
* Optimize rejected (non-Symbol keys) keyword arguments.
* Source `SecureRandom.random_bytes` from `/dev/urandom` rather than OpenSSL.
* C extension bitcode is no longer encoded as Base64 to pass it to Sulong.
* Faster `String#==` using vectorization.

Changes:

* Clarified that all sources that come in from the Polyglot API `eval` method will be treated as UTF-8, and cannot be re-interpreted as another encoding using a magic comment.
* The `-Xembedded` option can now be set set on the launcher command line.
* The `-Xplatform.native=false` option can now load the core library, by enabling `-Xpolyglot.stdio`.
* `$SAFE` and `Thread#safe_level` now cannot be set to `1` - raising an error rather than warning as before. `-Xsafe` allows it to be set, but there are still no checks.
* Foreign objects are now printed as `#<Foreign:system-identity-hash-code>`, except for foreign arrays which are now printed as `#<Foreign [elements...]>`.
* Foreign objects `to_s` now calls `inspect` rather than Java's `toString`.
* The embedded configuration (`-Xembedded`) now warns about features which may not work well embedded, such as signals.
* The `-Xsync.stdio` option has been removed - use standard Ruby `STDOUT.sync = true` in your program instead.

# 1.0 RC 5, 3 August 2018

New features:

* It is no longer needed to add LLVM (`/usr/local/opt/llvm@4/bin`) to `PATH` on macOS.
* Improve error message when LLVM, `clang` or `opt` is missing.
* Automatically find LLVM and libssl with MacPorts on macOS (#1386).
* `--log.ruby.level=` can be used to set the log level from any launcher.
* Add documentation about installing with Ruby managers/installers and how to run TruffleRuby in CI such as TravisCI (#1062, #1070).
* `String#unpack1` has been implemented.

Bug fixes:

* Allow any name for constants with `rb_const_get()`/`rb_const_set()` (#1380).
* Fix `defined?` with an autoload constant to not raise but return `nil` if the autoload fails (#1377).
* Binary Ruby Strings can now only be converted to Java Strings if they only contain US-ASCII characters. Otherwise, they would produce garbled Java Strings (#1376).
* `#autoload` now correctly calls `main.require(path)` dynamically.
* Hide internal file from user-level backtraces (#1375).
* Show caller information in warnings from the core library (#1375).
* `#require` and `#require_relative` should keep symlinks in `$"` and `__FILE__` (#1383).
* Random seeds now always come directly from `/dev/urandom` for MRI compatibility.
* SIGINFO, SIGEMT and SIGPWR are now defined (#1382).
* Optional and operator assignment expressions now return the value assigned, not the value returned by an assignment method (#1391).
* `WeakRef.new` will now return the correct type of object, even if `WeakRef` is subclassed (#1391).
* Resolving constants in prepended modules failed, this has now been fixed (#1391).
* Send and `Symbol#to_proc` now take account of refinements at their call sites (#1391).
* Better warning when the timezone cannot be found on WSL (#1393).
* Allow special encoding names in `String#force_encoding` and raise an exception on bad encoding names (#1397).
* Fix `Socket.getifaddrs` which would wrongly return an empty array (#1375).
* `Binding` now remembers the file and line at which it was created for `#eval`. This is notably used by `pry`'s `binding.pry`.
* Resolve symlinks in `GEM_HOME` and `GEM_PATH` to avoid related problems (#1383).
* Refactor and fix `#autoload` so other threads see the constant defined while the autoload is in progress (#1332).
* Strings backed by `NativeRope`s now make a copy of the rope when `dup`ed.
* `String#unpack` now taints return strings if the format was tainted, and now does not taint the return array if the format was tainted.
* Lots of fixes to `Array#pack` and `String#unpack` tainting, and a better implementation of `P` and `p`.
* Array literals could evaluate an element twice under some circumstances. This has now been fixed.

Performance:

* Optimize required and optional keyword arguments.
* `rb_enc_to_index` is now faster by eliminating an expensive look-up.

Changes:

* `-Xlog=` now needs log level names to be upper case.
* `-Dtruffleruby.log` and `TRUFFLERUBY_LOG` have been removed - use `-Dpolyglot.log.ruby.level`.
* The log format, handlers, etc are now managed by the Truffle logging system.
* The custom log levels `PERFORMANCE` and `PATCH` have been removed.

# 1.0 RC 4, 18 July 2018

*TruffleRuby was not updated in RC 4*

# 1.0 RC 3, 2 July 2018

New features:

* `is_a?` can be called on foreign objects.

Bug fixes:

* It is no longer needed to have `ruby` in `$PATH` to run the post-install hook.
* `Qnil`/`Qtrue`/`Qfalse`/`Qundef` can now be used as initial value for global variables in C extensions.
* Fixed error message when the runtime libssl has no SSLv2 support (on Ubuntu 16.04 for instance).
* `RbConfig::CONFIG['extra_bindirs']` is now a String as other RbConfig values.
* `SIGPIPE` is correctly caught on SubstrateVM, and the corresponding write() raises `Errno::EPIPE` when the read end of a pipe or socket is closed.
* Use the magic encoding comment for determining the source encoding when using eval().
* Fixed a couple bugs where the encoding was not preserved correctly.

Performance:

* Faster stat()-related calls, by returning the relevant field directly and avoiding extra allocations.
* `rb_str_new()`/`rb_str_new_cstr()` are much faster by avoiding extra copying and allocations.
* `String#{sub,sub!}` are faster in the common case of an empty replacement string.
* Eliminated many unnecessary memory copy operations when reading from `IO` with a delimiter (e.g., `IO#each`), leading to overall improved `IO` reading for common use cases such as iterating through lines in a `File`.
* Use the byte[] of the given Ruby String when calling eval() directly for parsing.

# 1.0 RC 2, 6 June 2018

New features:

* We are now compatible with Ruby 2.4.4.
* `object.class` on a Java `Class` object will give you an object on which you can call instance methods, rather than static methods which is what you get by default.
* The log level can now also be set with `-Dtruffleruby.log=info` or `TRUFFLERUBY_LOG=info`.
* `-Xbacktraces.raise` will print Ruby backtraces whenever an exception is raised.
* `Java.import name` imports Java classes as top-level constants.
* Coercion of foreign numbers to Ruby numbers now works.
* `to_s` works on all foreign objects and calls the Java `toString`.
* `to_str` will try to `UNBOX` and then re-try `to_str`, in order to provoke the unboxing of foreign strings.

Changes:

* The version string now mentions if you're running GraalVM Community Edition (`GraalVM CE`) or GraalVM Enterprise Edition (`GraalVM EE`).
* The inline JavaScript functionality `-Xinline_js` has been removed.
* Line numbers `< 0`, in the various eval methods, are now warned about, because we don't support these at all. Line numbers `> 1` are warned about (at the fine level) but they are shimmed by adding blank lines in front to get to the correct offset. Line numbers starting at `0` are also warned about at the fine level and set to `1` instead.
* The `erb` standard library has been patched to stop using a -1 line number.
* `-Xbacktraces.interleave_java` now includes all the trailing Java frames.
* Objects with a `[]` method, except for `Hash`, now do not return anything for `KEYS`, to avoid the impression that you could `READ` them. `KEYINFO` also returns nothing for these objects, except for `Array` where it returns information on indices.
* `String` now returns `false` for `HAS_KEYS`.
* The supported additional functionality module has been renamed from `Truffle` to `TruffleRuby`. Anything not documented in `doc/user/truffleruby-additions.md` should not be used.
* Imprecise wrong gem directory detection was replaced. TruffleRuby newly marks its gem directories with a marker file, and warns if you try to use TruffleRuby with a gem directory which is lacking the marker.

Bug fixes:

* TruffleRuby on SubstrateVM now correctly determines the system timezone.
* `Kernel#require_relative` now coerces the feature argument to a path and canonicalizes it before requiring, and it now uses the current directory as the directory for a synthetic file name from `#instance_eval`.

# 1.0 RC 1, 17 April 2018

New features:

* The Ruby version has been updated to version 2.3.7.

Security:

* CVE-2018-6914, CVE-2018-8779, CVE-2018-8780, CVE-2018-8777, CVE-2017-17742 and CVE-2018-8778 have been mitigated.

Changes:

* `RubyTruffleError` has been removed and uses replaced with standard exceptions.
* C++ libraries like `libc++` are now not needed if you don't run C++ extensions. `libc++abi` is now never needed. Documentation updated to make it more clear what the minimum requirements for pure Ruby, C extensions, and C++ extensions separately.
* C extensions are now built by default - `TRUFFLERUBY_CEXT_ENABLED` is assumed `true` unless set to `false`.
* The `KEYS` interop message now returns an array of Java strings, rather than Ruby strings. `KEYS` on an array no longer returns indices.
* `HAS_SIZE` now only returns `true` for `Array`.
* A method call on a foreign object that looks like an operator (the method name does not begin with a letter) will call `IS_BOXED` on the object and based on that will possibly `UNBOX` and convert to Ruby.
* Now using the native version of Psych.
* The supported version of LLVM on Oracle Linux has been dropped to 3.8.
* The supported version of Fedora has been dropped to 25, and the supported version of LLVM to 3.8, due to LLVM incompatibilities. The instructions for installing `libssl` have changed to match.

# 0.33, April 2018

New features:

* The Ruby version has been updated to version 2.3.6.
* Context pre-initialization with TruffleRuby `--native`, which significantly improves startup time and loads the `did_you_mean` gem ahead of time.
* The default VM is changed to SubstrateVM, where the startup is significantly better. Use `--jvm` option for full JVM VM.
* The `Truffle::Interop` module has been replaced with a new `Polyglot` module which is designed to use more idiomatic Ruby syntax rather than explicit methods. A [new document](doc/user/polyglot.md) describes polyglot programming at a higher level.
* The `REMOVABLE`, `MODIFIABLE` and `INSERTABLE` Truffle interop key info flags have been implemented.
* `equal?` on foreign objects will check if the underlying objects are equal if both are Java interop objects.
* `delete` on foreign objects will send `REMOVE`, `size` will send `GET_SIZE`, and `keys` will send `KEYS`. `respond_to?(:size)` will send `HAS_SIZE`, `respond_to?(:keys)` will send `HAS_KEYS`.
* Added a new Java-interop API similar to the one in the Nashorn JavaScript implementation, as also implemented by Graal.js. The `Java.type` method returns a Java class object on which you can use normal interop methods. Needs the `--jvm` flag to be used.
* Supported and tested versions of LLVM for different platforms have been more precisely [documented](doc/user/installing-llvm.md).

Changes:

* Interop semantics of `INVOKE`, `READ`, `WRITE`, `KEYS` and `KEY_INFO` have changed significantly, so that `INVOKE` maps to Ruby method calls, `READ` calls `[]` or returns (bound) `Method` objects, and `WRITE` calls `[]=`.

Performance:

* `Dir.glob` is much faster and more memory efficient in cases that can reduce to direct filename lookups.
* `SecureRandom` now defers loading OpenSSL until it's needed, reducing time to load `SecureRandom`.
* `Array#dup` and `Array#shift` have been made constant-time operations by sharing the array storage and keeping a starting index.

Bug fixes:

* Interop key-info works with non-string-like names.

Internal changes:

* Changes to the lexer and translator to reduce regular expression calls.
* Some JRuby sources have been updated to 9.1.13.0.

# 0.32, March 2018

New features:

* A new embedded configuration is used when TruffleRuby is used from another language or application. This disables features like signals which may conflict with the embedding application, and threads which may conflict with other languages, and enables features such as the use of polyglot IO streams.

Performance:

* Conversion of ASCII-only Ruby strings to Java strings is now faster.
* Several operations on multi-byte character strings are now faster.
* Native I/O reads are about 22% faster.

Bug fixes:

* The launcher accepts `--native` and similar options in  the `TRUFFLERUBYOPT` environment variable.

Internal changes:

* The launcher is now part of the TruffleRuby repository, rather than part of the GraalVM repository.
* `ArrayBuilderNode` now uses `ArrayStrategies` and `ArrayMirrors` to remove direct knowledge of array storage.
* `RStringPtr` and `RStringPtrEnd` now report as pointers for interop purposes, fixing several issues with `char *` usage in C extensions.<|MERGE_RESOLUTION|>--- conflicted
+++ resolved
@@ -42,11 +42,8 @@
 * Don't trigger the `method_added` event when changing a method's visibility or calling `module_function` (@paracycle, @nirvdrum).
 * Fix `rb_time_timespec_new` function to not call `Time.at` method directly (@andrykonchin).
 * Fix `StringIO#write` to transcode strings with encodings that don't match the `StringIO`'s `external_encoding`. (#2839, @flavorjones)
-<<<<<<< HEAD
 * Fix processing of proc rest arguments located at the beginning if there are no actual arguments (#2921, @andrykonchin).
-=======
 * Fix `Monitor#exit` to raise `ThreadError` when monitor not owned by the current thread (#2922, @andrykonchin).
->>>>>>> 23bfc830
 
 Compatibility:
 
