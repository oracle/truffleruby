--- conflicted
+++ resolved
@@ -20,11 +20,8 @@
 * Implement `rb_warning_category_enabled_p` to support the `syntax_tree` gem (#2764, @andrykonchin).
 * Fix desctructuring of a single block argument that implements `#to_ary` dynamically (#2719, @andrykonchin).
 * Fix `Kernel#Complex` and raise exception when an argument is formatted incorrectly (#2765, @andrykonchin).
-<<<<<<< HEAD
 * Add `#public?`, `#private?` and `#protected?` methods for `Method` and `UnboundMethod` classes (@andrykonchin).
-=======
 * Add optional argument to `Thread::Queue.new` (@andrykonchin).
->>>>>>> e1852a30
 
 Performance:
 
