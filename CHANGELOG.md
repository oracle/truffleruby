# 23.0.0

New features:

* Updated to Ruby 3.1.3 (#2733, @andrykonchin, @eregon).
* `foreign_object.is_a?(foreign_meta_object)` is now supported (@eregon).
* Foreign big integers are now supported and work with all `Numeric` operators (@eregon).

Bug fixes:

* Ensure every parse node has a source section and fix the source section for `ensure` (#2758, @eregon).
* Fix `spawn(..., fd => fd)` on macOS, it did not work due to a macOS bug (@eregon).
* Fix `rb_gc_register_address()`/`rb_global_variable()` to read the latest value (#2721, #2734, #2720, @eregon).
* Synchronize concurrent writes to the same StringIO (@eregon).
* Fix `StringIO#write(str)` when `str` is of an incompatible encoding and position < buffer size (#2770, @eregon).
* Fix `rb_thread_fd_select()` to correctly initialize fdset copies and handle the timeout (@eregon).
* Fix `TracePoint#inspect` when it's called outside of a callback (@andrykonchin).
* Fix `Signal.trap` when signal argument is not supported (#2774, @andrykonchin).
* Fix `Dir.mkdir` and convert permissions argument to `Integer` (#2781, @andrykonchin).
* Fix `String#dump` and use `\u{xxxx}` notation (with curly brackets) for characters that don't fit in `\uxxxx` (#2794, @andrykonchin).
* Fix `Marshal.dump` when big Integer (that cannot be expressed with 4 bytes) is serialized (#2790, @andrykonchin).
* Fix `Array#pack` and accept `Numeric` values when `Float` is expected (#2815, @andrykonchin).
* Fix `\P{}` matching in regular expressions (#2798, @andrykonchin).
* Fix constants lookup when `BasicObject#instance_eval` method is called with a String (#2810, @andrykonchin).
* Don't trigger the `method_added` event when changing a method's visibility or calling `module_function` (@paracycle, @nirvdrum).
* Fix `rb_time_timespec_new` function to not call `Time.at` method directly (@andrykonchin).

Compatibility:

* Fix `MatchData#[]` when passed unbounded Range (#2755, @andrykonchin).
* Updated `rb_define_class`, `rb_define_class_under`, and `rb_define_class_id_under` to allow class names that aren't valid in Ruby (#2739, @nirvdrum).
* Fixed `rb_gv_get` so that it no longer implicitly creates global variables (#2748, @nirvdrum).
* Added implementations of `rb_gvar_val_getter` and `rb_define_virtual_variable` (#2750, @nirvdrum).
* Implement `rb_warning_category_enabled_p` to support the `syntax_tree` gem (#2764, @andrykonchin).
* Fix desctructuring of a single block argument that implements `#to_ary` dynamically (#2719, @andrykonchin).
* Fix `Kernel#Complex` and raise exception when an argument is formatted incorrectly (#2765, @andrykonchin).
* Add `#public?`, `#private?` and `#protected?` methods for `Method` and `UnboundMethod` classes (@andrykonchin).
* Add optional argument to `Thread::Queue.new` (@andrykonchin).
* Support a module as the second argument of `Kernel#load` (@andrykonchin).
* Improve argument validation in `Struct#valies_at` - raise `IndexError` or `RangeError` when arguments are out of range (#2773, @andrykonchin).
* Fix `MatchData#values_at` and handling indices that are out of range (#2783, @andrykonchin).
* Add support for `%-z` (UTC for unknown local time offset, RFC 3339) to `Time#strftime` (@andrykonchin).
* Add support for `UTC` and `A`-`Z` utc offset values, as well as `+/-HH`, `+/-HHMM`, `+/-HHMMSS` (without `:`) (@andrykonchin).
* Treat time with `UTC`, `Z` and `-00:00` utc offset as UTC time (@andrykonchin).
* Raise `FrozenError` when `Time#localtime`, `Time#utc` and `Time#gmtime` is called on a frozen time object (@andrykonchin).
* Validate a microseconds argument used to create a time object (@andrykonchin).
* Support accessing `dmark` and `dfree` fields for `RData` (#2771, @eregon).
* Implement `rb_enc_nth()` (#2771, @eregon).
* Support `offset` keyword argument for `String#unpack` and `String#unpack1` (@andrykonchin).
* Fix `Process.detach` and cast `pid` argument to `Integer` (#2782, @andrykonchin).
* `rb_to_id()` should create a static `ID`, used by RMagick (@eregon).
* Resolve the current user home even when `$HOME` is not set (#2784, @eregon)
* Fix `IO#lineno=` and convert argument to `Integer` more strictly (#2786, @andrykonchin).
* Fix argument implicit convertion in `IO#pos=` and `IO#seek` methods (#2787, @andrykonchin).
* Warn about unknown directive passed to `Array#pack` in verbose mode (#2791, @andrykonchin).
* Added constants `IO::SEEK_DATE` and `IO::SEEK_HOLE` (#2792, @andrykonchin).
* Fix `StringIO.new` to accept keyword arguments (#2793, @andrykonchin).
* `Process#spawn` should call `#to_io` on non-IO file descriptor objects (#2809, @jcouball).
* Add constants `IO::SEEK_DATE` and `IO::SEEK_HOLE` (#2792, @andrykonchin).
* Add `Class#subclasses` method (#2733, @andrykonchin).
* Implement `Coverage.running?` method (@andrykonchin).
* Fix arguments implicit type conversion for `Enumerable#zip` and `Array#zip` (#2788, @andrykonchin).
* Fix `Array#unshift` to not depend on `Array#[]=` and allow overriding `#[]=` in a subclass (#2772, @andrykonchin).
* Fix syntactic check for `void value expression` (#2821, @eregon).
* Fix `Range#step` with no block and non-`Numeric` values (#2824, @eregon).
* Fix execution order of `END` blocks and `at_exit` callbacks (#2818, @andrykonchin).
* Fix `String#casecmp?` for empty strings of different encodings (#2826, @eregon).
* Implement `Enumerable#compact` and `Enumerator::Lazy#compact` (#2733, @andrykonchin).
* Implement `Array#intersect?` (#2831, @nirvdrum).
* Record the source location in the constant for the `module`/`class` keywords (#2833, @eregon).
* Fix `File.open` and support `flags` option (#2820, @andrykonchin).
* Support writing to `RData.dfree` for native extensions (#2830, #2732, #2165, @eregon).
* Fix `IO#write` and support multiple arguments with different encodings (#2829, @andrykonchin).
* Fix `Array` methods `reject`, `reject!`, `inject`, `map`, `select`, `each_index` and handle a case when array is modified by a passed block like CRuby does (#2822, andrykonchin, @eregon).
* Fix `EncodingError` exception message when Symbol has invalid encoding (#2850, @andrykonchin).
* Raise `EncodingError` at parse time when Hash literal contains a Symbol key with invalid encoding (#2848, @andrykonchin).
* Fix `Array` methods `reject`, `reject!`, `inject`, `map`, `select`, `each_index` and handle a case when array is modified by a passed block like CRuby does (#2822, @andrykonchin, @eregon).
* Fix `Array` methods `select!` and `keep_if` and handle a case when exception is raised in a passed block properly (@andrykonchin).
* Fix `Enumerable` methods `each_cons` and `each_slice` to return receiver (#2733, @horakivo)
* `Module` methods `#private`, `#public`, `#protected`, `#module_function` now returns their arguments like in CRuby 3.1 (#2733, @horakivo)
* `Kernel#exit!`, killing Fibers and internal errors do not run code in `ensure` clauses anymore, the same as CRuby (@eregon).
* Implement `UnboundMethod#original_name` (@paracycle, @nirvdrum).
* Implement `Thread#native_thread_id` method (#2733, @horakivo).
* Modify `Struct#{inspect,to_s}` to match MRI when the struct is nested inside of an anonymous class or module (@st0012, @nirvdrum).
* `Fiber.current` and `Fiber#transfer` are available without `require 'fiber'` like in CRuby 3.1 (#2733, @eregon).
* Add `freeze` keyword argument to `Marshal.load` (#2733, @andrykonchin).
* Add `Integer.try_convert` (#2733, @moste00, @eregon).
<<<<<<< HEAD
* Support optional `:in` keyword argument for `Time.now` and `Time.new` (#2733, @andrykonchin).
=======
* Add optional `Hash` argument to `Enumerable#tally` (#2733, @andrykonchin).
>>>>>>> c1a30c22

Performance:

* Marking of native structures wrapped in objects is now done on C call exit to reduce memory overhead (@aardvark179).
* Splitting (copying) of call targets has been optimized by implementing `cloneUninitialized()` (@andrykonchin, @eregon).
* `Process.pid` is now cached per process like `$$` (#2882, @horakivo)

Changes:

* Remove `Truffle::Interop.deproxy` as it is unsafe and not useful (@eregon).
* Removed `Truffle::Interop.unbox_without_conversion` (should not be needed by user code) (@eregon).

# 22.3.0

New features:

* Foreign strings now have all methods of Ruby `String`. They are treated as `#frozen?` UTF-8 Ruby Strings (@eregon).
* Add `Java.add_to_classpath` method to add jar paths at runtime (#2693, @bjfish).
* Add support for Ruby 3.1's Hash shorthand/punning syntax (@nirvdrum).
* Add support for Ruby 3.1's anonymous block forwarding syntax (@nirvdrum).
* Added the following keyword arguments to `Polyglot::InnerContext.new`: `languages, language_options, inherit_all_access, code_sharing` (@eregon).

Bug fixes:

* Fix `StringIO` to set position correctly after reading multi-byte characters (#2207, @aardvark179).
* Update `Process` methods to use `module_function` (@bjfish).
* Fix `File::Stat`'s `#executable?` and `#executable_real?` predicates that unconditionally returned `true` for a superuser (#2690, @andrykonchin).
* The `strip` option `--keep-section=.llvmbc` is not supported on macOS (#2697, @eregon).
* Disallow the marshaling of polyglot exceptions since we can't properly reconstruct them (@nirvdrum).
* Fix `String#split` missing a value in its return array when called with a pattern of `" "` and a _limit_ value > 0 on a string with trailing whitespace where the limit hasn't been met (@nirvdrum).
* Fix `Kernel#sleep` and `Mutex#sleep` for durations smaller than 1 millisecond (#2716, @eregon).
* Fix `IO#{wait,wait_readable,wait_writable}` with a timeout > INT_MAX seconds (@eregon).
* Use the compatible encoding for `String#{sub,gsub,index,rindex}` (#2749, @eregon).
* Fix `Warning#warn` called with category specified is no longer throwing exception (#20446, @horakivo).

Compatibility:

* Fix `Array#fill` to raise `TypeError` instead of `ArgumentError` when the length argument is not numeric (#2652, @andrykonchin).
* Warn when a global variable is not initialized (#2595, @andrykonchin).
* Fix escaping of `/` by `Regexp#source` (#2569, @andrykonchin).
* Range literals of integers are now created at parse time like in CRuby (#2622, @aardvark179).
* Fix `IO.pipe` - allow overriding `IO.new` that is used to create new pipes (#2692, @andykonchin).
* Fix exception message when there are missing or extra keyword arguments - it contains all the missing/extra keywords now (#1522, @andrykonchin).
* Always terminate native strings with enough `\0` bytes (#2704, @eregon).
* Support `#dup` and `#clone` on foreign strings (@eregon).
* Fix `Regexp.new` to coerce non-String arguments (#2705, @andrykonchin).
* Fix `Kernel#sprintf` formatting for `%c` when used non-ASCII encoding (#2369, @andrykonchin).
* Fix `Kernel#sprintf` argument casting for `%c` (@andrykonchin).
* Implement the `rb_enc_strlen` function for use by native extensions (@nirvdrum).
* Match tag values used by `rb_protect` and `rb_jump_tag` for the `tk` gem (#2556, @aardvark179).
* Implement `rb_eval_cmd_kw` to support the `tk` gem (#2556, @aardvark179).
* Fix `rb_class2name` to call `inspect` on anonymous classes like in CRuby (#2701, @aardvark179).
* Implement `rb_ivar_foreach` to iterate over instance and class variables like in CRuby (#2701, @aardvark179).
* Fix the absolute path of the main script after chdir (#2709, @eregon).
* Fix exception for `Fiddle::Handle.new` with a missing library (#2714, @eregon).
* Fix arguments implicit type conversion for `BasicObject#instance_eval`, `Module#class_eval`, `Module#module_eval`, `Module#define_method` (@andrykonchin).
* Raise `ArgumentError` unconditionally when `Proc.new` is called without a block argument (@andrykonchin).
* Fix `UnboundMethod#hash` to not depend on a module it was retrieved from (#2728, @andrykonchin).

Performance:

* Replace a call of `-"string"` with frozen string literal at parse time (@andrykonchin).
* Report polymorphism inside `Hash#[]` to recover performance (@aardvark179).
* Improved interpreter performance by optimizing for better host inlining (@eregon).
* Use `poll` instead of `select` for simple IO waiting to reduce overheads (#1584, @aardvark179).

Changes:

* No more conversion between Java Strings and Ruby Strings at the interop boundary (@eregon).
* Removed `Truffle::Interop.{import_without_conversion,export_without_conversion}` (use `Polyglot.{import,export}` instead).
* Removed `Truffle::Interop.members_without_conversion` (use `Truffle::Interop.members` instead).
* Refactored internals of `rb_sprintf` to simplify handling of `VALUE`s in common cases (@aardvark179).
* Refactored sharing of array objects between threads using new `SharedArrayStorage` (@aardvark179).

Security:

* The native access permission is now properly checked before any native pointer (e.g. `Truffle::FFI::Pointer`) is created (@eregon).

# 22.2.0

New features:

* Add support for `darwin-aarch64` (macOS M1) (#2181, @lewurm, @chrisseaton, @eregon).
* Add support for OpenSSL 3.0.0 by updating the openssl gem (@aardvark179, @eregon).

Bug fixes:

* Fix `rb_id2name` to ensure the native string will have the same lifetime as the id (#2630, @aardvark179).
* Fix `MatchData#[]` exception when passing a length argument larger than the number of match values (#2636, @nirvdrum).
* Fix `MatchData#[]` exception when supplying a large negative index along with a length argument (@nirvdrum).
* Fix capacity computation for huge `Hash` (#2635, @eregon).
* Fix aliased methods to return the correct owner when method is from a superclass (@bjfish).
* Fix `String#[Regexp, Integer]` when the capture group exists but is not matched (@eregon).
* Fix `File.open` mode string parsing when binary option is the third character (@bjfish).
* Fix `rb_scan_args_kw` macro to avoid shadowing variables (#2649, @aardvark179).
* Fix `String#unpack("Z")` to not advance after the null byte, like CRuby (#2659, @aardvark179).
* Fix `Float#round` to avoid losing precision during the rounding process (@aardvark179).
* Fix `String#insert` to not call a subclassed string method (@bjfish).
* Fix `rb_obj_call_init` to pass any block argument to the `initialize` method (#2675, @aardvark179).
* Fix issue with feature loading not detecting a previously loaded feature (#2677, @bjfish).
* Fix `/#{...}/o` to evaluate only once per context when splitting happens (@eregon).
* Fix `Kernel#sprintf` formatting of floats to be like CRuby (@aardvark179).
* Fix `Process.egid=` to accept `String`s (#2615, @ngtban)
* Fix optional assignment to only evaluate index arguments once (#2658, @aardvark179).

Compatibility:

* Updated to Ruby 3.0.3. The 3 CVEs did not affect TruffleRuby, this is to bring the stdlib and gem updates (@eregon).
* Fix `Marshal.dump` to raise an error when an object has singleton methods (@bjfish).
* `Exception#full_message` now defaults the order to `:top` like CRuby 3+ (@eregon).
* Fix `Process.wait2` to return `nil` when the `WNOHANG` flag is given and the child process is still running (@bjfish).
* Disable most `nokogiri` C extension patches when system libraries are not being used (#2693, @aardvark179).
* Implement `rb_gc_mark_maybe` and `rb_global_variable` to ensure `VALUE` stay live in C extensions (@aardvark179).
* Implement `rb_imemo_tmpbuf` allocation for `ripper` (@aardvark179).
* Implement `inherit` argument for `Module#class_variables` (#2653, @bjfish).
* Fix `Float#/` when dividing by `Rational` (@bjfish).
* `Process.euid=` should accept String (#2615, @ngtban).
* Fix `instance_variable_get` and `instance_variable_set` for immutable objects (@bjfish).
* `Thread#raise(exc, message)` now calls `exc.exception` in the target thread like CRuby (@eregon).
* Define `Process::{CLOCK_BOOTTIME,CLOCK_BOOTTIME_ALARM,CLOCK_REALTIME_ALARM}` (#1480, @eregon).
* Improve support of `:chomp` keyword argument in `IO` and `StringIO` methods (#2650, @andrykonchin). 
* Implement specializations for immutable ruby objects for ObjectSpace methods (@bjfish).
* Use `$PAGER` for `--help` and `--help*`, similar to CRuby (#2542, @Strech).
* Ensure all headers are warnings-free (#2662, @eregon).
* All `IO` instances should have `T_FILE` as their `rb_type()`, not only `File` instances (#2662, @eregon).
* Make `rb_fd_select` retry on `EINTR` (#1584, @aardvark179).

Performance:

* Reimplement `Float#to_s` for better performance (#1584, @aardvark179).
* Improve reference processing by making C object free functions and other finalizers more lightweight (@aardvark179).
* Improve performance of `RSTRING_PTR` for interned strings (@aardvark179).
* Cache constant argument formats used with `rb_scan_args_kw` (@aardvark179).

Changes:

* `-Werror=implicit-function-declaration` is now used for compiling C extensions to fail more clearly and earlier if a function is missing, like CRuby 3.2 (#2618, @eregon).
* Disable thread pool for Fibers as it causes correctness issues (#2551, @eregon).

# 22.1.0

New features:

* Foreign exceptions are now fully integrated and have most methods of `Exception` (@eregon).
* Foreign exceptions can now be rescued with `rescue Polyglot::ForeignException` or `rescue foreign_meta_object` (#2544, @eregon).

Bug fixes:

* Guard against unterminated ranges in file matching patterns (#2556, @aardvark179).
* Fixed `rb_proc_new` to return a proc that will pass all required arguments to C (#2556, @aardvark179).
* Fixed `String#split` to return empty array when splitting all whitespace on whitespace (#2565, @bjfish).
* Raise `RangeError` for `Time.at(bignum)` (#2580, @eregon).
* Fix `Integer#{<<,>>}` with RHS bignum and long (@eregon).
* Fix a resource leak from allocators defined in C extensions (@aardvark179).
* `SIGINT`/`Interrupt`/`Ctrl+C` now shows the backtrace and exits as signaled, like CRuby (@eregon).
* Update patch feature finding to prefer the longest matching load path (#2605, @bjfish).
* Fix `Hash#{to_s,inspect}` for keys whose `#inspect` return a frozen String (#2613, @eregon).
* Fix `Array#pack` with `x*` to not output null characters (#2614, @bjfish).
* Fix `Random#rand` not returning random floats when given float ranges (#2612, @bjfish).
* Fix `Array#sample` for `[]` when called without `n` and a `Random` is given (#2612, @bjfish).
* Fix `Module#const_get` to raise a `NameError` when nested modules do not exist (#2610, @bjfish).
* Ensure native `VALUE`s returned from C are unwrapped before the objects can be collected (@aardvark179).
* Fix `Enumerator::Lazy#with_index` to start with new index for multiple enumerations (@bjfish).
* Fix `rb_id2name` to ensure the native string will have the same lifetime as the id (#2630, @aardvark179).
* Fix `Integer#fdiv` and `Rational#to_f` for large `Integer` values (#2631, @bjfish).
* Remove the `RB_NEWOBJ/NEWOBJ` and `OBJSETUP` macros since we cannot support them in TruffleRuby and native extensions may use `#ifdef` to detect features (#2869, @nirvdrum).
* Fix memory leak in `--native` mode for native extension handles and native pointers (@eregon).

Compatibility:

* Implement full Ruby 3 keyword arguments semantics (#2453, @eregon, @chrisseaton).
* Implement `ruby_native_thread_p` for compatibility (#2556, @aardvark179).
* Add `rb_argv0` for the `tk` gem. (#2556, @aardvark179).
* Implement more correct conversion of array elements by `Array#pack`(#2503, #2504, @aardvark179).
* Implement `Pathname#{empty?, glob}` (#2559, @bjfish)
* Fixed `Rational('')` to raise error like MRI (#2566, @aardvark179).
* Freeze instances of `Range` but not subclasses, like CRuby (#2570, @MattAlp).
* When writing to STDOUT redirected to a closed pipe, no broken pipe error message will be shown now. (#2532, @gogainda).
* Use `#to_a` for converting `list` in `rescue *list` (#2572, @eregon).
* Implement 'rb_str_buf_append' (@bjfish).
* Add patch for `digest` so that TruffleRuby implementation is not overridden (@bjfish).
* Handle encoding conversion errors when reading directory entries (@aardvark179).
* Follow symlinks when processing `*/` directory glob patterns. (#2589, @aardvark179).
* Set `@gem_prelude_index` variable on the default load paths (#2586 , @bjfish)
* Do not call `IO#flush` dynamically from `IO#close` (#2594, @gogainda).
* Implement `rb_str_new_static` for C extensions that use it (@aardvark179).
* Rewrote `ArrayEachIteratorNode` and re-introduced `each` specs for MRI parity when mutating arrays whilst iterating, rather than crashing (#2587, @MattAlp)
* Update `String#rindex` to only accept `Regexp` or objects convertable to `String` as the first parameter (#2608, @bjfish).
* Update `String#<<` to require one argument (#2609, @bjfish).
* Update `String#split` to raise `TypeError` when false is given (#2606, @bjfish).
* Update `String#lstrip!` to remove leading null characters (#2607, @bjfish).
* Update `File.utime` to return the number of file names in the arguments (#2616, @bjfish).
* Update `Dir.foreach` to accept an `encoding` parameter (#2627, @bjfish).
* Update `IO.readlines` to ignore negative limit parameters (#2625 , @bjfish).
* Update `Math.sqrt` to raise a `Math::DomainError` for negative numbers (#2621, @bjfish).
* Update `Enumerable#inject` to raise an `ArgumentError` if no block or symbol are given (#2626, @bjfish).

Performance:

* Increase dispatch limit for string library to handle mutable, immutable and non-strings (@aardvark179)
* Switch to `Arrays.mismatch()` in string comparison for better performance (@aardvark179).
* Removed extra array allocations for method calls in the interpreter to improve warmup performance (@aardvark179).
* Optimize `Dir[]` by sorting entries as they are found and grouping syscalls (#2092, @aardvark179).
* Reduce memory footprint by tracking `VALUE`s created during C extension init separately (@aardvark179).
* Rewrote `ArrayEachIteratorNode` to optimize performance for a constant-sized array and reduce specializations to 1 general case (#2587, @MattAlp)
* Reduce conversion of `VALUE`s to native handle during common operations in C extensions (@aardvark179).
* Improved performance of regex boolean matches (e.g., `Regexp#match?`) by avoiding match data allocation in TRegex (#2588, @nirvdrum).
* Remove overhead when getting using `RDATA_PTR` (@aardvark179).
* Additional copy operations have been reduced when performing IO (#2536, @aardvark179).

Changes:

* Foreign exceptions are no longer translated to `RuntimeError` but instead remain as foreign exceptions, see the [documentation](doc/user/polyglot.md) for how to rescue them (@eregon).

# 22.0.0

New features:

* Updated to Ruby 3.0.2 (#2453, @eregon).

Bug fixes:

* Fix `File.utime` to use nanoseconds (#2448, @bjfish).
* Capture the intercepted feature path during patching to reuse during patch require (#2441, @bjfish).
* Update `Module#constants` to filter invalid constant identifiers (#2452, @bjfish).
* Fixed `-0.0 <=> 0.0` and `-0.0 <=> 0` to return `0` like on CRuby (#1391, @eregon).
* Fixed `Range#step` to return correct class with begin-less range (@ccocchi, #2516).
* Fixed exception creation when an `Errno` is sub-classed (@bjfish, #2521).
* Fixed `String#[]=` to use the negotiated encoding (@bjfish, #2545).

Compatibility:

* Implement `rb_sprintf` in our format compiler to provide consistent formatting across C standard libraries (@eregon).
* Update `defined?` to return frozen strings (#2450, @bjfish).
* Use compensated summation for `{Array,Enumerable}#sum` when floating point values are included (@eregon).
* `Module#attr_*` methods now return an array of method names (#2498, @gogainda).
* Fixed `Socket#(local|remote)_address` to retrieve family and type from the file descriptor (#2444, @larskanis).
* Add `Thread.ignore_deadlock` accessor (#2453, @bjfish).
* Allow `Hash#transform_keys` to take a hash argument (@ccocchi, #2464).
* Add `Enumerable#grep{_v}` optimization for `Regexp` (#2453, @bjfish).
* Update `IO#write` to accept multiple arguments (#2501, @bjfish).
* Do not warn when uninitialized instance variable is accessed (#2502, @andrykonchin).
* Remove `TRUE`, `FALSE`, and `NIL` constants like CRuby 3.0 (#2505, @andrykonchin).
* `Symbol#to_proc` now returns a lambda like in Ruby 3 (#2508, @andrykonchin).
* `Kernel#lambda` now warns if called without a literal block (#2500, @andrykonchin).
* Implement Hash#except (#2463, @wildmaples).
* Remove special `$SAFE` global and related C API methods (#2453, @bjfish).
* Assigning to a numbered parameter raises `SyntaxError` (#2506, @andrykonchin).
* Implement `--backtrace-limit` option (#2453, @bjfish).
* Update `String` methods to return `String` instances when called on a subclass (#2453, @bjfish).
* Update `String#encode` to support the `:fallback` option (#1391, @aardvark179).
* `Module#alias_method` now returns the defined alias as a symbol(#2499, @gogainda).
* Implement `Symbol#name` (#2453, @bjfish).
* Update `Module#{public, protected, private, public_class_method, private_class_method}` and top-level `private` and `public` methods to accept single array argument with a list of method names (#2453, @bjfish).
* Constants deprecated by `Module#deprecate_constant` only warn if `Warning[:deprecated]` is `true` (@eregon).
* All Array methods now return Array instances and not subclasses (#2510, @Strech).
* Integer#zero? overrides Numeric#zero? for optimization (#2453, @bjfish).
* Default `Kernel#eval` source file and line to `(eval):1` like CRuby 3 (#2453, @aardvark179).
* Add `GC.auto_compact` accessors for compatibility (#2453, @bjfish).
* Update accessing a class variable from the top-level scope to be a `RuntimeError` (#2453, @bjfish).
* Update interpolated strings to not be frozen (#2453, @bjfish).
* Add `WERRORFLAG` to `RbConfig` (#2519, @bjfish).
* Update `MatchData` methods to return `String` instances when called on a subclass (#2453, @bjfish).
* Implement `Proc#{==,eql?}` (#2453, @bjfish).
* Implement all `StringScanner` methods (#2520, @eregon).
* Handle `Kernel#clone(freeze: true)` (#2512, @andrykonchin).
* Relax `Fiber#transfer` limitations (#2453, @bjfish).
* Implement `Fiber#blocking?` like CRuby 3 (#2453, @aardvark179).
* Sort by default for `Dir.{glob,[]}` and add `sort:` keyword argument (#2523, @Strech).
* Implement `rb_str_locktmp` and `rb_str_unlocktmp` (#2524, @bjfish).
* Update `Kernel#instance_variables` to return insertion order (@bjfish).
* Fixed `rb_path2class()` to not error for a module (#2511, @eregon).
* Update `Kernel#print` to print `$_` when no arguments are given (#2531, @bjfish).
* Add category kwarg to Kernel.warn and Warning.warn (#2533, @Strech).
* Implement `GC.{measure_total_time, total_time}` and update `GC.stat` to update provided hash (#2535, @bjfish).
* Implement `Array#slice` with `ArithmeticSequence` (#2526, @ccocchi).
* Update `Hash#each` to consistently yield a 2-element array (#2453, @bjfish).
* Remove `Hash#{__store__, index}` methods for compatibility (#2546, @bjfish).
* Implement more correct conversion of array elements by `Array#pack` (#2503, #2504, @aardvark179).
* Update `String#split` to raise a `RangeError` when `limit` is larger than `int` (@bjfish).

Performance:

* Regexp objects are now interned in a similar way to symbols (@aardvark179).
* Improve performance of regexps using POSIX bracket expressions (e.g., `[[:lower:]]`) matching against ASCII-only strings (#2447, @nirvdrum).
* `String#sub`, `sub!`, `gsub`, and `gsub!` have been refactored for better performance (@aardvark179).
* Don't allocate a `MatchData` object when `Regexp#match?` or `String#match?` is used (#2509, @nirvdrum).
* Add `ENV.except` (#2507, @Strech).
* Fully inline the `Integer#+` and `Integer#-` logic for interpreter speed (#2518, @smarr).
* Remove unnecessary work in negotiating the encoding to use in a Regexp match (#2522, @nirvdrum).
* Add new fast paths for encoding negotiation between strings with different encodings, but which match common default cases (#2522, @nirvdrum).
* Reduce footprint by removing unnecessary nodes for accessing the `FrameOnStackMarker` (#2530, @smarr).

Changes:

* TruffleRuby now requires Java 11+ and no longer supports Java 8 (@eregon).

# 21.3.0

New features:

* [TRegex](https://github.com/oracle/graal/tree/master/regex) is now used by default, which provides large speedups for matching regular expressions.
* Add `Polyglot.languages` to expose the list of available languages.
* Add `Polyglot::InnerContext` to eval code in any available language in an inner isolated context (#2169).
* Foreign objects now have a dynamically-generated class based on their interop traits like `ForeignArray` and are better integrated with Ruby objects (#2149).
* Foreign arrays now have all methods of Ruby `Enumerable` and many methods of `Array` (#2149).
* Foreign hashes now have all methods of Ruby `Enumerable` and many methods of `Hash` (#2149).
* Foreign iterables (`InteropLibrary#hasIterator`) now have all methods of Ruby `Enumerable` (#2149).
* Foreign objects now implement `#instance_variables` (readable non-invocable members) and `#methods` (invocable members + Ruby methods).

Bug fixes:

* Fix `Marshal.load` of multiple `Symbols` with an explicit encoding (#1624).
* Fix `rb_str_modify_expand` to preserve existing bytes (#2392).
* Fix `String#scrub` when replacement is frozen (#2398, @LillianZ).
* Fix `Dir.mkdir` error handling for `Pathname` paths (#2397).
* `BasicSocket#*_nonblock(exception: false)` now only return `:wait_readable/:wait_writable` for `EAGAIN`/`EWOULDBLOCK` like MRI (#2400).
* Fix issue with `strspn` used in the `date` C extension compiled as a macro on older glibc and then missing the `__strspn_c1` symbol on newer glibc (#2406).
* Fix constant lookup when loading the same file multiple times (#2408).
* Fix handling of `break`, `next` and `redo` in `define_method(name, &block)` methods (#2418).
* Fix handling of incompatible types in `Float#<=>` (#2432, @chrisseaton).
* Fix issue with escaping curly braces for `Dir.glob` (#2425).
* Fix `base64` decoding issue with missing output (#2435).
* Fix `StringIO#ungetbyte` to treat a byte as a byte, not a code point (#2436). 
* Fix `defined?(yield)` when used inside a block (#2446).
* Fix a couple issues related to native memory allocation and release.

Compatibility:

* Implement `Process::Status.wait` (#2378).
* Update `rb_str_modify` and `rb_str_modify_expand` to raise a `FrozenError` when given a frozen string (#2392).
* Implement `rb_fiber_*` functions (#2402).
* Implement `rb_str_vcatf`.
* Add support for tracing allocations from C functions (#2403, @chrisseaton).
* Implement `rb_str_catf`.
* Search the executable in the passed env `PATH` for subprocesses (#2419).
* Accept a string as the pattern argument to `StringScanner#scan` and `StringScanner#check` (#2423).

Performance:

* Moved most of `MonitorMixin` to primitives to deal with interrupts more efficiently (#2375).
* Improved the performance of `rb_enc_from_index` by adding cached lookups (#2379, @nirvdrum).
* Improved the performance of many `MatchData` operations (#2384, @nirvdrum).
* Significantly improved performance of TRegex calls by allowing Truffle splitting (#2389, @nirvdrum).
* Improved `String#gsub` performance by adding a fast path for the `string_byte_index` primitive (#2380, @nirvdrum).
* Improved `String#index` performance by adding a fast path for the `string_character_index` primitive (#2383, @LillianZ).
* Optimized conversion of strings to integers if the string contained a numeric value (#2401, @nirvdrum).
* Use Truffle's `ContextThreadLocal` to speedup access to thread-local data.
* Provide a new fast path for `rb_backref*` and `rb_lastline*`functions from C extensions.

Changes:

* `foreign_object.class` on foreign objects is no longer special and uses `Kernel#class` (it used to return the `java.lang.Class` object for a Java type or `getMetaObject()`, but that is too incompatible with Ruby code).
* `Java.import name` imports a Java class in the enclosing module instead of always as a top-level constant.
* `foreign_object.keys` no longer returns members, use `foreign_object.instance_variables` or `foreign_object.methods` instead.
* `foreign_object.respond_to?(:class)` is now always true (before it was only for Java classes), since the method is always defined.

Security:

* Updated to Ruby 2.7.4 to fix CVE-2021-31810, CVE-2021-32066 and CVE-2021-31799.

# 21.2.0

New features:

* New `TruffleRuby::ConcurrentMap` data structure for use in [`concurrent-ruby`](https://github.com/ruby-concurrency/concurrent-ruby) (#2339, @wildmaples).

Bug fixes:

* Fix of different values of self in different scopes.
* `Truffle::POSIX.select` was being redefined repeatedly (#2332).
* Fix the `--backtraces-raise` and `--backtraces-rescue` options in JVM mode (#2335).
* Fix `File.{atime, mtime, ctime}` to include nanoseconds (#2337).
* Fix `Array#[a, b] = "frozen string literal".freeze` (#2355).
* `rb_funcall()` now releases the C-extension lock (similar to MRI).

Compatibility:

* Updated to Ruby 2.7.3. The `resolv` stdlib was not updated (`resolv` in 2.7.3 has [bugs](https://bugs.ruby-lang.org/issues/17748)).
* Make interpolated strings frozen for compatibility with Ruby 2.7 (#2304, @kirs).
* `require 'socket'` now also requires `'io/wait'` like CRuby (#2326).
* Support precision when formatting strings (#2281, @kirs).
* Make rpartition compatible with Ruby 2.7 (#2320, @gogainda).
* Include the type name in exception messages from `rb_check_type` (#2307).
* Fix `Hash#rehash` to remove duplicate keys after modifications (#2266, @MattAlp)
* Only fail `rb_check_type` for typed data, not wrapped untyped structs (#2331).
* Decide the visibility in `Module#define_method` based on `self` and the default definee (#2334).
* Configure `mandir` value in `RbConfig::CONFIG` and `RbConfig::MAKEFILE_CONFIG` (#2315).
* TruffleRuby now supports the Truffle polyglot Hash interop API.
* Implement `Fiber#raise` (#2338).
* Update `File.basename` to return new `String` instances (#2343).
* Allow `Fiber#raise` after `Fiber#transfer` like Ruby 3.0 (#2342).
* Fix `ObjectSpace._id2ref` for Symbols and frozen String literals (#2358).
* Implemented `Enumerator::Lazy#filter_map` (#2356).
* Fix LLVM toolchain issue on macOS 11.3 (#2352, [oracle/graal#3383](https://github.com/oracle/graal/issues/3383)).
* Implement `IO#set_encoding_by_bom` (#2372, pawandubey).
* Implemented `Enumerator::Lazy#with_index` (#2356).
* Implement `rb_backref_set`.
* Fix `Float#<=>` when comparing `Infinity` to other `#infinite?` values.
* Implement `date` library as a C extension to improve compatibility (#2344).

Performance:

* Make `#dig` iterative to make it faster and compile better for calls with 3+ arguments (#2301, @chrisseaton, @jantnovi).
* Make `Struct#dig` faster in interpreter by avoiding exceptions (#2306, @kirs).
* Reduce the number of AST nodes created for methods and blocks (#2261).
* Fiber-local variables are much faster now by using less synchronization.
* Improved the performance of the exceptional case of `String#chr` (#2318, @chrisseaton).
* Improved the performance of `IO#read_nonblock` when no data is available to be read.
* `TruffleSafepoint` is now used instead of custom logic, which no longer invalidates JITed code for guest safepoints (e.g., `Thread#{backtrace,raise,kill}`, `ObjectSpace`, etc)
* Significantly improved performance of `Time#strftime` for common formats (#2361, @wildmaples, @chrisseaton).
* Faster solution for lazy integer length (#2365, @lemire, @chrisseaton).
* Speedup `rb_funcallv*()` by directly unwrapping the C arguments array instead of going through a Ruby `Array` (#2089).
* Improved the performance of several `Truffle::RegexOperations` methods (#2374, @wildmapes, @nirvdrum).

Changes:

* `rb_iterate()` (deprecated since 1.9) no longer magically passes the block to `rb_funcall()`, use `rb_block_call()` instead.

Security:

* Updated to Ruby 2.7.3 to fix CVE-2021-28965 and CVE-2021-28966.

# 21.1.0

New features:

* Access to local variables of the interactive Binding via language bindings is now supported: `context.getBindings("ruby").putMember("my_var", 42);` (#2030).
* `VALUE`s in C extensions now expose the Ruby object when viewed in the debugger, as long as they have not been converted to native values.
* Signal handlers can now be run without triggering multi-threading.
* Fibers no longer trigger Truffle multi-threading.

Bug fixes:

* `Range#to_a` wasn't working for `long` ranges (#2198, @tomstuart and @LillianZ).
* Show the interleaved host and guest stacktrace for host exceptions (#2226).
* Fix the label of the first location reported by `Thread#backtrace_locations` (#2229).
* Fix `Thread.handle_interrupt` to defer non-pure interrupts until the end of the `handle_interrupt` block (#2219).
* Clear and restore errinfo on entry and normal return from methods in C extensions (#2227).
* Fix extra whitespace in squiggly heredoc with escaped newline (#2238, @wildmaples and @norswap).
* Fix handling of signals with `--single-threaded` (#2265).
* Fix `Enumerator::Lazy#{chunk_while, slice_before, slice_after, slice_when}` to return instances of `Enumerator::Lazy` (#2273).
* Fix `Truffle::Interop.source_location` to return unavailable source sections for modules instead of null (#2257).
* Fix usage of `Thread.handle_interrupt` in `MonitorMixin#mon_synchronize`.
* Fixed `TruffleRuby.synchronized` to handle guest safepoints (#2277).
* Fix control flow bug when assigning constants using ||= (#1489).
* Fix `Kernel#raise` argument handling for hashes (#2298).
* Set errinfo when `rb_protect` captures a Ruby exception (#2245).
* Fixed handling of multiple optional arguments and keywords when passed a positional `Hash` (#2302).

Compatibility:

* Prepend the GraalVM LLVM Toolchain to `PATH` when installing gems (#1974, #1088, #1343, #1400, #1947, #1931, #1588).
* Installing the `nokogiri` gem now defaults to use the vendored `libxml2` and `libxslt`, similar to CRuby, which means the corresponding system packages are no longer needed (#62).
* Implemented `$LOAD_PATH.resolve_feature_path`.
* Add `Pathname#/` alias to `Pathname#+` (#2178).
* Fixed issue with large `Integer`s in `Math.log` (#2184).
* Updated `Regexp.last_match` to support `Symbol` and `String` parameter (#2179).
* Added support for numbered block parameters (`_1` etc).
* Fixed `String#upto` issue with non-ascii strings (#2183).
* Implemented partial support for pattern matching (#2186).
* Make `File.extname` return `'.'` if the path ends with one (#2192, @tomstuart).
* Include fractional seconds in `Time#inspect` output (#2194, @tomstuart).
* Add support for `Integer#[Range]` and `Integer#[start, length]` (#2182, @gogainda).
* Allow private calls with `self` as an explicit receiver (#2196, @wildmaples).
* Fixed `:perm` parameter for `File.write`.
* Implemented `Time#floor` and `#ceil` (#2201, @wildmaples).
* Allow `Range#include?` and `#member?` with `Time` (#2202, @wildmaples).
* Implemented `Comparable#clamp(Range)` (#2200, @wildmaples).
* Added a `Array#minmax` to override `Enumerable#minmax` (#2199, @wildmaples).
* Implemented `chomp` parameter for `IO.{readlines, foreach}` (#2205).
* Implemented the Debug Inspector C API.
* Added beginless range support for `Range#{new, bsearch, count, each, equal_value, first, inspect, max, min, size, cover?, include?, ===}`.
* Added beginless range support for `Array#{[], []=, slice, slice!, to_a, fill, values_at}` (#2155, @LillianZ).
* Added beginless range support for `String#{byteslice, slice, slice!}` and `Symbol#slice` (#2211, @LillianZ).
* Added beginless range support for `Kernel#{caller, caller_locations}` and `Thread#backtrace_locations` (#2211, @LillianZ).
* Make rand work with exclusive range with Float (#1506, @gogainda)
* Fixed `String#dump`'s formatting of escaped unicode characters (#2217, @meganniu).
* Switched to the io-console C extension from C ruby for better performance and compatibility in `irb`.
* Coerce the message to a `String` for `BasicSocket#send` (#2209, @HoneyryderChuck).
* Support buffer argument for `UDPSocket#recvfrom_nonblock` (#2209, @HoneyryderChuck).
* Fixed `Integer#digits` implementation to handle more bases (#2224, #2225).
* Support the `inherit` parameter for `Module#{private, protected, public}_method_defined?`.
* Implement `Thread.pending_interrupt?` and `Thread#pending_interrupt?` (#2219).
* Implement `rb_lastline_set` (#2170).
* Implemented `Module#const_source_location` (#2212, @tomstuart and @wildmaples).
* Do not call `File.exist?` in `Dir.glob` as `File.exist?` is often mocked (#2236, @gogainda).
* Coerce the inherit argument to a boolean in `Module#const_defined?` and `Module#const_get` (#2240).
* Refinements take place at `Object#method` and `Module#instance_method` (#2004, @ssnickolay).
* Add support for `rb_scan_args_kw` in C API (#2244, @LillianZ).
* Update random implementation layout to be more compatible (#2234).
* Set `RbConfig::CONFIG['LIBPATHFLAG'/'RPATHFLAG']` like MRI to let `$LIBPATH` changes in `extconf.rb` work.
* Access to path and mode via `rb_io_t` from C has been changed to improve compatibility for io-console.
* Implemented the `Time.at` `in:` parameter.
* Implemented `Kernel#raise` `cause` parameter.
* Improved compatibility of `Signal.trap` and `Kernel#trap` (#2287, @chrisseaton).
* Implemented `GC.stat(:total_allocated_objects)` as `0` (#2292, @chrisseaton).
* `ObjectSpace::WeakMap` now supports immediate and frozen values as both keys and values (#2267).
* Call `divmod` when coercion to `Float` fails for `#sleep` (#2289, @LillianZ).

Performance:

* Multi-Tier compilation is now enabled by default, which improves warmup significantly.
* Improve the performance of checks for recursion (#2189, @LillianZ).
* Improve random number generation performance by avoiding synchronization (#2190, @ivoanjo).
* We now create a single call target per block by default instead of two.
* Some uses of class variables are now much better optimized (#2259, @chrisseaton).
* Several methods that need the caller frame are now always inlined in their caller, which speeds up the interpreter and reduces footprint.
* Pasting code in IRB should be reasonably fast, by updating to `irb` 1.3.3 and `reline` 0.2.3 (#2233).

Changes:

* Standalone builds of TruffleRuby are now based on JDK11 (they used JDK8 previously). There should be no user-visible changes. Similarly, JDK11 is now used by default in development instead of JDK8.
* The deprecated `Truffle::System.synchronized` has been removed.
* `Java.synchronized` has been removed, it did not work on host objects.

# 21.0.0

Release notes:

* The new IRB is quite slow when copy/pasting code into it. This is due to an inefficient `io/console` implementation which will be addressed in the next release. A workaround is to use `irb --readline`, which disables some IRB features but is much faster for copy/pasting code.

New features:

* Updated to Ruby 2.7.2 (#2004).

Bug fixes:

* Fix error message when the method name is not a Symbol or String for `Kernel#respond_to?` (#2132, @ssnickolay)
* Fixed setting of special variables in enumerators and enumerables (#1484).
* Fixed return value of `Enumerable#count` and `Enumerable#uniq` with multiple yielded arguments (#2145, @LillianZ).
* Fixed `String#unpack` for `w*` format (#2143).
* Fixed issue with ``Kernel#` `` when invalid UTF-8 given (#2118).
* Fixed issue with `Method#to_proc` and special variable storage (#2156).
* Add missing `offset` parameter for `FFI::Pointer#put_array_of_*` (#1525).
* Fixed issue with different `Struct`s having the same hash values (#2214).

Compatibility:

* Implement `String#undump` (#2131, @kustosz)
* `Errno` constants with the same `errno` number are now the same class.
* Implement `Enumerable#tally` and `Enumerable#filter_map` (#2144 and #2152, @LillianZ).
* Implement `Range#minmax`.
* Pass more `Enumerator::Lazy#uniq` and `Enumerator::Lazy#chunk` specs (#2146, @LillianZ).
* Implement `Enumerator#produce` (#2160, @zverok)
* Implement `Complex#<=>` (#2004, @ssnickolay).
* Add warning for `proc` without block (#2004, @ssnickolay).
* Implemented `FrozenError#receiver`.
* `Proc#<<` and `Proc#>>` raises TypeError if passed not callable object (#2004, @ssnickolay).
* Support time and date related messages for `Time` (#2166).
* Updated `Dir.{glob,[]}` to raise `ArgumentError` for nul-separated strings.
* `Kernel#lambda` with no block in a method called with a block raises an exception (#2004, @ssnickolay).
* Implemented `BigDecimal` as C extension to improve compatibility.
* Comment lines can be placed between fluent dot now (#2004, @ssnickolay).
* Implemented `rb_make_exception`.
* `**kwargs` now accept non-Symbol keys like Ruby 2.7.
* Updated the Unicode Emoji version (#2173, @wildmaples).
* Added `Enumerator::Yielder#to_proc`.
* Implemented `Enumerator::Lazy#eager`.
* Updated `Method#inspect` to include paremeter information.
* Update `Module#name` to return the same frozen string.
* Implemented `inherit` argument for `Module#autoload?`.

Performance:

* Refactor and implement more performant `MatchData#length` (#2147, @LillianZ).
* Refactor and implement more performant `Array#sample` (#2148, @LillianZ).
* `String#inspect` is now more efficient.

Changes:

* All `InteropLibrary` messages are now exposed consistently as methods on `Truffle::Interop` (#2139). Some methods were renamed to match the scheme described in the documentation.

# 20.3.0

Bug fixes:

* Handle foreign null object as falsy value (#1902, @ssnickolay)
* Fixed return value of `Enumerable#first` with multiple yielded arguments (#2056, @LillianZ).
* Improve reliability of the post install hook by disabling RubyGems (#2075).
* Fixed top level exception handler to print exception cause (#2013).
* Fixed issue when extending FFI from File (#2094).
* Fixed issue with `Kernel#freeze` not freezing singleton class (#2093).
* Fixed `String#encode` with options issue (#2091, #2095, @LillianZ)
* Fixed issue with `spawn` when `:close` redirect is used (#2097).
* Fixed `coverage` issue when `*eval` is used (#2078).
* Use expanded load paths for feature matching (#1501).
* Fixed handling of post arguments for `super()` (#2111).
* Fixed `SystemStackError` sometimes replaced by an internal Java `NoClassDefFoundError` on JVM (#1743).
* Fixed constant/identifier detection in lexer for non-ASCII encodings (#2079, #2102, @ivoanjo).
* Fixed parsing of `--jvm` as an application argument (#2108).
* Fix `rb_rescue2` to ignore the end marker `(VALUE)0` (#2127, #2130).
* Fix status and output when SystemExit is subclassed and raised (#2128)
* Fix `String#{chomp, chomp!}` issue with invalid encoded strings (#2133).

Compatibility:

* Run `at_exit` handlers even if parsing the main script fails (#2047).
* Load required libraries (`-r`) before parsing the main script (#2047).
* `String#split` supports block (#2052, @ssnickolay)
* Implemented `String#{grapheme_clusters, each_grapheme_cluster}`.
* Fix the caller location for `#method_added` (#2059).
* Fix issue with `Float#round` when `self` is `-0.0`.
* Fix `String#unpack` issue with `m0` format (#2065).
* Fix issue with `File.absolute_path` returning a path to current directory (#2062).
* Update `Range#cover?` to handle `Range` parameter.
* Fix `String#{casecmp, casecmp?}` parameter conversion.
* Fix `Regexp` issue which raised syntax error instead of `RegexpError` (#2066).
* Handle `Object#autoload` when autoload itself (#1616, @ssnickolay)
* Skip upgraded default gems while loading RubyGems (#2075).
* Verify that gem paths are correct before loading RubyGems (#2075).
* Implement `rb_ivar_count`.
* Implemented `rb_yield_values2`.
* Implemented `Digest::Base#{update, <<}` (#2100).
* Pass the final `super` specs (#2104, @chrisseaton).
* Fix arity for arguments with optional kwargs (#1669, @ssnickolay)
* Fix arity for `Proc` (#2098, @ssnickolay)
* Check bounds for `FFI::Pointer` accesses when the size of the memory behind is known.
* Implement negative line numbers for eval (#1482).
* Support refinements for `#to_s` called by string interpolation (#2110, @ssnickolay)
* Module#using raises error in method scope (#2112, @ssnickolay)
* `File#path` now returns a new mutable String on every call like MRI (#2115).
* Avoid infinite recursion when redefining `Warning#warn` and calling `Kernel#warn` (#2109).
* Convert objects with `#to_path` in `$LOAD_PATH` (#2119).
* Handle the functions being native for `rb_thread_call_without_gvl()` (#2090).
* Support refinements for Kernel#respond_to? (#2120, @ssnickolay)
* JCodings has been updated from 1.0.45 to 1.0.55.
* Joni has been updated from 2.1.30 to 2.1.40.

Performance:

* Calls with a literal block are no longer always split but instead the decision is made by the Truffle splitting heuristic.
* `Symbol#to_proc` is now AST-inlined in order to not rely on splitting and to avoid needing the caller frame to find refinements which apply.
* `Symbol#to_proc` is now globally cached per Symbol and refinements, to avoid creating many redundant `CallTargets`.
* Setting and access to the special variables `$~` and `$_` has been refactored to require less splitting.

Changes:

* Migrated from JLine 2 to JLine 3 for the `readline` standard library.

# 20.2.0

New features:

* Updated to Ruby 2.6.6.
* Use `InteropLibrary#toDisplayString()` to better display objects from other languages.
* Implement writing to the top scope for global variables (#2024).
* `foreign_object.to_s` now uses `InteropLibrary#toDisplayString()` (and still `asString()` if `isString()`).
* `foreign_object.inspect` has been improved to be more useful (include the language and meta object).
* `foreign_object.class` now calls `getMetaObject()` (except for Java classes, same as before).
* Add basic support for Linux AArch64.
* `foreign_object.name = value` will now call `Interoplibrary#writeMember("name", value)` instead of `invokeMember("name=", value)`.
* Always show the Ruby core library files in backtraces (#1414).
* The Java stacktrace is now shown when sending SIGQUIT to the process, also on TruffleRuby Native, see [Debugging](doc/user/debugging.md) for details (#2041).
* Calls to foreign objects with a block argument will now pass the block as the last argument.
* `foreign.name` will now use `invokeMember` if invocable and if not use `readMember`, see `doc/contrib/interop_implicit_api.md` for details.
* `foreign.to_f` and `foreign.to_i` will now attempt to convert to Ruby `Float` and `Integer` (#2038).
* `foreign.equal?(other)` now uses `InteropLibrary#isIdentical(other)` and `foreign.object_id/__id__` now uses `InteropLibrary#identityHashCode()`.

Bug fixes:

* Fix `#class_exec`, `#module_exec`, `#instance_eval`, and `instance_exec` to use activated refinements (#1988, @ssnickolay).
* Fixed missing method error for FFI calls with `blocking: true` when interrupted.
* Use upgraded default gems when installed (#1956).
* Fixed `NameError` when requiring an autoload path that does not define the autoload constant (#1905).
* Thread local IO buffers are now allocated using a stack to ensure safe operating if a signal handler uses one during an IO operation.
* Fixed `TracePoint` thread-safety by storing the state on the Ruby `Thread` (like MRI) instead of inside the `TracePoint` instance.
* Make `require 'rubygems/package'` succeed and define `Gem::Deprecate` correctly (#2014).
* Fix `MBCLEN_CHARFOUND_P` error.
* Fix `rb_enc_str_new` when `NULL` encoding is given with a constant string.
* Fixed `rb_enc_precise_mbclen` to handle more inputs.
* The output for `--engine.TraceCompilation` is now significantly easier to read, by having shorter method names and source names (oracle/graal#2052).
* Fix indentation for squiggly heredoc with single quotes (#1564).
* Only print members which are readable for foreign `#inspect` (#2027).
* Fixed the return value of the first call to `Kernel#srand` in a Thread (#2028).
* Fix missing flushing when printing an exception at top-level with a custom backtrace, which caused no output being shown (#1750, #1895).
* Use the mode of the given `IO` for `IO#reopen(IO)` which is important for the 3 standard IOs (#2034).
* Fix potential deadlock when running finalizers (#2041).
* Let `require 'rubygems/specification'` work before `require 'rubygems'`.

Compatibility:

* Implement `UnboundMethod#bind_call`.
* Implemented `ObjectSpace::WeakMap` (#1385, #1958).
* Implemented `strtod` and `ruby_strtod` (#2007).
* Fix detection of `#find_type` in FFI to ignore `MakeMakefile#find_type` from `mkmf` (#1896, #2010).
* Implemented `rb_uv_to_utf8` (#1998, @skateman).
* Implemented `rb_str_cat_cstr`.
* Implemented `rb_fstring`.
* Support `#refine` for Module (#2021, @ssnickolay).
* Implemented `rb_ident_hash_new`.
* Improved the compatibility of `Symbol.all_symbols` (#2022, @chrisseaton).
* Implemented `rb_enc_str_buf_cat`.
* Implemented `rb_int_positive_pow`.
* Implemented `rb_usascii_str_new_lit`.
* Define `#getch` and `#getpass` on `StringIO` when `io/console` is required.
* Implemented `rb_uv_to_utf8` (#1998).
* Single character IDs now behave more like those in MRI to improve C extension compatibility, so `rb_funcall(a, '+', b)` will now do the same thing as in MRI.
* Removed extra public methods on `String`.
* Implemented `rb_array_sort` and `rb_array_sort_bang`.
* Do not create a finalizers `Thread` if there are other public languages, which is helpful for polyglot cases (#2035).
* Implemented `rb_enc_isalnum` and `rb_enc_isspace`.
* `RUBY_REVISION` is now the full commit hash used to build TruffleRuby, similar to MRI 2.7+.
* Implemented `rb_enc_mbc_to_codepoint`.
* Changed the lookup methods to achieve Refinements specification (#2033, @ssnickolay)
* Implemented `Digest::Instance#new` (#2040).
* Implemented `ONIGENC_MBC_CASE_FOLD`.
* Fixed `Thread#raise` to call the exception class' constructor with no arguments when given no message (#2045).
* Fixed `refine + super` compatibility (#2039, #2048, @ssnickolay)
* Make the top-level exception handler more compatible with MRI (#2047).
* Implemented `rb_enc_codelen`.
* Implemented `Ripper` by using the C extension (#1585).

Changes:

* RubyGems gem commands updated to use the `--no-document` option by default.

Performance:

* Enable lazy translation from the parser AST to the Truffle AST for user code by default. This should improve application startup time (#1992).
* `instance variable ... not initialized` and similar warnings are now optimized to have no peak performance impact if they are not printed (depends on `$VERBOSE`).
* Implement integer modular exponentiation using `BigInteger#mod_pow` (#1999, @skateman)
* Fixed a performance issue when computing many substrings of a given non-leaf `String` with non-US-ASCII characters.
* Speedup native handle to Ruby object lookup for C extensions.

# 20.1.0

New features:

* Nightly builds of TruffleRuby are now available, see the README for details (#1483).
* `||=` will not compile the right-hand-side if it's only executed once, to match the idiomatic lazy-initialisation use-case ([blog post](https://engineering.shopify.com/blogs/engineering/optimizing-ruby-lazy-initialization-in-truffleruby-with-deoptimization), #1887, @kipply).
* Added `--metrics-profile-require` option to profile searching, parsing, translating and loading files.
* Added support for captured variables for the Truffle instruments (e.g. Chrome debugger).

Bug fixes:

* Fixed `Exception#dup` to copy the `Exception#backtrace` string array.
* Fixed `rb_warn` and `rb_warning` when used as statements (#1886, @chrisseaton).
* Fixed `NameError.new` and `NoMethodError.new` `:receiver` argument.
* Correctly handle large numbers of arguments to `rb_funcall` (#1882).
* Added arity check to `Module#{include, prepend}`.
* Fix `OpenSSL::Digest.{digest,hexdigest,base64digest}` to handle `algorithm, data` arguments (#1889, @bdewater).
* Fixed `SystemCallError.new` parameter conversion.
* Fixed `File#{chmod, umask}` argument conversion check.
* Added warning in `Hash.[]` for non-array elements.
* Fixed `File.lchmod` to raise `NotImplementedError` when not available.
* `RSTRING_PTR()` now always returns a native pointer, resolving two bugs `memcpy`ing to (#1822) and from (#1772) Ruby Strings.
* Fixed issue with duping during splat (#1883).
* Fixed `Dir#children` implementation.
* Fixed `SignalException.new` error when bad parameter given.
* Added deprecation warning to `Kernel#=~`.
* Fixed `puts` for a foreign objects, e.g. `puts Polyglot.eval('js', '[]')` (#1881).
* Fixed `Exception#full_message` implementation.
* Updated `Kernel.Complex()` to handle the `exception: false` parameter.
* Fixed `Kernel#dup` to return self for `Complex` and `Rational` objects.
* Updated `Kernel.Float()` to handle the `exception: false` parameter.
* Fixed `String#unpack` `M` format (#1901).
* Fixed error when `SystemCallError` message contained non-ASCII characters.
* Fixed `rb_rescue` to allow null rescue methods. (#1909, @kipply).
* Fixed incorrect comparisons between bignums and doubles.
* Prevented some internal uses of `Kernel#caller_locations` to be overridden by user code (#1934).
* Fixed an issue caused by recursing inlining within `Regexp#quote` (#1927).
* Updated `Kernel.Float()` to return given string in error message (#1945).
* Parameters and arity of methods derived from `method_missing` should now match MRI (#1921).
* Fixed compile error in `RB_FLOAT_TYPE_P` macro (#1928).
* Fixed `Symbol#match` to call the block with the `MatchData` (#1933).
* Fixed `Digest::SHA2.hexdigest` error with long messages (#1922).
* Fixed `Date.parse` to dup the coerced string to not modify original (#1946).
* Update `Comparable` error messages for special constant values (#1941).
* Fixed `File.ftype` parameter conversion (#1961).
* Fixed `Digest::Instance#file` to not modify string literals (#1964).
* Make sure that string interpolation returns a `String`, and not a subclass (#1950).
* `alias_method` and `instance_methods` should now work correctly inside a refinement (#1942).
* Fixed `Regexp.union` parameter conversion (#1963).
* `IO#read(n)` no longer buffers more than needed, which could cause hanging if detecting readability via a native call such as `select(2)` (#1951).
* Fixed `Random::DEFAULT.seed` to be different on boot (#1965, @kipply)
* `rb_encoding->name` can now be read even if the `rb_encoding` is stored in native memory.
* Detect and cut off recursion when inspecting a foreign object, substituting an ellipsis instead.
* Fixed feature lookup order to check every `$LOAD_PATH` path entry for `.rb`, then every entry for native extension when `require` is called with no extension.
* Define the `_DARWIN_C_SOURCE` macro in extension makefiles (#1592).
* Change handling of var args in `rb_rescue2` to handle usage in C extensions (#1823).
* Fixed incorrect `Encoding::CompatibilityError` raised for some interpolated Regexps (#1967).
* Actually unset environment variables with a `nil` value for `Process.spawn` instead of setting them to an empty String.
* Core library methods part of the Native Image heap are no longer added in the compilation queue on the first call, but after they reach the thresholds like other methods.
* Fix `RbConfig::CONFIG['LIBRUBY_SO']` file extension.
* Fix `char`, `short`, `unsigned char`,  `unsigned int`, and `unsigned short` types in `Fiddle` (#1971).
* Fix `IO#select` to reallocate its buffer if it is interrupted by a signal.
* Fix issue where interpolated string matched `#` within string as being a variable (#1495).
* Fix `File.join` to raise error on strings with null bytes.
* Fix initialization of Ruby Thread for foreign thread created in Java.
* Fix registration of default specs in RubyGems (#1987).

Compatibility:

* The C API type `VALUE` is now defined as `unsigned long` as on MRI. This enables `switch (VALUE)` and other expressions which rely on `VALUE` being an integer type (#1409, #1541, #1675, #1917, #1954).
* Implemented `Float#{floor, ceil}` with `ndigits` argument.
* Implemented `Thread#fetch`.
* Implemented `Float#truncate` with `ndigits` argument.
* Made `String#{byteslice, slice, slice!}` and `Symbol#slice` compatible with endless ranges.
* Implemented "instance variable not initialized" warning.
* Make `Kernel#{caller, caller_locations}` and `Thread#backtrace_locations` compatible with endless ranges.
* Implemented `Dir#each_child`.
* Implemented `Kernel.{chomp, chop}` and `Kernel#{chomp, chop}`.
* Implemented `-p` and `-a`, and `-l` CLI options.
* Convert the argument to `File.realpath` with `#to_path` (#1894).
* `StringIO#binmode` now sets the external encoding to BINARY like MRI (#1898).
* `StringIO#inspect` should not include the contents of the `StringIO` (#1898).
* Implemented `rb_fd_*` functions (#1623).
* Fixed uninitialized variable warnings in core and lib (#1897).
* Make `Thread#backtrace` support omit, length and range arguments.
* Implemented `Range#%`.
* Fixed the type of the `flags` field of `rb_data_type_t` (#1911).
* Implemented `rb_obj_is_proc` (#1908, @kipply, @XrXr).
* Implemented C API macro `RARRAY_ASET()`.
* Implemented `num2short` (#1910, @kipply).
* `RSTRING_END()` now always returns a native pointer.
* Removed `register` specifier for `rb_mem_clear()` (#1924).
* Implemented `Thread::Backtrace::Locations#base_label` (#1920).
* Implemented `rb_mProcess` (#1936).
* Implemented `rb_gc_latest_gc_info` (#1937).
* Implemented `RBASIC_CLASS` (#1935).
* Yield 2 arguments for `Hash#map` if the arity of the block is > 1 (#1944).
* Add all `Errno` constants to match MRI, needed by recent RubyGems.
* Silence `ruby_dep` warnings since that gem is unmaintained.
* Clarify error message for not implemented `Process.daemon` (#1962).
* Allow multiple assignments in conditionals (#1513).
* Update `NoMethodError#message` to match MRI (#1957).
* Make `StringIO` work with `--enable-frozen-string-literal` (#1969).
* Support `NULL` for the status of `rb_protect()`.
* Ensure `BigDecimal#inspect` does not call `BigDecimal#to_s` to avoid behaviour change on `to_s` override (#1960).
* Define all C-API `rb_{c,m,e}*` constants as C global variables (#1541).
* Raise `ArgumentError` for `Socket.unpack_sockaddr_un` if the socket family is incorrect.
* Implemented `RTYPEDDATA_*()` macros and `rb_str_tmp_new()` (#1975).
* Implemented `rb_set_end_proc` (#1959).
* Implemented `rb_to_symbol`.
* Implemented `rb_class_instance_methods`, `rb_class_public_instance_methods`, `rb_class_protected_instance_methods`, and `rb_class_private_instance_methods`.
* Implemented `rb_tracepoint_new`, `rb_tracepoint_disable`, `rb_tracepoint_enable`, and `rb_tracepoint_enabled_p` (#1450).
* Implemented `RbConfig::CONFIG['AR']` and `RbConfig::CONFIG['STRIP']` (#1973).
* Not yet implemented C API functions are now correctly detected as missing via `mkmf`'s `have_func` (#1980).
* Accept `RUBY_INTERNAL_EVENT_{NEWOBJ,FREEOBJ}` events but warn they are not triggered (#1978, #1983).
* `IO.copy_stream(in, STDOUT)` now writes to `STDOUT` without buffering like MRI.
* Implemented `RbConfig['vendordir']`.
* Implemented `Enumerator::ArithmeticSequence`.
* Support `(struct RBasic *)->flags` and `->klass` from `ruby.h` (#1891, #1884, #1978).

Changes:

* `TRUFFLERUBY_RESILIENT_GEM_HOME` has been removed. Unset `GEM_HOME` and `GEM_PATH` instead if you need to.
* The deprecated `Truffle::System.full_memory_barrier`, `Truffle::Primitive.logical_processors`, and  `Truffle::AtomicReference` have been removed.
* The implicit interface for allowing Ruby objects to behave as polyglot arrays with `#size`, `#[]` methods has been removed and replaced with an explicit interface where each method starts with `polyglot_*`.
* Hash keys are no longer reported as polyglot members.
* All remaining implicit polyglot behaviour for `#[]` method was replaced with `polyglot_*` methods.
* Rename dynamic API to match InteropLibrary. All the methods keep the name as it is in InteropLibrary with the following changes: use snake_case, add `polyglot_` prefix, drop `get` and `is` prefix, append `?` on all predicates.
* Split `Truffle::Interop.write` into `.write_array_element` and `.write_member` methods.
* Rename `Truffle::Interop.size` to `.array_size`.
* Rename `Truffle::Interop.is_boolean?` to `.boolean?`.
* Split `Truffle::Interop.read` into `.read_member` and `.read_array_element`.
* Drop `is_` prefix in `Truffle::Interop.is_array_element_*` predicates.
* `Truffle::Interop.hash_keys_as_members` has been added to treat a Ruby Hash as a polyglot object with the Hash keys as members.

Performance:

* Optimized `RSTRING_PTR()` accesses by going to native directly, optimized various core methods, use Mode=latency and tune GC heap size for Bundler. This speeds up `bundle install` from 84s to 19s for a small Gemfile with 6 gems (#1398).
* Fixed memory footprint issue due to large compilation on Native Image, notably during `bundle install` (#1893).
* `ArrayBuilderNode` now uses a new Truffle library for manipulating array stores.
* Ruby objects passed to C extensions are now converted less often to native handles.
* Calling blocking system calls and running C code with unblocking actions has been refactored to remove some optimisation boundaries.
* `return` expressions are now rewritten as implicit return expressions where control flow allows this to be safely done as a tail optimisation. This can improve interpreter performance by up to 50% in some benchmarks, and can be applied to approximately 80% of return nodes seen in Rails and its dependencies (#1977).
* The old array strategy code has been removed and all remaining nodes converted to the new `ArrayStoreLibrary`.
* Updated `nil` to be a global immutable singleton (#1835).

# 20.0.0

New features:

* Enable and document `--coverage` option (#1840, @chrisseaton).
* Update the internal LLVM toolchain to LLVM 9 and reduce its download size.
* Updated to Ruby 2.6.5 (#1749).
* Automatically set `PKG_CONFIG_PATH` as needed for compiling OpenSSL on macOS (#1830).

Bug fixes:

* Fix `Tempfile#{size,length}` when the IO is not flushed (#1765, @rafaelfranca).
* Dump and load instance variables in subclasses of `Exception` (#1766, @rafaelfranca).
* Fix `Date._iso8601` and `Date._rfc3339` when the string is an invalid date (#1773, @rafaelfranca).
* Fail earlier for bad handle unwrapping (#1777, @chrisseaton).
* Match out of range `ArgumentError` message with MRI (#1774, @rafaelfranca).
* Raise `Encoding::CompatibilityError` with incompatible encodings on `Regexp` (#1775, @rafaelfranca).
* Fixed interactions between attributes and instance variables in `Struct` (#1776, @chrisseaton).
* Coercion fixes for `TCPServer.new` (#1780, @XrXr).
* Fix `Float#<=>` not calling `coerce` when `other` argument responds to it (#1783, @XrXr).
* Do not warn / crash when requiring a file that sets and trigger autoload on itself (#1779, @XrXr).
* Strip trailing whitespaces when creating a `BigDecimal` with a `String` (#1796, @XrXr).
* Default `close_others` in `Process.exec` to `false` like Ruby 2.6 (#1798, @XrXr).
* Don't clone methods when setting method to the same visibility (#1794, @XrXr).
* `BigDecimal()` deal with large rationals precisely (#1797, @XrXr).
* Make it possible to call `instance_exec` with `rb_block_call` (#1802, @XrXr).
* Check for duplicate members in `Struct.new` (#1803, @XrXr).
* `Process::Status#to_i` return raw `waitpid(2)` status (#1800, @XrXr).
* `Process#exec`: set close-on-exec to false for fd redirection (#1805, @XrXr, @rafaelfranca).
* Building C extensions should now work with frozen string literals (#1786).
* Keep the Truffle working directory in sync with the native working directory.
* Rename `to_native` to `polyglot_to_native` to match `polyglot_pointer?` and `polyglot_address` methods.
* Fixed missing partial evaluation boundary in `Array#{sort,sort!}` (#1727).
* Fixed the class of `self` and the wrapping `Module` for `Kernel#load(path, wrap=true)` (#1739).
* Fixed missing polyglot type declaration for `RSTRING_PTR` to help with native/managed interop.
* Fixed `Module#to_s` and `Module#inspect` to not return an extra `#<Class:` for singleton classes.
* Arrays backed by native storage now allocate the correct amount of memory (#1828).
* Fixed issue in `ConditionVariable#wait` that could lose a `ConditionVariable#signal`.
* Do not expose TruffleRuby-specific method `Array#swap` (#1816).
* Fixed `#inspect` on broken UTF-8 sequences (#1842, @chrisseaton).
* `Truffle::Interop.keys` should report methods of `String` and `Symbol` (#1817).
* `Kernel#sprintf` encoding validity has been fixed (#1852, @XrXr).
* Fixed `ArrayIndexOutOfBoundsException` in `File.fnmatch` (#1845).
* Make `String#concat` work with no or multiple arguments (#1519).
* Make `Array#concat` work with no or multiple arguments (#1519).
* Coerce `BigDecimal(arg)` using `to_str` (#1826).
* Fixed `NameError#dup`, `NoMethodError#dup`, and `SystemCallError#dup` to copy internal fields.
* Make `Enumerable#chunk` work without a block (#1518).
* Fixed issue with `SystemCallError.new` setting a backtrace too early.
* Fixed `BigDecimal#to_s` formatting issue (#1711).
* Run `END` keyword block only once at exit.
* Implement `Numeric#clone` to return `self`.
* Fixed `Symbol#to_proc` to create a `Proc` with `nil` `source_location` (#1663).
* Make `GC.start` work with keyword arguments.
* Fixed `Kernel#clone` for `nil`, `true`, `false`, `Integer`, and `Symbol`.
* Make top-level methods available in `Context#getBindings()` (#1838).
* Made `Kernel#caller_locations` accept a range argument, and return `nil` when appropriate.
* Made `rb_respond_to` work with primitives (#1869, @chrisseaton).
* Fixed issue with missing backtrace for `rescue $ERROR_INFO` (#1660).
* Fixed `Struct#hash` for `keyword_init: true` `Struct`.
* Fixed `String#{upcase!,downcase!,swapcase!}(:ascii)` for non-ASCII-compatible encodings like UTF-16.
* Fixed `String#capitalize!` for strings that weren't full ASCII.
* Fixed enumeration issue in `ENV.{select, filter}`.
* Fixed `Complex` and `Rational` should be frozen after initializing.
* Fixed `printf` should raise error when not enough arguments for positional argument.
* Removed "shadowing outer local variable" warning.
* Fixed parameter conversion to `String` in ENV methods.
* Fixed deprecation warning when `ENV.index` is called.
* Fixed issue with `ENV.each_key`.
* Fixed `ENV.replace` implementation.
* Fixed `ENV.udpate` implementation.
* Fixed argument handling in `Kernel.printf`.
* Fixed character length after conversion to binary from a non-US-ASCII String.
* Fixed issue with installing latest bundler (#1880).
* Fixed type conversion for `Numeric#step` `step` parameter.
* Fixed `Kernel#Integer` conversion.
* Fixed `IO.try_convert` parameter conversion.
* Fixed linking of always-inline C API functions with `-std=gnu90` (#1837, #1879).
* Avoid race conditions during `gem install` by using a single download thread.
* Do not use gems precompiled for MRI on TruffleRuby (#1837).
* Fixed printing foreign arrays that were also pointers (#1679).
* Fixed `nil#=~` to not warn.
* Fixed `Enumerable#collect` to give user block arity in the block passed to `Enumerable#each`.

Compatibility:

* Implemented `String#start_with?(Regexp)` (#1771, @zhublik).
* Various improvements to `SignalException` and signal handling (#1790, @XrXr).
* Implemented `rb_utf8_str_new`, `rb_utf8_str_new_cstr`, `rb_utf8_str_new_static` (#1788, @chrisseaton).
* Implemented the `unit` argument of `Time.at` (#1791, @XrXr).
* Implemented `keyword_init: true` for `Struct.new` (#1789, @XrXr).
* Implemented `MatchData#dup` (#1792, @XrXr).
* Implemented a native storage strategy for `Array` to allow better C extension compatibility.
* Implemented `rb_check_symbol_cstr` (#1814).
* Implemented `rb_hash_start` (#1841, @XrXr).
* JCodings has been updated from 1.0.42 to 1.0.45.
* Joni has been updated from 2.1.25 to 2.1.30.
* Implemented `Method#<<` and `Method#>>` (#1821).
* The `.bundle` file extension is now used for C extensions on macOS (#1819, #1837).
* Implemented `Comparable#clamp` (#1517).
* Implemented `rb_gc_register_mark_object` and `rb_enc_str_asciionly_p` (#1856, @chrisseaton).
* Implemented `rb_io_set_nonblock` (#1741).
* Include the major kernel version in `RUBY_PLATFORM` on macOS like MRI (#1860, @eightbitraptor).
* Implemented `Enumerator::Chain`, `Enumerator#+`, and `Enumerable#chain` (#1859, #1858).
* Implemented `Thread#backtrace_locations` and `Exception#backtrace_locations` (#1556).
* Implemented `rb_module_new`, `rb_define_class_id`, `rb_define_module_id`, (#1876, @XrXr, @chrisseaton).
* Implemented `-n` CLI option (#1532).
* Cache the `Symbol` of method names in call nodes only when needed (#1872).
* Implemented `rb_get_alloc_func` and related functions (#1874, @XrXr).
* Implemented `rb_module_new`, `rb_define_class_id`, `rb_define_module_id`, (#1876, @chrisseaton).
* Implemented `ENV.slice`.
* Support for the Darkfish theme for RDoc generation has been added back.
* Implemented `Kernel#system` `exception: true` option.
* Implemented `Random.bytes`.
* Implemented `Random.random_number`.
* Added the ability to parse endless ranges.
* Made `Range#{to_a, step, each, bsearch, step, last, max, min, to_s, ==}` compatible with endless ranges.
* Made `Array#{[], []=, values_at, fill, slice!}` compatible with endless ranges.
* Defined `Array#{min, max}` methods.

Performance:

* Use a smaller limit for identity-based inline caches to improve warmup by avoiding too many deoptimizations.
* `long[]` array storage now correctly declare that they accept `int` values, reducing deoptimisations and promotions to `Object[]` storage.
* Enable inline caching of `Symbol` conversion for `rb_iv_get` and `rb_iv_set`.
* `rb_type` information is now cached on classes as a hidden variable to improve performance.
* Change to using thread local buffers for socket calls to reduce allocations.
* Refactor `IO.select` to reduce copying and optimisation boundaries.
* Refactor various `String` and `Rope` nodes to avoid Truffle performance warnings.
* Reading caller frames should now work in more cases without deoptimisation.

# 19.3.0

New features:

* Compilation of C extensions is now done with an internal LLVM toolchain producing both native code and bitcode. This means more C extensions should compile out of the box and this should resolve most linker-related issues.
* It is no longer necessary to install LLVM for installing C extensions on TruffleRuby.
* It is no longer necessary to install libc++ and libc++abi for installing C++ extensions on TruffleRuby.
* On macOS, it is no longer necessary to install the system headers package (#1417).
* License updated to EPL 2.0/GPL 2.0/LGPL 2.1 like recent JRuby.

Bug fixes:

* `rb_undef_method` now works for private methods (#1731, @cky).
* Fixed several issues when requiring C extensions concurrently (#1565).
* `self.method ||= value` with a private method now works correctly (#1673).
* Fixed `RegexpError: invalid multibyte escape` for binary regexps with a non-binary String (#1433).
* Arrays now report their methods to other languages for interopability (#1768).
* Installing `sassc` now works due to using the LLVM toolchain (#1753).
* Renamed `Truffle::Interop.respond_to?` to avoid conflict with Ruby's `respond_to?` (#1491).
* Warn only if `$VERBOSE` is `true` when a magic comment is ignored (#1757, @nirvdrum).
* Make C extensions use the same libssl as the one used for the openssl C extension (#1770).

Compatibility:

* `GC.stat` can now take an optional argument (#1716, @kirs).
* `Kernel#load` with `wrap` has been implemented (#1739).
* Implemented `Kernel#spawn` with `:chdir` (#1492).
* Implemented `rb_str_drop_bytes`, notably used by OpenSSL (#1740, @cky).
* Include executables of default gems, needed for `rails new` in Rails 6.
* Use compilation flags similar to MRI for C extension compilation.
* Warn for `gem update --system` as it is not fully supported yet and is often not needed.
* Pass `-undefined dynamic_lookup` to the linker on macOS like MRI.

Performance:

* Core methods are no longer always cloned, which reduces memory footprint and should improve warmup.
* Inline cache calls to `rb_intern()` with a constant name in C extensions.
* Improve allocation speed of native handles for C extensions.
* Improve the performance of `NIL_P` and `INT2FIX` in C extensions.
* Various fixes to improve Rack performance.
* Optimize `String#gsub(String)` by not creating a `Regexp` and using `String#index` instead.
* Fixed "FrameWithoutBoxing should not be materialized" compilation issue in `TryNode`.

# 19.2.0, August 2019

New features:

* `Fiddle` has been implemented.

Bug fixes:

* Set `RbConfig::CONFIG['ruby_version']` to the same value as the TruffleRuby version. This fixes reusing C extensions between different versions of TruffleRuby with Bundler (#1715).
* Fixed `Symbol#match` returning `MatchData` (#1706, @zhublik).
* Allow `Time#strftime` to be called with binary format strings.
* Do not modify the argument passed to `IO#write` when the encoding does not match (#1714).
* Use the class where the method was defined to check if an `UnboundMethod` can be used for `#define_method` (#1710).
* Fixed setting `$~` for `Enumerable` and `Enumerator::Lazy`'s `#grep` and `#grep_v`.
* Improved errors when interacting with single-threaded languages (#1709).

Compatibility:

* Added `Kernel#then` (#1703, @zhublik).
* `FFI::Struct#[]=` is now supported for inline character arrays.
* `blocking: true` is now supported for `FFI::Library#attach_function`.
* Implemented `Proc#>>` and `#<<` (#1688).
* `Thread.report_on_exception` is now `true` by default like MRI 2.5+.
* `BigDecimal` compatibility has been generally improved in several ways.

Changes:

* An interop read message sent to a `Proc` will no longer call the `Proc`.

Performance:

* Several `String` methods have been made faster by the usage of vector instructions
  when searching for a single-byte character in a String.
* Methods needing the caller frame are now better optimized.

# 19.1.0, June 2019

*Ruby is an experimental language in the GraalVM 19.1.0 release*

Bug fixes:

* Sharing for thread-safety of objects is now triggered later as intended, e.g., when a second `Thread` is started.
* Fixed `Array#to_h` so it doesn't set a default value (#1698).
* Removed extra `public` methods on `IO` (#1702).
* Fixed `Process.kill(signal, Process.pid)` when the signal is trapped as `:IGNORE` (#1702).
* Fixed `Addrinfo.new(String)` to reliably find the address family (#1702).
* Fixed argument checks in `BasicSocket#setsockopt` (#1460).
* Fixed `ObjectSpace.trace_object_allocations` (#1456).
* Fixed `BigDecimal#{clone,dup}` so it now just returns the receiver, per Ruby 2.5+ semantics (#1680).
* Fixed creating `BigDecimal` instances from non-finite `Float` values (#1685).
* Fixed `BigDecimal#inspect` output for non-finite values (e.g, NaN or -Infinity) (#1683).
* Fixed `BigDecimal#hash` to return the same value for two `BigDecimal` objects that are equal (#1656).
* Added missing `BigDecimal` constant definitions (#1684).
* Implemented `rb_eval_string_protect`.
* Fixed `rb_get_kwargs` to correctly handle optional and rest arguments.
* Calling `Kernel#raise` with a raised exception will no longer set the cause of the exception to itself (#1682).
* Return a `FFI::Function` correctly for functions returning a callback.
* Convert to intuitive Ruby exceptions when INVOKE fails (#1690).
* Implemented `FFI::Pointer#clear` (#1687).
* Procs will now yield to the block in their declaration context even when called with a block argument (#1657).
* Fixed problems with calling POSIX methods if `Symbol#[]` is redefined (#1665).
* Fixed sharing of `Array` and `Hash` elements for thread-safety of objects (#1601).
* Fixed concurrent modifications of `Gem::Specification::LOAD_CACHE` (#1601).
* Fix `TCPServer#accept` to set `#do_not_reverse_lookup` correctly on the created `TCPSocket`.

Compatibility:

* Exceptions from `coerce` are no longer rescued, like MRI.
* Implemented `Integer#{allbits?,anybits?,nobits?}`.
* `Integer#{ceil,floor,truncate}` now accept a precision and `Integer#round` accepts a rounding mode.
* Added missing `Enumerable#filter` and `Enumerator::Lazy#filter` aliases to the respective `select` method (#1610).
* Implemented more `Ripper` methods as no-ops (#1694, @Mogztter).
* Implemented `rb_enc_sprintf` (#1702).
* Implemented `ENV#{filter,filter!}` aliases for `select` and `select!`.
* Non-blocking `StringIO` and `Socket` APIs now support `exception: false` like MRI (#1702).
* Increased compatibility of `BigDecimal`.
* `String#-@` now performs string deduplication (#1608).
* `Hash#merge` now preserves the key order from the original hash for merged values (#1650).
* Coerce values given to `FFI::Pointer` methods.
* `FrozenError` is now defined and is used for `can't modify frozen` object exceptions.
* `StringIO` is now available by default like in MRI, because it is required by RubyGems.

Changes:

* Interactive sources (like the GraalVM polyglot shell) now all share the same binding (#1695).
* Hash code calculation has been improved to reduce hash collisions for `Hash` and other cases.

Performance:

* `eval(code, binding)` for a fixed `code` containing blocks is now much faster. This improves the performance of rendering `ERB` templates containing loops.
* `rb_str_cat` is faster due to the C string now being concatenated without first being converted to a Ruby string or having its encoding checked. As a side effect the behaviour of `rb_str_cat` should now more closely match that of MRI.

# 19.0.0, May 2019

*Ruby is an experimental language in the GraalVM 19.0.0 release*

Bug fixes:

* The debugger now sees global variables as the global scope.
* Temporary variables are no longer visible in the debugger.
* Setting breakpoints on some lines has been fixed.
* The OpenSSL C extension is now always recompiled, fixing various bugs when using the extension (e.g., when using Bundler in TravisCI) (#1676, #1627, #1632).
* Initialize `$0` when not run from the 'ruby' launcher, which is needed to `require` gems (#1653).

Compatibility:

* `do...end` blocks can now have `rescue/else/ensure` clauses like MRI (#1618).

Changes:

* `TruffleRuby.sulong?` has been replaced by `TruffleRuby.cexts?`, and `TruffleRuby.graal?` has been replaced by `TruffleRuby.jit?`. The old methods will continue to work for now, but will produce warnings, and will be removed at a future release.

# 1.0 RC 16, 19 April 2019

Bug fixes:

* Fixed `Hash#merge` with no arguments to return a new copy of the receiver (#1645).
* Fixed yield with a splat and keyword arguments (#1613).
* Fixed `rb_scan_args` to correctly handle kwargs in combination with optional args.
* Many fixes for `FFI::Pointer` to be more compatible with the `ffi` gem.

New features:

* Rounding modes have been implemented or improved for `Float`, `Rational`, `BigDecimal` (#1509).
* Support Homebrew installed in other prefixes than `/usr/local` (#1583).
* Added a pure-Ruby implementation of FFI which passes almost all Ruby FFI specs (#1529, #1524).

Changes:

* Support for the Darkfish theme for RDoc generation has been removed.

Compatibility:

* The `KeyError` raised from `ENV#fetch` and `Hash#fetch` now matches MRI's message formatting (#1633).
* Add the missing `key` and `receiver` values to `KeyError` raised from `ENV#fetch`.
* `String#unicode_normalize` has been moved to the core library like in MRI.
* `StringScanner` will now match a regexp beginning with `^` even when not scanning from the start of the string.
* `Module#define_method` is now public like in MRI.
* `Kernel#warn` now supports the `uplevel:` keyword argument.

# 1.0 RC 15, 5 April 2019

Bug fixes:

* Improved compatibility with MRI's `Float#to_s` formatting (#1626).
* Fixed `String#inspect` when the string uses a non-UTF-8 ASCII-compatible encoding and has non-ASCII characters.
* Fixed `puts` for strings with non-ASCII-compatible encodings.
* `rb_protect` now returns `Qnil` when an error occurs.
* Fixed a race condition when using the interpolate-once (`/o`) modifier in regular expressions.
* Calling `StringIO#close` multiple times no longer raises an exception (#1640).
* Fixed a bug in include file resolution when compiling C extensions.

New features:

* `Process.clock_getres` has been implemented.

Changes:

* `debug`, `profile`, `profiler`, which were already marked as unsupported, have been removed.
* Our experimental JRuby-compatible Java interop has been removed - use `Polyglot` and `Java` instead.
* The Trufle handle patches applied to `psych` C extension have now been removed.
* The `rb_tr_handle_*` functions have been removed as they are no longer used in any C extension patches.
* Underscores and dots in options have become hyphens, so `--exceptions.print_uncaught_java` is now `--exceptions-print-uncaught-java`, for example.
* The `rb_tr_handle_*` functions have been removed as they are no longer used in any C extension patches.

Bug fixes:

* `autoload :C, "path"; require "path"` now correctly triggers the autoload.
* Fixed `UDPSocket#bind` to specify family and socktype when resolving address.
* The `shell` standard library can now be `require`-d.
* Fixed a bug where `for` could result in a `NullPointerException` when trying to assign the iteration variable.
* Existing global variables can now become aliases of other global variables (#1590).

Compatibility:

* ERB now uses StringScanner and not the fallback, like on MRI. As a result `strscan` is required by `require 'erb'` (#1615).
* Yield different number of arguments for `Hash#each` and `Hash#each_pair` based on the block arity like MRI (#1629).
* Add support for the `base` keyword argument to `Dir.{[], glob}`.

# 1.0 RC 14, 18 March 2019

Updated to Ruby 2.6.2.

Bug fixes:

* Implement `rb_io_wait_writable` (#1586).
* Fixed error when using arrows keys first within `irb` or `pry` (#1478, #1486).
* Coerce the right hand side for all `BigDecimal` operations (#1598).
* Combining multiple `**` arguments containing duplicate keys produced an incorrect hash. This has now been fixed (#1469).
* `IO#read_nonblock` now returns the passed buffer object, if one is supplied.
* Worked out autoloading issue (#1614).

New features:

* Implemented `String#delete_prefix`, `#delete_suffix`, and related methods.
* Implemented `Dir.children` and `Dir#children`.
* Implemented `Integer#sqrt`.

Changes:

* `-Xoptions` has been removed - use `--help:languages` instead.
* `-Xlog=` has been removed - use `--log.level=` instead.
* `-J` has been removed - use `--vm.` instead.
* `-J-cp lib.jar` and so on have removed - use `--vm.cp=lib.jar` or `--vm.classpath=lib.jar` instead.
* `--jvm.` and `--native.` have been deprecated, use `--vm.` instead to pass VM options.
* `-Xoption=value` has been removed - use `--option=value` instead.
* The `-X` option now works as in MRI.
* `--help:debug` is now `--help:internal`.
* `ripper` is still not implemented, but the module now exists and has some methods that are implemented as no-ops.

# 1.0 RC 13, 5 March 2019

Note that as TruffleRuby RC 13 is built on Ruby 2.4.4 it is still vulnerable to CVE-2018-16395. This will be fixed in the next release.

New features:

* Host interop with Java now works on SubstrateVM too.

Bug fixes:

* Fixed `Enumerator::Lazy` which wrongly rescued `StandardError` (#1557).
* Fixed several problems with `Numeric#step` related to default arguments, infinite sequences, and bad argument types (#1520).
* Fixed incorrect raising of `ArgumentError` with `Range#step` when at least one component of the `Range` is `Float::INFINITY` (#1503).
* Fixed the wrong encoding being associated with certain forms of heredoc strings (#1563).
* Call `#coerce` on right hand operator if `BigDecimal` is the left hand operator (#1533, @Quintasan).
* Fixed return type of division of `Integer.MIN_VALUE` and `Long.MIN_VALUE` by -1 (#1581).
* `Exception#cause` is now correctly set for internal exceptions (#1560).
* `rb_num2ull` is now implemented as well as being declared in the `ruby.h` header (#1573).
* `rb_sym_to_s` is now implemented (#1575).
* `R_TYPE_P` now returns the type number for a wider set of Ruby objects (#1574).
* `rb_fix2str` has now been implemented.
* `rb_protect` will now work even if `NilClass#==` has been redefined.
* `BigDecimal` has been moved out of the `Truffle` module to match MRI.
* `StringIO#puts` now correctly handles `to_s` methods which do not return strings (#1577).
* `Array#each` now behaves like MRI when the array is modified (#1580).
* Clarified that `$SAFE` can never be set to a non-zero value.
* Fix compatibility with RubyGems 3 (#1558).
* `Kernel#respond_to?` now returns false if a method is protected and the `include_all` argument is false (#1568).

Changes:

* `TRUFFLERUBY_CEXT_ENABLED` is no longer supported and C extensions are now always built, regardless of the value of this environment variable.
* Getting a substring of a string created by a C extension now uses less memory as only the requested portion will be copied to a managed string.
* `-Xoptions` has been deprecated and will be removed - use `--help:languages` instead.
* `-Xlog=` has been deprecated and will be removed - use `--log.level=` instead.
* `-J` has been deprecated and will be removed - use `--jvm.` instead.
* `-J-cp lib.jar` and so on have been deprecated and will be removed - use `--jvm.cp=lib.jar` or `--jvm.classpath=lib.jar` instead.
* `-J-cmd`, `--jvm.cmd`, `JAVA_HOME`, `JAVACMD`, and `JAVA_OPTS` do not work in any released configuration of TruffleRuby, so have been removed.
* `-Xoption=value` has been deprecated and will be removed - use `--option=value` instead.
* `TracePoint` now raises an `ArgumentError` for unsupported events.
* `TracePoint.trace` and `TracePoint#inspect` have been implemented.

Compatibility:

* Improved the exception when an `-S` file isn't found.
* Removed the message from exceptions raised by bare `raise` to better match MRI (#1487).
* `TracePoint` now handles the `:class` event.

Performance:

* Sped up `String` handling in native extensions, quite substantially in some cases, by reducing conversions between native and managed strings and allowing for mutable metadata in native strings.

# 1.0 RC 12, 4 February 2019

Bug fixes:

* Fixed a bug with `String#lines` and similar methods with multibyte characters (#1543).
* Fixed an issue with `String#{encode,encode!}` double-processing strings using XML conversion options and a new destination encoding (#1545).
* Fixed a bug where a raised cloned exception would be caught as the original exception (#1542).
* Fixed a bug with `StringScanner` and patterns starting with `^` (#1544).
* Fixed `Enumerable::Lazy#uniq` with infinite streams (#1516).

Compatibility:

* Change to a new system for handling Ruby objects in C extensions which greatly increases compatibility with MRI.
* Implemented `BigDecimal#to_r` (#1521).
* `Symbol#to_proc` now returns `-1` like on MRI (#1462).

# 1.0 RC 11, 15 January 2019

New features:

* macOS clocks `CLOCK_MONOTONIC_RAW`, `_MONOTONIC_RAW_APPROX`, `_UPTIME_RAW`, `_UPTIME_RAW_APPROX`, and `_PROCESS_CPUTIME_ID` have been implemented (#1480).
* TruffleRuby now automatically detects native access and threading permissions from the `Context` API, and can run code with no permissions given (`Context.create()`).

Bug fixes:

* FFI::Pointer now does the correct range checks for signed and unsigned values.
* Allow signal `0` to be used with `Process.kill` (#1474).
* `IO#dup` now properly sets the new `IO` instance to be close-on-exec.
* `IO#reopen` now properly resets the receiver to be close-on-exec.
* `StringIO#set_encoding` no longer raises an exception if the underlying `String` is frozen (#1473).
* Fix handling of `Symbol` encodings in `Marshal#dump` and `Marshal#load` (#1530).

Compatibility:

* Implemented `Dir.each_child`.
* Adding missing support for the `close_others` option to `exec` and `spawn`.
* Implemented the missing `MatchData#named_captures` method (#1512).

Changes:

* `Process::CLOCK_` constants have been given the same value as in standard Ruby.

Performance:

* Sped up accesses to native memory through FFI::Pointer.
* All core files now make use of frozen `String` literals, reducing the number of `String` allocations for core methods.
* New -Xclone.disable option to disable all manual cloning.

# 1.0 RC 10, 5 December 2018

New features:

* The `nkf` and `kconv` standard libraries were added (#1439).
* `Mutex` and `ConditionVariable` have a new fast path for acquiring locks that are unlocked.
* `Queue` and `SizedQueue`, `#close` and `#closed?`, have been implemented.
* `Kernel#clone(freeze)` has been implemented (#1454).
* `Warning.warn` has been implemented (#1470).
* `Thread.report_on_exception` has been implemented (#1476).
* The emulation symbols for `Process.clock_gettime` have been implemented.

Bug fixes:

* Added `rb_eEncodingError` for C extensions (#1437).
* Fixed race condition when creating threads (#1445).
* Handle `exception: false` for IO#write_nonblock (#1457, @ioquatix).
* Fixed `Socket#connect_nonblock` for the `EISCONN` case (#1465, @ioquatix).
* `File.expand_path` now raises an exception for a non-absolute user-home.
* `ArgumentError` messages now better match MRI (#1467).
* Added support for `:float_millisecond`, `:millisecond`, and `:second` time units to `Process.clock_gettime` (#1468).
* Fixed backtrace of re-raised exceptions (#1459).
* Updated an exception message in Psych related to loading a non-existing class so that it now matches MRI.
* Fixed a JRuby-style Java interop compatibility issue seen in `test-unit`.
* Fixed problem with calling `warn` if `$stderr` has been reassigned.
* Fixed definition of `RB_ENCODING_GET_INLINED` (#1440).

Changes:

* Timezone messages are now logged at `CONFIG` level, use `-Xlog=CONFIG` to debug if the timezone is incorrectly shown as `UTC`.

# 1.0 RC 9, 5 November 2018

Security:

* CVE-2018-16396, *tainted flags are not propagated in Array#pack and String#unpack with some directives* has been mitigated by adding additional taint operations.

New features:

* LLVM for Oracle Linux 7 can now be installed without building from source.

Bug fixes:

* Times can now be created with UTC offsets in `+/-HH:MM:SS` format.
* `Proc#to_s` now has `ASCII-8BIT` as its encoding instead of the incorrect `UTF-8`.
* `String#%` now has the correct encoding for `UTF-8` and `US-ASCII` format strings, instead of the incorrect `ASCII-8BIT`.
* Updated `BigDecimal#to_s` to use `e` instead of `E` for exponent notation.
* Fixed `BigDecimal#to_s` to allow `f` as a format flag to indicate conventional floating point notation. Previously only `F` was allowed.

Changes:

* The supported version of LLVM for Oracle Linux has been updated from 3.8 to 4.0.
* `mysql2` is now patched to avoid a bug in passing `NULL` to `rb_scan_args`, and now passes the majority of its test suite.
* The post-install script now automatically detects if recompiling the OpenSSL C extension is needed. The post-install script should always be run in TravisCI as well, see `doc/user/standalone-distribution.md`.
* Detect when the system libssl is incompatible more accurately and add instructions on how to recompile the extension.

# 1.0 RC 8, 19 October 2018

New features:

* `Java.synchronized(object) { }` and `TruffleRuby.synchronized(object) { }` methods have been added.
* Added a `TruffleRuby::AtomicReference` class.
* Ubuntu 18.04 LTS is now supported.
* macOS 10.14 (Mojave) is now supported.

Changes:

* Random seeds now use Java's `NativePRNGNonBlocking`.
* The supported version of Fedora is now 28, upgraded from 25.
* The FFI gem has been updated from 1.9.18 to 1.9.25.
* JCodings has been updated from 1.0.30 to 1.0.40.
* Joni has been updated from 2.1.16 to 2.1.25.

Performance:

* Performance of setting the last exception on a thread has now been improved.

# 1.0 RC 7, 3 October 2018

New features:

* Useful `inspect` strings have been added for more foreign objects.
* The C extension API now defines a preprocessor macro `TRUFFLERUBY`.
* Added the rbconfig/sizeof native extension for better MRI compatibility.
* Support for `pg` 1.1. The extension now compiles successfully, but may still have issues with some datatypes.

Bug fixes:

* `readline` can now be interrupted by the interrupt signal (Ctrl+C). This fixes Ctrl+C to work in IRB.
* Better compatibility with C extensions due to a new "managed struct" type.
* Fixed compilation warnings which produced confusing messages for end users (#1422).
* Improved compatibility with Truffle polyglot STDIO.
* Fixed version check preventing TruffleRuby from working with Bundler 2.0 and later (#1413).
* Fixed problem with `Kernel.public_send` not tracking its caller properly (#1425).
* `rb_thread_call_without_gvl()` no longer holds the C-extensions lock.
* Fixed `caller_locations` when called inside `method_added`.
* Fixed `mon_initialize` when called inside `initialize_copy` (#1428).
* `Mutex` correctly raises a `TypeError` when trying to serialize with `Marshal.dump`.

Performance:

* Reduced memory footprint for private/internal AST nodes.
* Increased the number of cases in which string equality checks will become compile-time constants.
* Major performance improvement for exceptional paths where the rescue body does not access the exception object (e.g., `x.size rescue 0`).

Changes:

* Many clean-ups to our internal patching mechanism used to make some native extensions run on TruffleRuby.
* Removed obsoleted patches for Bundler compatibility now that Bundler 1.16.5 has built-in support for TruffleRuby.
* Reimplemented exceptions and other APIs that can return a backtrace to use Truffle's lazy stacktraces API.

# 1.0 RC 6, 3 September 2018

New features:

* `Polyglot.export` can now be used with primitives, and will now convert strings to Java, and `.import` will convert them from Java.
* Implemented `--encoding`, `--external-encoding`, `--internal-encoding`.
* `rb_object_tainted` and similar C functions have been implemented.
* `rb_struct_define_under` has been implemented.
* `RbConfig::CONFIG['sysconfdir']` has been implemented.
* `Etc` has been implemented (#1403).
* The `-Xcexts=false` option disables C extensions.
* Instrumentation such as the CPUSampler reports methods in a clearer way like `Foo#bar`, `Gem::Specification.each_spec`, `block in Foo#bar` instead of just `bar`, `each_spec`, `block in bar` (which is what MRI displays in backtraces).
* TruffleRuby is now usable as a JSR 223 (`javax.script`) language.
* A migration guide from JRuby (`doc/user/jruby-migration.md`) is now included.
* `kind_of?` works as an alias for `is_a?` on foreign objects.
* Boxed foreign strings unbox on `to_s`, `to_str`, and `inspect`.

Bug fixes:

* Fix false-positive circular warning during autoload.
* Fix Truffle::AtomicReference for `concurrent-ruby`.
* Correctly look up `llvm-link` along `clang` and `opt` so it is no longer needed to add LLVM to `PATH` on macOS for Homebrew and MacPorts.
* Fix `alias` to work when in a refinement module (#1394).
* `Array#reject!` no longer truncates the array if the block raises an exception for an element.
* WeakRef now has the same inheritance and methods as MRI's version.
* Support `-Wl` linker argument for C extensions. Fixes compilation of`mysql2` and `pg`.
* Using `Module#const_get` with a scoped argument will now correctly autoload the constant if needed.
* Loaded files are read as raw bytes, rather than as a UTF-8 string and then converted back into bytes.
* Return 'DEFAULT' for `Signal.trap(:INT) {}`. Avoids a backtrace when quitting a Sinatra server with Ctrl+C.
* Support `Signal.trap('PIPE', 'SYSTEM_DEFAULT')`, used by the gem `rouge` (#1411).
* Fix arity checks and handling of arity `-2` for `rb_define_method()`.
* Setting `$SAFE` to a negative value now raises a `SecurityError`.
* The offset of `DATA` is now correct in the presence of heredocs.
* Fix double-loading of the `json` gem, which led to duplicate constant definition warnings.
* Fix definition of `RB_NIL_P` to be early enough. Fixes compilation of `msgpack`.
* Fix compilation of megamorphic interop calls.
* `Kernel#singleton_methods` now correctly ignores prepended modules of non-singleton classes. Fixes loading `sass` when `activesupport` is loaded.
* Object identity numbers should never be negative.

Performance:

* Optimize keyword rest arguments (`def foo(**kwrest)`).
* Optimize rejected (non-Symbol keys) keyword arguments.
* Source `SecureRandom.random_bytes` from `/dev/urandom` rather than OpenSSL.
* C extension bitcode is no longer encoded as Base64 to pass it to Sulong.
* Faster `String#==` using vectorization.

Changes:

* Clarified that all sources that come in from the Polyglot API `eval` method will be treated as UTF-8, and cannot be re-interpreted as another encoding using a magic comment.
* The `-Xembedded` option can now be set set on the launcher command line.
* The `-Xplatform.native=false` option can now load the core library, by enabling `-Xpolyglot.stdio`.
* `$SAFE` and `Thread#safe_level` now cannot be set to `1` - raising an error rather than warning as before. `-Xsafe` allows it to be set, but there are still no checks.
* Foreign objects are now printed as `#<Foreign:system-identity-hash-code>`, except for foreign arrays which are now printed as `#<Foreign [elements...]>`.
* Foreign objects `to_s` now calls `inspect` rather than Java's `toString`.
* The embedded configuration (`-Xembedded`) now warns about features which may not work well embedded, such as signals.
* The `-Xsync.stdio` option has been removed - use standard Ruby `STDOUT.sync = true` in your program instead.

# 1.0 RC 5, 3 August 2018

New features:

* It is no longer needed to add LLVM (`/usr/local/opt/llvm@4/bin`) to `PATH` on macOS.
* Improve error message when LLVM, `clang` or `opt` is missing.
* Automatically find LLVM and libssl with MacPorts on macOS (#1386).
* `--log.ruby.level=` can be used to set the log level from any launcher.
* Add documentation about installing with Ruby managers/installers and how to run TruffleRuby in CI such as TravisCI (#1062, #1070).
* `String#unpack1` has been implemented.

Bug fixes:

* Allow any name for constants with `rb_const_get()`/`rb_const_set()` (#1380).
* Fix `defined?` with an autoload constant to not raise but return `nil` if the autoload fails (#1377).
* Binary Ruby Strings can now only be converted to Java Strings if they only contain US-ASCII characters. Otherwise, they would produce garbled Java Strings (#1376).
* `#autoload` now correctly calls `main.require(path)` dynamically.
* Hide internal file from user-level backtraces (#1375).
* Show caller information in warnings from the core library (#1375).
* `#require` and `#require_relative` should keep symlinks in `$"` and `__FILE__` (#1383).
* Random seeds now always come directly from `/dev/urandom` for MRI compatibility.
* SIGINFO, SIGEMT and SIGPWR are now defined (#1382).
* Optional and operator assignment expressions now return the value assigned, not the value returned by an assignment method (#1391).
* `WeakRef.new` will now return the correct type of object, even if `WeakRef` is subclassed (#1391).
* Resolving constants in prepended modules failed, this has now been fixed (#1391).
* Send and `Symbol#to_proc` now take account of refinements at their call sites (#1391).
* Better warning when the timezone cannot be found on WSL (#1393).
* Allow special encoding names in `String#force_encoding` and raise an exception on bad encoding names (#1397).
* Fix `Socket.getifaddrs` which would wrongly return an empty array (#1375).
* `Binding` now remembers the file and line at which it was created for `#eval`. This is notably used by `pry`'s `binding.pry`.
* Resolve symlinks in `GEM_HOME` and `GEM_PATH` to avoid related problems (#1383).
* Refactor and fix `#autoload` so other threads see the constant defined while the autoload is in progress (#1332).
* Strings backed by `NativeRope`s now make a copy of the rope when `dup`ed.
* `String#unpack` now taints return strings if the format was tainted, and now does not taint the return array if the format was tainted.
* Lots of fixes to `Array#pack` and `String#unpack` tainting, and a better implementation of `P` and `p`.
* Array literals could evaluate an element twice under some circumstances. This has now been fixed.

Performance:

* Optimize required and optional keyword arguments.
* `rb_enc_to_index` is now faster by eliminating an expensive look-up.

Changes:

* `-Xlog=` now needs log level names to be upper case.
* `-Dtruffleruby.log` and `TRUFFLERUBY_LOG` have been removed - use `-Dpolyglot.log.ruby.level`.
* The log format, handlers, etc are now managed by the Truffle logging system.
* The custom log levels `PERFORMANCE` and `PATCH` have been removed.

# 1.0 RC 4, 18 July 2018

*TruffleRuby was not updated in RC 4*

# 1.0 RC 3, 2 July 2018

New features:

* `is_a?` can be called on foreign objects.

Bug fixes:

* It is no longer needed to have `ruby` in `$PATH` to run the post-install hook.
* `Qnil`/`Qtrue`/`Qfalse`/`Qundef` can now be used as initial value for global variables in C extensions.
* Fixed error message when the runtime libssl has no SSLv2 support (on Ubuntu 16.04 for instance).
* `RbConfig::CONFIG['extra_bindirs']` is now a String as other RbConfig values.
* `SIGPIPE` is correctly caught on SubstrateVM, and the corresponding write() raises `Errno::EPIPE` when the read end of a pipe or socket is closed.
* Use the magic encoding comment for determining the source encoding when using eval().
* Fixed a couple bugs where the encoding was not preserved correctly.

Performance:

* Faster stat()-related calls, by returning the relevant field directly and avoiding extra allocations.
* `rb_str_new()`/`rb_str_new_cstr()` are much faster by avoiding extra copying and allocations.
* `String#{sub,sub!}` are faster in the common case of an empty replacement string.
* Eliminated many unnecessary memory copy operations when reading from `IO` with a delimiter (e.g., `IO#each`), leading to overall improved `IO` reading for common use cases such as iterating through lines in a `File`.
* Use the byte[] of the given Ruby String when calling eval() directly for parsing.

# 1.0 RC 2, 6 June 2018

New features:

* We are now compatible with Ruby 2.4.4.
* `object.class` on a Java `Class` object will give you an object on which you can call instance methods, rather than static methods which is what you get by default.
* The log level can now also be set with `-Dtruffleruby.log=info` or `TRUFFLERUBY_LOG=info`.
* `-Xbacktraces.raise` will print Ruby backtraces whenever an exception is raised.
* `Java.import name` imports Java classes as top-level constants.
* Coercion of foreign numbers to Ruby numbers now works.
* `to_s` works on all foreign objects and calls the Java `toString`.
* `to_str` will try to `UNBOX` and then re-try `to_str`, in order to provoke the unboxing of foreign strings.

Changes:

* The version string now mentions if you're running GraalVM Community Edition (`GraalVM CE`) or GraalVM Enterprise Edition (`GraalVM EE`).
* The inline JavaScript functionality `-Xinline_js` has been removed.
* Line numbers `< 0`, in the various eval methods, are now warned about, because we don't support these at all. Line numbers `> 1` are warned about (at the fine level) but they are shimmed by adding blank lines in front to get to the correct offset. Line numbers starting at `0` are also warned about at the fine level and set to `1` instead.
* The `erb` standard library has been patched to stop using a -1 line number.
* `-Xbacktraces.interleave_java` now includes all the trailing Java frames.
* Objects with a `[]` method, except for `Hash`, now do not return anything for `KEYS`, to avoid the impression that you could `READ` them. `KEYINFO` also returns nothing for these objects, except for `Array` where it returns information on indices.
* `String` now returns `false` for `HAS_KEYS`.
* The supported additional functionality module has been renamed from `Truffle` to `TruffleRuby`. Anything not documented in `doc/user/truffleruby-additions.md` should not be used.
* Imprecise wrong gem directory detection was replaced. TruffleRuby newly marks its gem directories with a marker file, and warns if you try to use TruffleRuby with a gem directory which is lacking the marker.

Bug fixes:

* TruffleRuby on SubstrateVM now correctly determines the system timezone.
* `Kernel#require_relative` now coerces the feature argument to a path and canonicalizes it before requiring, and it now uses the current directory as the directory for a synthetic file name from `#instance_eval`.

# 1.0 RC 1, 17 April 2018

New features:

* The Ruby version has been updated to version 2.3.7.

Security:

* CVE-2018-6914, CVE-2018-8779, CVE-2018-8780, CVE-2018-8777, CVE-2017-17742 and CVE-2018-8778 have been mitigated.

Changes:

* `RubyTruffleError` has been removed and uses replaced with standard exceptions.
* C++ libraries like `libc++` are now not needed if you don't run C++ extensions. `libc++abi` is now never needed. Documentation updated to make it more clear what the minimum requirements for pure Ruby, C extensions, and C++ extensions separately.
* C extensions are now built by default - `TRUFFLERUBY_CEXT_ENABLED` is assumed `true` unless set to `false`.
* The `KEYS` interop message now returns an array of Java strings, rather than Ruby strings. `KEYS` on an array no longer returns indices.
* `HAS_SIZE` now only returns `true` for `Array`.
* A method call on a foreign object that looks like an operator (the method name does not begin with a letter) will call `IS_BOXED` on the object and based on that will possibly `UNBOX` and convert to Ruby.
* Now using the native version of Psych.
* The supported version of LLVM on Oracle Linux has been dropped to 3.8.
* The supported version of Fedora has been dropped to 25, and the supported version of LLVM to 3.8, due to LLVM incompatibilities. The instructions for installing `libssl` have changed to match.

# 0.33, April 2018

New features:

* The Ruby version has been updated to version 2.3.6.
* Context pre-initialization with TruffleRuby `--native`, which significantly improves startup time and loads the `did_you_mean` gem ahead of time.
* The default VM is changed to SubstrateVM, where the startup is significantly better. Use `--jvm` option for full JVM VM.
* The `Truffle::Interop` module has been replaced with a new `Polyglot` module which is designed to use more idiomatic Ruby syntax rather than explicit methods. A [new document](doc/user/polyglot.md) describes polyglot programming at a higher level.
* The `REMOVABLE`, `MODIFIABLE` and `INSERTABLE` Truffle interop key info flags have been implemented.
* `equal?` on foreign objects will check if the underlying objects are equal if both are Java interop objects.
* `delete` on foreign objects will send `REMOVE`, `size` will send `GET_SIZE`, and `keys` will send `KEYS`. `respond_to?(:size)` will send `HAS_SIZE`, `respond_to?(:keys)` will send `HAS_KEYS`.
* Added a new Java-interop API similar to the one in the Nashorn JavaScript implementation, as also implemented by Graal.js. The `Java.type` method returns a Java class object on which you can use normal interop methods. Needs the `--jvm` flag to be used.
* Supported and tested versions of LLVM for different platforms have been more precisely [documented](doc/user/installing-llvm.md).

Changes:

* Interop semantics of `INVOKE`, `READ`, `WRITE`, `KEYS` and `KEY_INFO` have changed significantly, so that `INVOKE` maps to Ruby method calls, `READ` calls `[]` or returns (bound) `Method` objects, and `WRITE` calls `[]=`.

Performance:

* `Dir.glob` is much faster and more memory efficient in cases that can reduce to direct filename lookups.
* `SecureRandom` now defers loading OpenSSL until it's needed, reducing time to load `SecureRandom`.
* `Array#dup` and `Array#shift` have been made constant-time operations by sharing the array storage and keeping a starting index.

Bug fixes:

* Interop key-info works with non-string-like names.

Internal changes:

* Changes to the lexer and translator to reduce regular expression calls.
* Some JRuby sources have been updated to 9.1.13.0.

# 0.32, March 2018

New features:

* A new embedded configuration is used when TruffleRuby is used from another language or application. This disables features like signals which may conflict with the embedding application, and threads which may conflict with other languages, and enables features such as the use of polyglot IO streams.

Performance:

* Conversion of ASCII-only Ruby strings to Java strings is now faster.
* Several operations on multi-byte character strings are now faster.
* Native I/O reads are about 22% faster.

Bug fixes:

* The launcher accepts `--native` and similar options in  the `TRUFFLERUBYOPT` environment variable.

Internal changes:

* The launcher is now part of the TruffleRuby repository, rather than part of the GraalVM repository.
* `ArrayBuilderNode` now uses `ArrayStrategies` and `ArrayMirrors` to remove direct knowledge of array storage.
* `RStringPtr` and `RStringPtrEnd` now report as pointers for interop purposes, fixing several issues with `char *` usage in C extensions.<|MERGE_RESOLUTION|>--- conflicted
+++ resolved
@@ -85,11 +85,8 @@
 * `Fiber.current` and `Fiber#transfer` are available without `require 'fiber'` like in CRuby 3.1 (#2733, @eregon).
 * Add `freeze` keyword argument to `Marshal.load` (#2733, @andrykonchin).
 * Add `Integer.try_convert` (#2733, @moste00, @eregon).
-<<<<<<< HEAD
 * Support optional `:in` keyword argument for `Time.now` and `Time.new` (#2733, @andrykonchin).
-=======
 * Add optional `Hash` argument to `Enumerable#tally` (#2733, @andrykonchin).
->>>>>>> c1a30c22
 
 Performance:
 
