# 24.2.0

New features:

* Updated to Ruby 3.3.5 (#3681, @andrykonchin, @eregon).

Bug fixes:

* Fix `Module#name` called inside the `Module#const_added` callback when the module is defined in the top-level scope (#3683, @andrykonchin).
* Fix duplicated calls of a `Module#const_added` callback when a module with nested modules is assigned to a constant (@andrykonchin).

Compatibility:

* Fix `Module#include` so a module included into a reopened nested module is added into an ancestors chain (#3570, @andrykonchin).
* Fix `Kernel#eval` to ignore shebang with non-Ruby interpreter (#3623, @andrykonchin).
* Fix `Env#delete` and return value returned by a block if variable doesn't exist (@andrykonchin).
* Fix `Env#update` and accept multiple hashes (@andrykonchin).
* Add `MAJOR`, `MINOR`, `TEENY`, `PATCHLEVEL`, `RUBY_API_VERSION`, and `RUBY_PROGRAM_VERSION` to `RbConfig::CONFIG` (#3396, @rwstauner).
* Set `RbConfig::CONFIG['archincludedir']` (#3396, @andrykonchin).
* Support the index/length arguments for the string argument to `String#bytesplice` added in 3.3 (#3656, @rwstauner).
* Implement `rb_str_strlen()` (#3697, @Th3-M4jor).
* Support `Time.new` with String argument and error when invalid (#3693, @rwstauner).
* Implement `rb_enc_interned_str()` (#3703, @Th3-M4jor).
* Implement `rb_hash_bulk_insert()` (#3705, @Th3-M4jor).
* Remove deprecated `Pathname#{taint,untaint}` methods (#3681, @andrykonchin).
* Add `rb_category_warn` function (#3710, @andrykonchin).
* Add `rb_gc_mark_locations()` (#3704, @andrykonchin).
* Implement `rb_str_format()` (#3716, @andrykonchin).
* Add `IO#{pread, pwrite}` methods (#3718, @andrykonchin).
* Add `rb_io_closed_p()` (#3681, @andrykonchin).
* Add `rb_io_open_descriptor()` (#3681, @andrykonchin).
* Support serializing of `Data` instances into Marshal format (#3726, @andrykonchin).
* `Array#pack` now raises `ArgumentError` for unknown directives (#3681, @Th3-M4jor).
* `String#unpack` now raises `ArgumentError` for unknown directives (#3681, @Th3-M4jor).
<<<<<<< HEAD
* `Thread::Queue#freeze` now raises `TypeError` when called (#3681, @Th3-M4jor).
* `Thread::SizedQueue#freeze` now raises `TypeError` when called (#3681, @Th3-M4jor).
* Add `Range#reverse_each` (#3681, @andrykonchin).
* Emit a warning when `it` call without arguments is used in a block without parameters (#3681, @andrykonchin).
=======
* Add `rb_syserr_fail_str()` (#3732, @andrykonchin).
>>>>>>> a19a172e

Performance:

* Optimize encoding negotiation for ASCII-compatible encodings (@eregon, @andrykonchin).

Changes:
* Inherit `Polyglot::ForeignException` from `StandardError` instead of `Exception` (#3620, @andrykonchin).

Memory Footprint:

# 24.1.0

New features:

* Add `--reuse-precompiled-gems` option (@andrykonchin).
* Update to Ruby 3.2.4 (@andrykonchin).

Bug fixes:

* Add missing thread-safe objects write barriers for `TruffleRuby::ConcurrentMap` (#3179, @eregon).
* Fix repeated calling of methods `Dir#{each,each_child,children}` (#3464, @andrykonchin).
* Fix `IO#{wait,wait_readable,wait_writable}` methods and switch the current thread into a sleep state (@andrykonchin).
* Fix `rb_global_variable()` for `Float` and bignum values during the `Init_` function (#3478, @eregon).
* Fix `rb_gc_register_mark_object()` for `Float` and bignum values (#3502, @eregon, @andrykonchin).
* Fix parsing literal floats when the locale does not use `.` for the decimal separator (e.g. `LANG=fr_FR.UTF-8`) (#3512, @eregon).
* Fix `IO#{read_nonblock,readpartial,sysread}`, `BasicSocket#{recv,recv_nonblock}`, `{Socket,UDPSocket}#recvfrom_nonblock`, `UnixSocket#recvfrom` and preserve a provided buffer's encoding (#3506, @andrykonchyn).
* Repair `IO#{wait_readable,wait_writable,wait}` to be interruptible (#3504, @andrykonchin).
* Fix Hash value omission for constant names (@andrykonchin).
* Fix `MatchData#[index, length]` when index is larger than number of matched values (@andrykonchin).
* Fix `#each` for a foreign iterator which is also iterable (#3630, @eregon).

Compatibility:

* Move `IO#wait_readable`, `IO#wait_writable`, `IO#wait_priority` and `IO#wait` into core library (@andrykonchin).
* Change assignment evaluation order for fully qualified constant and evaluate left-hand-side before right-hand-side (#3039, @andrykonchin).
* Fix evaluation order for multi-assignment and evaluate left-hand-side before right-hand-side (@andrykonchin).
* Add `Regexp.linear_time?` method (#3039, @andrykonchin).
* Allow null encoding pointer in `rb_enc_interned_str_cstr` (@thomasmarshall).
* Allow anonymous memberless Struct (@simonlevasseur).
* Set `$!` when a `Kernel#at_exit` hook raises an exception (#3535, @andrykonchin).
* Support `:buffer` keyword argument to `Array#pack` (#3559, @andrykonchyn).
* Set `RbConfig::CONFIG['host_cpu']` to `arm64` on darwin platform (#3571, @andrykonchin).
* Fix `RegexpError` messages to match CRuby better (#3398, @andrykonchin).
* Fix `Enumerable#reduce` to handle non-Symbol method name parameter (#2931, @andrykonchin).
* Fix `RangeError` message to match CRuby for `Integer#chr` called with invalid codepoint argument (#2795, @andrykonchin).
* Joni has been updated from 2.1.44 to 2.2.1 (@andrykonchin).
* Fix `Hash#to_h` called with a block and pass key and value to the block as separate arguments (#3607, @andrykonchin).
* Fix `StringIO#initialize` and preserve initial string's encoding when mode is `w` so the initial string is truncated (#3599, @andrykonchin).
* Fix `IO#{autoclose=,autoclose?}` and raise `IOError` when io is closed (@andrykonchin).
* Fix `Thread#{thread_variable_get,thread_variable_set,thread_variable?,key?,[],[]=,fetch}` and convert a non-String/Symbol thread-local variable name to String using `#to_str` (@andrykonchin).
* Fix formatting in `Exception#full_message` when `RuntimeError` is not handled and `highlight` option is specified (@andrykonchin).
* Fix `String#encode` and convert fallback values into String using `#to_str` (@andrykonchin).
* Fix `Kernel.warn` and don't call `Warning#warn` if a specified category is disabled (@andrykonchin).
* Fix `$!` global variable and make it fiber-local (@andrykonchin).
* Fix `rb_set_errinfo` and `rb_errinfo` and store an error separately from `$!` (#2890, @andrykonchin).
* Fix `rb_mutex_synchronize` to not wrap/unwrap result value (#3624, @andrykonchin).
* Add `StringIO#set_encoding_by_bom` method (#3632, @andrykonchin).

Performance:

* Fix inline caching for Regexp creation from Strings (#3492, @andrykonchin, @eregon).
* Optimize `Integer#pow` method for small modulus values (#3544, @andrykonchin).
* Avoid repeated copies from native to managed string when matching Regexps on a native string (#2193, @eregon).

Changes:

Memory Footprint:

* Use inlined core method nodes even when modules are prepended to core classes (#3546, @eregon).

# 24.0.0

New features:

* C/C++ extensions are now compiled using the system toolchain and executed natively instead of using GraalVM LLVM (Sulong). This leads to faster startup, no warmup, better compatibility, smaller distribution and faster installation for C/C++ extensions (#3118, @eregon).
* Full support for the Ruby 3.2 and Ruby 3.3 syntax by adopting the [Prism](https://github.com/ruby/prism) parser, which is about twice as fast as the old parser (#3117, #3038, #3039, @andrykonchin, @eregon).
* Pattern matching is now fully supported (#3332, #2683, @eregon, @razetime).

Bug fixes:

* Fix `rb_enc_left_char_head()` so it is not always `ArgumentError` (#3267, @eregon).
* Fix `IO.copy_stream` with a `Tempfile` destination (#3280, @eregon).
* Fix `Regexp.union` negotiating the wrong result encoding (#3287, @nirvdrum, @simonlevasseur).
* Fix `Proc#parameters` and return all the numbered parameters lower than the used explicitly ones (@andrykonchin).
* Fix some C API functions which were failing when called with Ruby values represented as Java primitives (#3352, @eregon).
* Fix `IO.select([io], nil, [io])` on macOS, it was hanging due to a bug in macOS `poll(2)` (#3346, @eregon, @andrykonchin).
* Run context cleanup such as showing the output of tools when `SignalException` and `Interrupt` escape (@eregon).
* Handle a new variable inside the `case` target expression correctly (#3377, @eregon).
* The arguments of `Thread.new(*args, &block)` need to be marked as shared between multiple threads (#3179, @eregon).
* Fix `Range#bsearch` and raise `TypeError` when range boundaries are non-numeric and block not passed (@andrykonchin).
* Fix using the `--cpusampler` profiler when there are custom unblock functions for `rb_thread_call_without_gvl()` (#3013, @eregon).
* Fix recursive raising `FrozenError` exception when redefined `#inspect` modifies an object (#3388, @andrykonchin).
* Fix `Integer#div` returning the wrong object type when the divisor is a `Rational` (@simonlevasseur, @nirvdrum).
* Remove constant `Random::DEFAULT` (#3039, @patricklinpl)

Compatibility:

* Add `Exception#detailed_message` method (#3257, @andrykonchin).
* Fix `rb_enc_vsprintf` and force String encoding instead of converting it (@andrykonchin).
* Add `rb_gc_mark_movable` function (@andrykonchin).
* Promote `File#path` and `File#to_path` to `IO#path` and `IO#to_path` and make IO#new accept an optional `path:` keyword argument (#3039, @moste00)
* Display "unhandled exception" as the message for `RuntimeError` instances with an empty message (#3255, @nirvdrum).
* Set `RbConfig::CONFIG['configure_args']` for openssl and libyaml (#3170, #3303, @eregon).
* Support `Socket.sockaddr_in(port, Socket::INADDR_ANY)` (#3361, @mtortonesi).
* Implement the `Data` class from Ruby 3.2 (#3039, @moste00, @eregon).
* Make `Coverage.start` and `Coverage.result` accept parameters (#3149, @mtortonesi, @andrykonchin).
* Implement `rb_check_funcall()` (@eregon).
* Implement `MatchData#{byteoffset,deconstruct,deconstruct_keys}` from Ruby 3.2 (#3039, @rwstauner).
* Add `Integer#ceildiv` method (#3039, @simonlevasseur, @nirvdrum).
* Implement `Class#attached_object` method (#3039, @andrykonchin).
* Fix `ENV#{clone,dup}` and raise `TypeError` (#3039, @andrykonchin).
* Fix `Coverage.supported?` and raise `TypeError` if argument is not Symbol (#3039, @andrykonchin).
* Accept options argument to `Regexp.{new,compile}` of String and warn for unknown types (#3039, @rwstauner).
* Implement `Time#deconstruct_keys` from Ruby 3.2 (#3039, @rwstauner).
* Do not autosplat a proc that accepts a single positional argument and keywords (#3039, @andrykonchin).
* Support passing anonymous * and ** parameters as method call arguments (#3039, @andrykonchin).
* Handle either positional or keywords arguments by default in `Struct.new` (#3039, @rwstauner).
* Promote `Set` class to core library (#3039, @andrykonchin).
* Support `connect_timeout` keyword argument to `TCPSocket.{new,open}` (#3421, @manefz, @patricklinpl, @nirvdrum, @rwstauner).
* Add `File.lutime` and `Pathname#lutime` methods (#3039, @andrykonchin).
* Add a deprecation warning for `Encoding#replicate` (#3039, @patricklinpl, @manefz, @nirvdrum).
* Change `UnboundMethod#{==,inspect}` to use the owner module rather than the origin (#3039, @rwstauner, @manefz, @patricklinpl)
* Support `lambda` keyword argument in `Proc#parameters` (#3039, @thomasmarshall, @goyox86).
* Limit maximum encoding set size by 256 (#3039, @thomasmarshall, @goyox86).
* Remove deprecated methods `Dir.exists?`, `File.exists?`, and `Kernel#=~` (#3039, @patricklinpl, @nirvdrum).
* Remove deprecated `FileTest.exists?` method (#3039, @andrykonchin).
* Fix {Method,Proc}#parameters and return `*`, `**` and `&` names for anonymous parameters (@andrykonchin).
* Remove deprecated `Fixnum` and `Bignum` constants (#3039, @andrykonchin).
* Add `rb_enc_interned_str_cstr` function (#3408, @goyox86, @thomasmarshall).
* Add `rb_str_to_interned_str` function (#3408, @thomasmarshall).
* Add `SyntaxError#path` method (#3039, @wasabigeek).

Performance:

* Change the `Hash` representation from traditional buckets to a "compact hash table" for improved locality, performance and memory footprint (#3172, @moste00).
* Optimize calls with `ruby2_keywords` forwarding by deciding it per call site instead of per callee thanks to [my fix in CRuby 3.2](https://bugs.ruby-lang.org/issues/18625) (@eregon).
* Optimize feature loading when require is called with an absolute path to a .rb file (@rwstauner).
* Avoid extra copies for Strings passed as `:string` arguments to a FFI call and used later for Regexp matching (#3293, @eregon).

Changes:


Memory Footprint:


# 23.1.0

New features:

* Updated to Ruby 3.2.2 (#3039, @eregon, @andrykonchin).
* TruffleRuby Native on Oracle GraalVM on Linux now uses the G1 garbage collector which is much faster (@eregon).

Bug fixes:

* Fix `Dir.glob` returning blank string entry with leading `**/` in glob and `base:` argument (@rwstauner).
* Fix class lookup after an object's class has been replaced by `IO#reopen` (@itarato, @nirvdrum, @eregon).
* Fix `Marshal.load` and raise `ArgumentError` when dump is broken and is too short (#3108, @andrykonchin).
* Fix `super` method lookup for unbounded attached methods (#3131, @itarato).
* Fix `Module#define_method(name, Method)` to respect `module_function` visibility (#3181, @andrykonchin).
* Fix stack overflow with `Kernel.require` and `zeitwerk` (#3224, @eregon).
* Reimplement `IO.select` with `poll(2)` to support file descriptors >= 1024 (#3201, @eregon).

Compatibility:

* Fix `Hash#shift` when Hash is empty but has initial default value or initial default proc (#3039, @itarato).
* Make `Array#shuffle` produce the same results as CRuby (@rwstauner).
* Add `Process.argv0` method (@andrykonchin).
* Add support for array pattern matching. This is opt-in via `--pattern-matching` since pattern matching is not fully supported yet (#2683, @razetime).
* Fix `Array#[]` with `ArithmeticSequence` argument when step is negative (#3039, @itarato).
* Fix `Range#size` and return `nil` for beginningless Range when end isn't Numeric (#3039, @rwstauner).
* Alias `String#-@` to `String#dedup` (#3039, @itarato).
* Fix `Pathname#relative_path_from` to convert string arguments to Pathname objects (@rwstauner).
* Add `String#bytesplice` (#3039, @itarato).
* Add `String#byteindex` and `String#byterindex` (#3039, @itarato).
* Add implementations of `rb_proc_call_with_block`, `rb_proc_call_kw`, `rb_proc_call_with_block_kw` and `rb_funcall_with_block_kw` (#3068, @andrykonchin).
* Add optional `timeout` argument to `Thread::Queue#pop` (#3039, @itarato).
* Add optional `timeout` argument to `Thread::SizedsQueue#pop` (#3039, @itarato).
* Handle `long long` and aliases in `Fiddle` (#3128, @eregon).
* Add `Module#refinements` (#3039, @itarato).
* Add `Refinement#refined_class` (#3039, @itarato).
* Add `rb_hash_new_capa` function (#3039, @itarato).
* Fix `Encoding::Converter#primitive_convert` and raise `FrozenError` when a destination buffer argument is frozen (@andrykonchin).
* Add `Module#undefined_instance_methods` (#3039, @itarato).
* Add `Thread.each_caller_location` (#3039, @itarato).
* Add `timeout` argument to `Thread::SizedQueue#push` (#3039, @itarato).
* Add `rb_syserr_new` function (@rwstauner).
* Add `Enumerator#product` (#3039, @itarato).
* Add `Module#const_added` (#3039, @itarato).
* Show the pointer size information (if available) in `FFI::Pointer#inspect` (@nirvdrum).
* Implement performance warnings (`Warning[:performance]`) like in CRuby 3.3 (@eregon).
* The output of `Marshal.dump` is now compatible with CRuby for `Rational` and `Complex` instances (#3228, @eregon).

Performance:

* Improve `Truffle::FeatureLoader.loaded_feature_path` by removing expensive string ops from a loop. Speeds up feature lookup time (#3010, @itarato).
* Improve `String#-@` performance by reducing unnecessary data copying and supporting substring lookups (@nirvdrum)
* Specialize `Array#<<` and related methods appending elements per call site to have a single array storage strategy in the inline cache for most cases (@eregon).

Changes:

* `gu install $LANGUAGE` is replaced by `truffleruby-polyglot-get $LANGUAGE`, available in the TruffleRuby JVM standalone (@eregon).
* The TruffleRuby `ScriptEngine` implementation is removed in favor of the generic [ScriptEngine](https://github.com/oracle/graal/blob/master/docs/reference-manual/embedding/embed-languages.md#compatibility-with-jsr-223-scriptengine) in GraalVM docs (@eregon).

Memory Footprint:

* Replaced `RubyLibrary` with `FreezeNode` and `IsFrozenNode` (@horakivo).
* Address many truffle-sharing warnings (@horakivo).
* Address many truffle-inlining warnings (@horakivo).


# 23.0.0

New features:

* Updated to Ruby 3.1.3 (#2733, @andrykonchin, @eregon).
* `foreign_object.is_a?(foreign_meta_object)` is now supported (@eregon).
* Foreign big integers are now supported and work with all `Numeric` operators (@eregon).

Bug fixes:

* Ensure every parse node has a source section and fix the source section for `ensure` (#2758, @eregon).
* Fix `spawn(..., fd => fd)` on macOS, it did not work due to a macOS bug (@eregon).
* Fix `rb_gc_register_address()`/`rb_global_variable()` to read the latest value (#2721, #2734, #2720, @eregon).
* Synchronize concurrent writes to the same StringIO (@eregon).
* Fix `StringIO#write(str)` when `str` is of an incompatible encoding and position < buffer size (#2770, @eregon).
* Fix `rb_thread_fd_select()` to correctly initialize fdset copies and handle the timeout (@eregon).
* Fix `TracePoint#inspect` when it's called outside of a callback (@andrykonchin).
* Fix `Signal.trap` when signal argument is not supported (#2774, @andrykonchin).
* Fix `Dir.mkdir` and convert permissions argument to `Integer` (#2781, @andrykonchin).
* Fix `String#dump` and use `\u{xxxx}` notation (with curly brackets) for characters that don't fit in `\uxxxx` (#2794, @andrykonchin).
* Fix `Marshal.dump` when big Integer (that cannot be expressed with 4 bytes) is serialized (#2790, @andrykonchin).
* Fix `Array#pack` and accept `Numeric` values when `Float` is expected (#2815, @andrykonchin).
* Fix `\P{}` matching in regular expressions (#2798, @andrykonchin).
* Fix constants lookup when `BasicObject#instance_eval` method is called with a String (#2810, @andrykonchin).
* Don't trigger the `method_added` event when changing a method's visibility or calling `module_function` (@paracycle, @nirvdrum).
* Fix `rb_time_timespec_new` function to not call `Time.at` method directly (@andrykonchin).
* Fix `StringIO#write` to transcode strings with encodings that don't match the `StringIO`'s `external_encoding` (#2839, @flavorjones).
* Fix processing of proc rest arguments located at the beginning if there are no actual arguments (#2921, @andrykonchin).
* Fix `Monitor#exit` to raise `ThreadError` when monitor not owned by the current thread (#2922, @andrykonchin).
* Fix `MatchData#[]` to support negative `length` argument (#2929, @andrykonchin).
* Fix `IO` line reading calls when using a multi-byte delimiter (`IO#{each,gets,readline,readlines,etc.}`) (#2961, @vinistock, @nirvdrum).
* Fix the exception type raised when type coercion raises a `NoMethodError` (#2903, @paracycle, @nirvdrum).
* Fix `Method` and `Proc` `#parameters` method to return `_` parameter name without synthetic suffix when there are multiple `_` parameters (@paracycle).
* Fixed errors in IRB when attempting to navigate beyond bounds in singleline mode (@rwstauner).

Compatibility:

* Fix `MatchData#[]` when passed unbounded Range (#2755, @andrykonchin).
* Updated `rb_define_class`, `rb_define_class_under`, and `rb_define_class_id_under` to allow class names that aren't valid in Ruby (#2739, @nirvdrum).
* Fixed `rb_gv_get` so that it no longer implicitly creates global variables (#2748, @nirvdrum).
* Added implementations of `rb_gvar_val_getter` and `rb_define_virtual_variable` (#2750, @nirvdrum).
* Implement `rb_warning_category_enabled_p` to support the `syntax_tree` gem (#2764, @andrykonchin).
* Fix desctructuring of a single block argument that implements `#to_ary` dynamically (#2719, @andrykonchin).
* Fix `Kernel#Complex` and raise exception when an argument is formatted incorrectly (#2765, @andrykonchin).
* Add `#public?`, `#private?` and `#protected?` methods for `Method` and `UnboundMethod` classes (@andrykonchin).
* Add optional argument to `Thread::Queue.new` (@andrykonchin).
* Support a module as the second argument of `Kernel#load` (@andrykonchin).
* Improve argument validation in `Struct#valies_at` - raise `IndexError` or `RangeError` when arguments are out of range (#2773, @andrykonchin).
* Fix `MatchData#values_at` and handling indices that are out of range (#2783, @andrykonchin).
* Add support for `%-z` (UTC for unknown local time offset, RFC 3339) to `Time#strftime` (@andrykonchin).
* Add support for `UTC` and `A`-`Z` utc offset values, as well as `+/-HH`, `+/-HHMM`, `+/-HHMMSS` (without `:`) (@andrykonchin).
* Treat time with `UTC`, `Z` and `-00:00` utc offset as UTC time (@andrykonchin).
* Raise `FrozenError` when `Time#localtime`, `Time#utc` and `Time#gmtime` is called on a frozen time object (@andrykonchin).
* Validate a microseconds argument used to create a time object (@andrykonchin).
* Support accessing `dmark` and `dfree` fields for `RData` (#2771, @eregon).
* Implement `rb_enc_nth()` (#2771, @eregon).
* Support `offset` keyword argument for `String#unpack` and `String#unpack1` (@andrykonchin).
* Fix `Process.detach` and cast `pid` argument to `Integer` (#2782, @andrykonchin).
* `rb_to_id()` should create a static `ID`, used by RMagick (@eregon).
* Resolve the current user home even when `$HOME` is not set (#2784, @eregon).
* Fix `IO#lineno=` and convert argument to `Integer` more strictly (#2786, @andrykonchin).
* Fix argument implicit convertion in `IO#pos=` and `IO#seek` methods (#2787, @andrykonchin).
* Warn about unknown directive passed to `Array#pack` in verbose mode (#2791, @andrykonchin).
* Added constants `IO::SEEK_DATE` and `IO::SEEK_HOLE` (#2792, @andrykonchin).
* Fix `StringIO.new` to accept keyword arguments (#2793, @andrykonchin).
* `Process#spawn` should call `#to_io` on non-IO file descriptor objects (#2809, @jcouball).
* Add constants `IO::SEEK_DATE` and `IO::SEEK_HOLE` (#2792, @andrykonchin).
* Add `Class#subclasses` method (#2733, @andrykonchin).
* Implement `Coverage.running?` method (@andrykonchin).
* Fix arguments implicit type conversion for `Enumerable#zip` and `Array#zip` (#2788, @andrykonchin).
* Fix `Array#unshift` to not depend on `Array#[]=` and allow overriding `#[]=` in a subclass (#2772, @andrykonchin).
* Fix syntactic check for `void value expression` (#2821, @eregon).
* Fix `Range#step` with no block and non-`Numeric` values (#2824, @eregon).
* Fix execution order of `END` blocks and `at_exit` callbacks (#2818, @andrykonchin).
* Fix `String#casecmp?` for empty strings of different encodings (#2826, @eregon).
* Implement `Enumerable#compact` and `Enumerator::Lazy#compact` (#2733, @andrykonchin).
* Implement `Array#intersect?` (#2831, @nirvdrum).
* Record the source location in the constant for the `module`/`class` keywords (#2833, @eregon).
* Fix `File.open` and support `flags` option (#2820, @andrykonchin).
* Support writing to `RData.dfree` for native extensions (#2830, #2732, #2165, @eregon).
* Fix `IO#write` and support multiple arguments with different encodings (#2829, @andrykonchin).
* Fix `Array` methods `reject`, `reject!`, `inject`, `map`, `select`, `each_index` and handle a case when array is modified by a passed block like CRuby does (#2822, andrykonchin, @eregon).
* Fix `EncodingError` exception message when Symbol has invalid encoding (#2850, @andrykonchin).
* Raise `EncodingError` at parse time when Hash literal contains a Symbol key with invalid encoding (#2848, @andrykonchin).
* Fix `Array` methods `reject`, `reject!`, `inject`, `map`, `select`, `each_index` and handle a case when array is modified by a passed block like CRuby does (#2822, @andrykonchin, @eregon).
* Fix `Array` methods `select!` and `keep_if` and handle a case when exception is raised in a passed block properly (@andrykonchin).
* Fix `Enumerable` methods `each_cons` and `each_slice` to return receiver (#2733, @horakivo).
* `Module` methods `#private`, `#public`, `#protected`, `#module_function` now returns their arguments like in CRuby 3.1 (#2733, @horakivo).
* `Kernel#exit!`, killing Fibers and internal errors do not run code in `ensure` clauses anymore, the same as CRuby (@eregon).
* Implement `UnboundMethod#original_name` (@paracycle, @nirvdrum).
* Implement `Thread#native_thread_id` method (#2733, @horakivo).
* Modify `Struct#{inspect,to_s}` to match MRI when the struct is nested inside of an anonymous class or module (@st0012, @nirvdrum).
* `Fiber.current` and `Fiber#transfer` are available without `require 'fiber'` like in CRuby 3.1 (#2733, @eregon).
* Add `freeze` keyword argument to `Marshal.load` (#2733, @andrykonchin).
* Add `Integer.try_convert` (#2733, @moste00, @eregon).
* Support optional `:in` keyword argument for `Time.now` and `Time.new` (#2733, @andrykonchin).
* Add optional `Hash` argument to `Enumerable#tally` (#2733, @andrykonchin).
* Update `$LOAD_PATH.resolve_feature_path` to return `nil` instead of raising `LoadError` when feature isn't found (#2733, @andrykonchin).
* Add `objspace/trace` file (#2733, @andrykonchin).
* Add `Process._fork` (#2733, @horakivo).
* Update to JCodings 1.0.58 and Joni 2.1.44 (@eregon).
* Add `MatchData#match` and `MatchData#match_length` (#2733, @horakivo).
* Add `StructClass#keyword_init?` method (#2377, @moste00).
* Support optional `level` argument for `File.dirname` method (#2733, @moste00).
* Add `Thread::Backtrace.limit` method (#2733, @andrykonchin).
* Deprecate `rb_gc_force_recycle` and make it a no-op function (#2733, @moste00).
* Add `Refinement#import_methods` method and add deprecation warning for `Refinement#include` and `Refinement#prepend` (#2733, @horakivo).
* Upgrading `UNICODE` version to 13.0.0 and `EMOJI` version to 13.1 (#2733, @horakivo).
* Add `rb_io_maybe_wait_readable`, `rb_io_maybe_wait_writable` and `rb_io_maybe_wait` functions (#2733, @andrykonchin).
* `StringIO#set_encoding` should coerce the argument to an Encoding (#2954, @eregon).
* Implement changes of Ruby 3.0 to `IO#wait` (#2953, @larskanis).
* Implement `rb_io_descriptor()` (@eregon).

Performance:

* Marking of native structures wrapped in objects is now done on C call exit to reduce memory overhead (@aardvark179).
* Splitting (copying) of call targets has been optimized by implementing `cloneUninitialized()` (@andrykonchin, @eregon).
* `Process.pid` is now cached per process like `$$` (#2882, @horakivo).
* Use the system `libyaml` for `psych` to improve warmup when parsing YAML (#2089, @eregon).
* Fixed repeated deoptimizations for methods building an `Array` which is growing over multiple calls at a given call site (@eregon).

Changes:

* Remove `Truffle::Interop.deproxy` as it is unsafe and not useful (@eregon).
* Removed `Truffle::Interop.unbox_without_conversion` (should not be needed by user code) (@eregon).

# 22.3.0

New features:

* Foreign strings now have all methods of Ruby `String`. They are treated as `#frozen?` UTF-8 Ruby Strings (@eregon).
* Add `Java.add_to_classpath` method to add jar paths at runtime (#2693, @bjfish).
* Add support for Ruby 3.1's Hash shorthand/punning syntax (@nirvdrum).
* Add support for Ruby 3.1's anonymous block forwarding syntax (@nirvdrum).
* Added the following keyword arguments to `Polyglot::InnerContext.new`: `languages, language_options, inherit_all_access, code_sharing` (@eregon).

Bug fixes:

* Fix `StringIO` to set position correctly after reading multi-byte characters (#2207, @aardvark179).
* Update `Process` methods to use `module_function` (@bjfish).
* Fix `File::Stat`'s `#executable?` and `#executable_real?` predicates that unconditionally returned `true` for a superuser (#2690, @andrykonchin).
* The `strip` option `--keep-section=.llvmbc` is not supported on macOS (#2697, @eregon).
* Disallow the marshaling of polyglot exceptions since we can't properly reconstruct them (@nirvdrum).
* Fix `String#split` missing a value in its return array when called with a pattern of `" "` and a _limit_ value > 0 on a string with trailing whitespace where the limit hasn't been met (@nirvdrum).
* Fix `Kernel#sleep` and `Mutex#sleep` for durations smaller than 1 millisecond (#2716, @eregon).
* Fix `IO#{wait,wait_readable,wait_writable}` with a timeout > INT_MAX seconds (@eregon).
* Use the compatible encoding for `String#{sub,gsub,index,rindex}` (#2749, @eregon).
* Fix `Warning#warn` called with category specified is no longer throwing exception (#20446, @horakivo).

Compatibility:

* Fix `Array#fill` to raise `TypeError` instead of `ArgumentError` when the length argument is not numeric (#2652, @andrykonchin).
* Warn when a global variable is not initialized (#2595, @andrykonchin).
* Fix escaping of `/` by `Regexp#source` (#2569, @andrykonchin).
* Range literals of integers are now created at parse time like in CRuby (#2622, @aardvark179).
* Fix `IO.pipe` - allow overriding `IO.new` that is used to create new pipes (#2692, @andykonchin).
* Fix exception message when there are missing or extra keyword arguments - it contains all the missing/extra keywords now (#1522, @andrykonchin).
* Always terminate native strings with enough `\0` bytes (#2704, @eregon).
* Support `#dup` and `#clone` on foreign strings (@eregon).
* Fix `Regexp.new` to coerce non-String arguments (#2705, @andrykonchin).
* Fix `Kernel#sprintf` formatting for `%c` when used non-ASCII encoding (#2369, @andrykonchin).
* Fix `Kernel#sprintf` argument casting for `%c` (@andrykonchin).
* Implement the `rb_enc_strlen` function for use by native extensions (@nirvdrum).
* Match tag values used by `rb_protect` and `rb_jump_tag` for the `tk` gem (#2556, @aardvark179).
* Implement `rb_eval_cmd_kw` to support the `tk` gem (#2556, @aardvark179).
* Fix `rb_class2name` to call `inspect` on anonymous classes like in CRuby (#2701, @aardvark179).
* Implement `rb_ivar_foreach` to iterate over instance and class variables like in CRuby (#2701, @aardvark179).
* Fix the absolute path of the main script after chdir (#2709, @eregon).
* Fix exception for `Fiddle::Handle.new` with a missing library (#2714, @eregon).
* Fix arguments implicit type conversion for `BasicObject#instance_eval`, `Module#class_eval`, `Module#module_eval`, `Module#define_method` (@andrykonchin).
* Raise `ArgumentError` unconditionally when `Proc.new` is called without a block argument (@andrykonchin).
* Fix `UnboundMethod#hash` to not depend on a module it was retrieved from (#2728, @andrykonchin).

Performance:

* Replace a call of `-"string"` with frozen string literal at parse time (@andrykonchin).
* Report polymorphism inside `Hash#[]` to recover performance (@aardvark179).
* Improved interpreter performance by optimizing for better host inlining (@eregon).
* Use `poll` instead of `select` for simple IO waiting to reduce overheads (#1584, @aardvark179).

Changes:

* No more conversion between Java Strings and Ruby Strings at the interop boundary (@eregon).
* Removed `Truffle::Interop.{import_without_conversion,export_without_conversion}` (use `Polyglot.{import,export}` instead).
* Removed `Truffle::Interop.members_without_conversion` (use `Truffle::Interop.members` instead).
* Refactored internals of `rb_sprintf` to simplify handling of `VALUE`s in common cases (@aardvark179).
* Refactored sharing of array objects between threads using new `SharedArrayStorage` (@aardvark179).

Security:

* The native access permission is now properly checked before any native pointer (e.g. `Truffle::FFI::Pointer`) is created (@eregon).

# 22.2.0

New features:

* Add support for `darwin-aarch64` (macOS M1) (#2181, @lewurm, @chrisseaton, @eregon).
* Add support for OpenSSL 3.0.0 by updating the openssl gem (@aardvark179, @eregon).

Bug fixes:

* Fix `rb_id2name` to ensure the native string will have the same lifetime as the id (#2630, @aardvark179).
* Fix `MatchData#[]` exception when passing a length argument larger than the number of match values (#2636, @nirvdrum).
* Fix `MatchData#[]` exception when supplying a large negative index along with a length argument (@nirvdrum).
* Fix capacity computation for huge `Hash` (#2635, @eregon).
* Fix aliased methods to return the correct owner when method is from a superclass (@bjfish).
* Fix `String#[Regexp, Integer]` when the capture group exists but is not matched (@eregon).
* Fix `File.open` mode string parsing when binary option is the third character (@bjfish).
* Fix `rb_scan_args_kw` macro to avoid shadowing variables (#2649, @aardvark179).
* Fix `String#unpack("Z")` to not advance after the null byte, like CRuby (#2659, @aardvark179).
* Fix `Float#round` to avoid losing precision during the rounding process (@aardvark179).
* Fix `String#insert` to not call a subclassed string method (@bjfish).
* Fix `rb_obj_call_init` to pass any block argument to the `initialize` method (#2675, @aardvark179).
* Fix issue with feature loading not detecting a previously loaded feature (#2677, @bjfish).
* Fix `/#{...}/o` to evaluate only once per context when splitting happens (@eregon).
* Fix `Kernel#sprintf` formatting of floats to be like CRuby (@aardvark179).
* Fix `Process.egid=` to accept `String`s (#2615, @ngtban).
* Fix optional assignment to only evaluate index arguments once (#2658, @aardvark179).

Compatibility:

* Updated to Ruby 3.0.3. The 3 CVEs did not affect TruffleRuby, this is to bring the stdlib and gem updates (@eregon).
* Fix `Marshal.dump` to raise an error when an object has singleton methods (@bjfish).
* `Exception#full_message` now defaults the order to `:top` like CRuby 3+ (@eregon).
* Fix `Process.wait2` to return `nil` when the `WNOHANG` flag is given and the child process is still running (@bjfish).
* Disable most `nokogiri` C extension patches when system libraries are not being used (#2693, @aardvark179).
* Implement `rb_gc_mark_maybe` and `rb_global_variable` to ensure `VALUE` stay live in C extensions (@aardvark179).
* Implement `rb_imemo_tmpbuf` allocation for `ripper` (@aardvark179).
* Implement `inherit` argument for `Module#class_variables` (#2653, @bjfish).
* Fix `Float#/` when dividing by `Rational` (@bjfish).
* `Process.euid=` should accept String (#2615, @ngtban).
* Fix `instance_variable_get` and `instance_variable_set` for immutable objects (@bjfish).
* `Thread#raise(exc, message)` now calls `exc.exception` in the target thread like CRuby (@eregon).
* Define `Process::{CLOCK_BOOTTIME,CLOCK_BOOTTIME_ALARM,CLOCK_REALTIME_ALARM}` (#1480, @eregon).
* Improve support of `:chomp` keyword argument in `IO` and `StringIO` methods (#2650, @andrykonchin). 
* Implement specializations for immutable ruby objects for ObjectSpace methods (@bjfish).
* Use `$PAGER` for `--help` and `--help*`, similar to CRuby (#2542, @Strech).
* Ensure all headers are warnings-free (#2662, @eregon).
* All `IO` instances should have `T_FILE` as their `rb_type()`, not only `File` instances (#2662, @eregon).
* Make `rb_fd_select` retry on `EINTR` (#1584, @aardvark179).

Performance:

* Reimplement `Float#to_s` for better performance (#1584, @aardvark179).
* Improve reference processing by making C object free functions and other finalizers more lightweight (@aardvark179).
* Improve performance of `RSTRING_PTR` for interned strings (@aardvark179).
* Cache constant argument formats used with `rb_scan_args_kw` (@aardvark179).

Changes:

* `-Werror=implicit-function-declaration` is now used for compiling C extensions to fail more clearly and earlier if a function is missing, like CRuby 3.2 (#2618, @eregon).
* Disable thread pool for Fibers as it causes correctness issues (#2551, @eregon).

# 22.1.0

New features:

* Foreign exceptions are now fully integrated and have most methods of `Exception` (@eregon).
* Foreign exceptions can now be rescued with `rescue Polyglot::ForeignException` or `rescue foreign_meta_object` (#2544, @eregon).

Bug fixes:

* Guard against unterminated ranges in file matching patterns (#2556, @aardvark179).
* Fixed `rb_proc_new` to return a proc that will pass all required arguments to C (#2556, @aardvark179).
* Fixed `String#split` to return empty array when splitting all whitespace on whitespace (#2565, @bjfish).
* Raise `RangeError` for `Time.at(bignum)` (#2580, @eregon).
* Fix `Integer#{<<,>>}` with RHS bignum and long (@eregon).
* Fix a resource leak from allocators defined in C extensions (@aardvark179).
* `SIGINT`/`Interrupt`/`Ctrl+C` now shows the backtrace and exits as signaled, like CRuby (@eregon).
* Update patch feature finding to prefer the longest matching load path (#2605, @bjfish).
* Fix `Hash#{to_s,inspect}` for keys whose `#inspect` return a frozen String (#2613, @eregon).
* Fix `Array#pack` with `x*` to not output null characters (#2614, @bjfish).
* Fix `Random#rand` not returning random floats when given float ranges (#2612, @bjfish).
* Fix `Array#sample` for `[]` when called without `n` and a `Random` is given (#2612, @bjfish).
* Fix `Module#const_get` to raise a `NameError` when nested modules do not exist (#2610, @bjfish).
* Ensure native `VALUE`s returned from C are unwrapped before the objects can be collected (@aardvark179).
* Fix `Enumerator::Lazy#with_index` to start with new index for multiple enumerations (@bjfish).
* Fix `rb_id2name` to ensure the native string will have the same lifetime as the id (#2630, @aardvark179).
* Fix `Integer#fdiv` and `Rational#to_f` for large `Integer` values (#2631, @bjfish).
* Remove the `RB_NEWOBJ/NEWOBJ` and `OBJSETUP` macros since we cannot support them in TruffleRuby and native extensions may use `#ifdef` to detect features (#2869, @nirvdrum).
* Fix memory leak in `--native` mode for native extension handles and native pointers (@eregon).

Compatibility:

* Implement full Ruby 3 keyword arguments semantics (#2453, @eregon, @chrisseaton).
* Implement `ruby_native_thread_p` for compatibility (#2556, @aardvark179).
* Add `rb_argv0` for the `tk` gem (#2556, @aardvark179).
* Implement more correct conversion of array elements by `Array#pack`(#2503, #2504, @aardvark179).
* Implement `Pathname#{empty?, glob}` (#2559, @bjfish).
* Fixed `Rational('')` to raise error like MRI (#2566, @aardvark179).
* Freeze instances of `Range` but not subclasses, like CRuby (#2570, @MattAlp).
* When writing to STDOUT redirected to a closed pipe, no broken pipe error message will be shown now (#2532, @gogainda).
* Use `#to_a` for converting `list` in `rescue *list` (#2572, @eregon).
* Implement 'rb_str_buf_append' (@bjfish).
* Add patch for `digest` so that TruffleRuby implementation is not overridden (@bjfish).
* Handle encoding conversion errors when reading directory entries (@aardvark179).
* Follow symlinks when processing `*/` directory glob patterns (#2589, @aardvark179).
* Set `@gem_prelude_index` variable on the default load paths (#2586 , @bjfish).
* Do not call `IO#flush` dynamically from `IO#close` (#2594, @gogainda).
* Implement `rb_str_new_static` for C extensions that use it (@aardvark179).
* Rewrote `ArrayEachIteratorNode` and re-introduced `each` specs for MRI parity when mutating arrays whilst iterating, rather than crashing (#2587, @MattAlp).
* Update `String#rindex` to only accept `Regexp` or objects convertable to `String` as the first parameter (#2608, @bjfish).
* Update `String#<<` to require one argument (#2609, @bjfish).
* Update `String#split` to raise `TypeError` when false is given (#2606, @bjfish).
* Update `String#lstrip!` to remove leading null characters (#2607, @bjfish).
* Update `File.utime` to return the number of file names in the arguments (#2616, @bjfish).
* Update `Dir.foreach` to accept an `encoding` parameter (#2627, @bjfish).
* Update `IO.readlines` to ignore negative limit parameters (#2625 , @bjfish).
* Update `Math.sqrt` to raise a `Math::DomainError` for negative numbers (#2621, @bjfish).
* Update `Enumerable#inject` to raise an `ArgumentError` if no block or symbol are given (#2626, @bjfish).

Performance:

* Increase dispatch limit for string library to handle mutable, immutable and non-strings (@aardvark179).
* Switch to `Arrays.mismatch()` in string comparison for better performance (@aardvark179).
* Removed extra array allocations for method calls in the interpreter to improve warmup performance (@aardvark179).
* Optimize `Dir[]` by sorting entries as they are found and grouping syscalls (#2092, @aardvark179).
* Reduce memory footprint by tracking `VALUE`s created during C extension init separately (@aardvark179).
* Rewrote `ArrayEachIteratorNode` to optimize performance for a constant-sized array and reduce specializations to 1 general case (#2587, @MattAlp).
* Reduce conversion of `VALUE`s to native handle during common operations in C extensions (@aardvark179).
* Improved performance of regex boolean matches (e.g., `Regexp#match?`) by avoiding match data allocation in TRegex (#2588, @nirvdrum).
* Remove overhead when getting using `RDATA_PTR` (@aardvark179).
* Additional copy operations have been reduced when performing IO (#2536, @aardvark179).

Changes:

* Foreign exceptions are no longer translated to `RuntimeError` but instead remain as foreign exceptions, see the [documentation](doc/user/polyglot.md) for how to rescue them (@eregon).

# 22.0.0

New features:

* Updated to Ruby 3.0.2 (#2453, @eregon).

Bug fixes:

* Fix `File.utime` to use nanoseconds (#2448, @bjfish).
* Capture the intercepted feature path during patching to reuse during patch require (#2441, @bjfish).
* Update `Module#constants` to filter invalid constant identifiers (#2452, @bjfish).
* Fixed `-0.0 <=> 0.0` and `-0.0 <=> 0` to return `0` like on CRuby (#1391, @eregon).
* Fixed `Range#step` to return correct class with begin-less range (@ccocchi, #2516).
* Fixed exception creation when an `Errno` is sub-classed (@bjfish, #2521).
* Fixed `String#[]=` to use the negotiated encoding (@bjfish, #2545).

Compatibility:

* Implement `rb_sprintf` in our format compiler to provide consistent formatting across C standard libraries (@eregon).
* Update `defined?` to return frozen strings (#2450, @bjfish).
* Use compensated summation for `{Array,Enumerable}#sum` when floating point values are included (@eregon).
* `Module#attr_*` methods now return an array of method names (#2498, @gogainda).
* Fixed `Socket#(local|remote)_address` to retrieve family and type from the file descriptor (#2444, @larskanis).
* Add `Thread.ignore_deadlock` accessor (#2453, @bjfish).
* Allow `Hash#transform_keys` to take a hash argument (@ccocchi, #2464).
* Add `Enumerable#grep{_v}` optimization for `Regexp` (#2453, @bjfish).
* Update `IO#write` to accept multiple arguments (#2501, @bjfish).
* Do not warn when uninitialized instance variable is accessed (#2502, @andrykonchin).
* Remove `TRUE`, `FALSE`, and `NIL` constants like CRuby 3.0 (#2505, @andrykonchin).
* `Symbol#to_proc` now returns a lambda like in Ruby 3 (#2508, @andrykonchin).
* `Kernel#lambda` now warns if called without a literal block (#2500, @andrykonchin).
* Implement Hash#except (#2463, @wildmaples).
* Remove special `$SAFE` global and related C API methods (#2453, @bjfish).
* Assigning to a numbered parameter raises `SyntaxError` (#2506, @andrykonchin).
* Implement `--backtrace-limit` option (#2453, @bjfish).
* Update `String` methods to return `String` instances when called on a subclass (#2453, @bjfish).
* Update `String#encode` to support the `:fallback` option (#1391, @aardvark179).
* `Module#alias_method` now returns the defined alias as a symbol(#2499, @gogainda).
* Implement `Symbol#name` (#2453, @bjfish).
* Update `Module#{public, protected, private, public_class_method, private_class_method}` and top-level `private` and `public` methods to accept single array argument with a list of method names (#2453, @bjfish).
* Constants deprecated by `Module#deprecate_constant` only warn if `Warning[:deprecated]` is `true` (@eregon).
* All Array methods now return Array instances and not subclasses (#2510, @Strech).
* Integer#zero? overrides Numeric#zero? for optimization (#2453, @bjfish).
* Default `Kernel#eval` source file and line to `(eval):1` like CRuby 3 (#2453, @aardvark179).
* Add `GC.auto_compact` accessors for compatibility (#2453, @bjfish).
* Update accessing a class variable from the top-level scope to be a `RuntimeError` (#2453, @bjfish).
* Update interpolated strings to not be frozen (#2453, @bjfish).
* Add `WERRORFLAG` to `RbConfig` (#2519, @bjfish).
* Update `MatchData` methods to return `String` instances when called on a subclass (#2453, @bjfish).
* Implement `Proc#{==,eql?}` (#2453, @bjfish).
* Implement all `StringScanner` methods (#2520, @eregon).
* Handle `Kernel#clone(freeze: true)` (#2512, @andrykonchin).
* Relax `Fiber#transfer` limitations (#2453, @bjfish).
* Implement `Fiber#blocking?` like CRuby 3 (#2453, @aardvark179).
* Sort by default for `Dir.{glob,[]}` and add `sort:` keyword argument (#2523, @Strech).
* Implement `rb_str_locktmp` and `rb_str_unlocktmp` (#2524, @bjfish).
* Update `Kernel#instance_variables` to return insertion order (@bjfish).
* Fixed `rb_path2class()` to not error for a module (#2511, @eregon).
* Update `Kernel#print` to print `$_` when no arguments are given (#2531, @bjfish).
* Add category kwarg to Kernel.warn and Warning.warn (#2533, @Strech).
* Implement `GC.{measure_total_time, total_time}` and update `GC.stat` to update provided hash (#2535, @bjfish).
* Implement `Array#slice` with `ArithmeticSequence` (#2526, @ccocchi).
* Update `Hash#each` to consistently yield a 2-element array (#2453, @bjfish).
* Remove `Hash#{__store__, index}` methods for compatibility (#2546, @bjfish).
* Implement more correct conversion of array elements by `Array#pack` (#2503, #2504, @aardvark179).
* Update `String#split` to raise a `RangeError` when `limit` is larger than `int` (@bjfish).

Performance:

* Regexp objects are now interned in a similar way to symbols (@aardvark179).
* Improve performance of regexps using POSIX bracket expressions (e.g., `[[:lower:]]`) matching against ASCII-only strings (#2447, @nirvdrum).
* `String#sub`, `sub!`, `gsub`, and `gsub!` have been refactored for better performance (@aardvark179).
* Don't allocate a `MatchData` object when `Regexp#match?` or `String#match?` is used (#2509, @nirvdrum).
* Add `ENV.except` (#2507, @Strech).
* Fully inline the `Integer#+` and `Integer#-` logic for interpreter speed (#2518, @smarr).
* Remove unnecessary work in negotiating the encoding to use in a Regexp match (#2522, @nirvdrum).
* Add new fast paths for encoding negotiation between strings with different encodings, but which match common default cases (#2522, @nirvdrum).
* Reduce footprint by removing unnecessary nodes for accessing the `FrameOnStackMarker` (#2530, @smarr).

Changes:

* TruffleRuby now requires Java 11+ and no longer supports Java 8 (@eregon).

# 21.3.0

New features:

* [TRegex](https://github.com/oracle/graal/tree/master/regex) is now used by default, which provides large speedups for matching regular expressions.
* Add `Polyglot.languages` to expose the list of available languages.
* Add `Polyglot::InnerContext` to eval code in any available language in an inner isolated context (#2169).
* Foreign objects now have a dynamically-generated class based on their interop traits like `ForeignArray` and are better integrated with Ruby objects (#2149).
* Foreign arrays now have all methods of Ruby `Enumerable` and many methods of `Array` (#2149).
* Foreign hashes now have all methods of Ruby `Enumerable` and many methods of `Hash` (#2149).
* Foreign iterables (`InteropLibrary#hasIterator`) now have all methods of Ruby `Enumerable` (#2149).
* Foreign objects now implement `#instance_variables` (readable non-invocable members) and `#methods` (invocable members + Ruby methods).

Bug fixes:

* Fix `Marshal.load` of multiple `Symbols` with an explicit encoding (#1624).
* Fix `rb_str_modify_expand` to preserve existing bytes (#2392).
* Fix `String#scrub` when replacement is frozen (#2398, @LillianZ).
* Fix `Dir.mkdir` error handling for `Pathname` paths (#2397).
* `BasicSocket#*_nonblock(exception: false)` now only return `:wait_readable/:wait_writable` for `EAGAIN`/`EWOULDBLOCK` like MRI (#2400).
* Fix issue with `strspn` used in the `date` C extension compiled as a macro on older glibc and then missing the `__strspn_c1` symbol on newer glibc (#2406).
* Fix constant lookup when loading the same file multiple times (#2408).
* Fix handling of `break`, `next` and `redo` in `define_method(name, &block)` methods (#2418).
* Fix handling of incompatible types in `Float#<=>` (#2432, @chrisseaton).
* Fix issue with escaping curly braces for `Dir.glob` (#2425).
* Fix `base64` decoding issue with missing output (#2435).
* Fix `StringIO#ungetbyte` to treat a byte as a byte, not a code point (#2436). 
* Fix `defined?(yield)` when used inside a block (#2446).
* Fix a couple issues related to native memory allocation and release.

Compatibility:

* Implement `Process::Status.wait` (#2378).
* Update `rb_str_modify` and `rb_str_modify_expand` to raise a `FrozenError` when given a frozen string (#2392).
* Implement `rb_fiber_*` functions (#2402).
* Implement `rb_str_vcatf`.
* Add support for tracing allocations from C functions (#2403, @chrisseaton).
* Implement `rb_str_catf`.
* Search the executable in the passed env `PATH` for subprocesses (#2419).
* Accept a string as the pattern argument to `StringScanner#scan` and `StringScanner#check` (#2423).

Performance:

* Moved most of `MonitorMixin` to primitives to deal with interrupts more efficiently (#2375).
* Improved the performance of `rb_enc_from_index` by adding cached lookups (#2379, @nirvdrum).
* Improved the performance of many `MatchData` operations (#2384, @nirvdrum).
* Significantly improved performance of TRegex calls by allowing Truffle splitting (#2389, @nirvdrum).
* Improved `String#gsub` performance by adding a fast path for the `string_byte_index` primitive (#2380, @nirvdrum).
* Improved `String#index` performance by adding a fast path for the `string_character_index` primitive (#2383, @LillianZ).
* Optimized conversion of strings to integers if the string contained a numeric value (#2401, @nirvdrum).
* Use Truffle's `ContextThreadLocal` to speedup access to thread-local data.
* Provide a new fast path for `rb_backref*` and `rb_lastline*`functions from C extensions.

Changes:

* `foreign_object.class` on foreign objects is no longer special and uses `Kernel#class` (it used to return the `java.lang.Class` object for a Java type or `getMetaObject()`, but that is too incompatible with Ruby code).
* `Java.import name` imports a Java class in the enclosing module instead of always as a top-level constant.
* `foreign_object.keys` no longer returns members, use `foreign_object.instance_variables` or `foreign_object.methods` instead.
* `foreign_object.respond_to?(:class)` is now always true (before it was only for Java classes), since the method is always defined.

Security:

* Updated to Ruby 2.7.4 to fix CVE-2021-31810, CVE-2021-32066 and CVE-2021-31799.

# 21.2.0

New features:

* New `TruffleRuby::ConcurrentMap` data structure for use in [`concurrent-ruby`](https://github.com/ruby-concurrency/concurrent-ruby) (#2339, @wildmaples).

Bug fixes:

* Fix of different values of self in different scopes.
* `Truffle::POSIX.select` was being redefined repeatedly (#2332).
* Fix the `--backtraces-raise` and `--backtraces-rescue` options in JVM mode (#2335).
* Fix `File.{atime, mtime, ctime}` to include nanoseconds (#2337).
* Fix `Array#[a, b] = "frozen string literal".freeze` (#2355).
* `rb_funcall()` now releases the C-extension lock (similar to MRI).

Compatibility:

* Updated to Ruby 2.7.3. The `resolv` stdlib was not updated (`resolv` in 2.7.3 has [bugs](https://bugs.ruby-lang.org/issues/17748)).
* Make interpolated strings frozen for compatibility with Ruby 2.7 (#2304, @kirs).
* `require 'socket'` now also requires `'io/wait'` like CRuby (#2326).
* Support precision when formatting strings (#2281, @kirs).
* Make rpartition compatible with Ruby 2.7 (#2320, @gogainda).
* Include the type name in exception messages from `rb_check_type` (#2307).
* Fix `Hash#rehash` to remove duplicate keys after modifications (#2266, @MattAlp).
* Only fail `rb_check_type` for typed data, not wrapped untyped structs (#2331).
* Decide the visibility in `Module#define_method` based on `self` and the default definee (#2334).
* Configure `mandir` value in `RbConfig::CONFIG` and `RbConfig::MAKEFILE_CONFIG` (#2315).
* TruffleRuby now supports the Truffle polyglot Hash interop API.
* Implement `Fiber#raise` (#2338).
* Update `File.basename` to return new `String` instances (#2343).
* Allow `Fiber#raise` after `Fiber#transfer` like Ruby 3.0 (#2342).
* Fix `ObjectSpace._id2ref` for Symbols and frozen String literals (#2358).
* Implemented `Enumerator::Lazy#filter_map` (#2356).
* Fix LLVM toolchain issue on macOS 11.3 (#2352, [oracle/graal#3383](https://github.com/oracle/graal/issues/3383)).
* Implement `IO#set_encoding_by_bom` (#2372, pawandubey).
* Implemented `Enumerator::Lazy#with_index` (#2356).
* Implement `rb_backref_set`.
* Fix `Float#<=>` when comparing `Infinity` to other `#infinite?` values.
* Implement `date` library as a C extension to improve compatibility (#2344).

Performance:

* Make `#dig` iterative to make it faster and compile better for calls with 3+ arguments (#2301, @chrisseaton, @jantnovi).
* Make `Struct#dig` faster in interpreter by avoiding exceptions (#2306, @kirs).
* Reduce the number of AST nodes created for methods and blocks (#2261).
* Fiber-local variables are much faster now by using less synchronization.
* Improved the performance of the exceptional case of `String#chr` (#2318, @chrisseaton).
* Improved the performance of `IO#read_nonblock` when no data is available to be read.
* `TruffleSafepoint` is now used instead of custom logic, which no longer invalidates JITed code for guest safepoints (e.g., `Thread#{backtrace,raise,kill}`, `ObjectSpace`, etc).
* Significantly improved performance of `Time#strftime` for common formats (#2361, @wildmaples, @chrisseaton).
* Faster solution for lazy integer length (#2365, @lemire, @chrisseaton).
* Speedup `rb_funcallv*()` by directly unwrapping the C arguments array instead of going through a Ruby `Array` (#2089).
* Improved the performance of several `Truffle::RegexOperations` methods (#2374, @wildmapes, @nirvdrum).

Changes:

* `rb_iterate()` (deprecated since 1.9) no longer magically passes the block to `rb_funcall()`, use `rb_block_call()` instead.

Security:

* Updated to Ruby 2.7.3 to fix CVE-2021-28965 and CVE-2021-28966.

# 21.1.0

New features:

* Access to local variables of the interactive Binding via language bindings is now supported: `context.getBindings("ruby").putMember("my_var", 42);` (#2030).
* `VALUE`s in C extensions now expose the Ruby object when viewed in the debugger, as long as they have not been converted to native values.
* Signal handlers can now be run without triggering multi-threading.
* Fibers no longer trigger Truffle multi-threading.

Bug fixes:

* `Range#to_a` wasn't working for `long` ranges (#2198, @tomstuart and @LillianZ).
* Show the interleaved host and guest stacktrace for host exceptions (#2226).
* Fix the label of the first location reported by `Thread#backtrace_locations` (#2229).
* Fix `Thread.handle_interrupt` to defer non-pure interrupts until the end of the `handle_interrupt` block (#2219).
* Clear and restore errinfo on entry and normal return from methods in C extensions (#2227).
* Fix extra whitespace in squiggly heredoc with escaped newline (#2238, @wildmaples and @norswap).
* Fix handling of signals with `--single-threaded` (#2265).
* Fix `Enumerator::Lazy#{chunk_while, slice_before, slice_after, slice_when}` to return instances of `Enumerator::Lazy` (#2273).
* Fix `Truffle::Interop.source_location` to return unavailable source sections for modules instead of null (#2257).
* Fix usage of `Thread.handle_interrupt` in `MonitorMixin#mon_synchronize`.
* Fixed `TruffleRuby.synchronized` to handle guest safepoints (#2277).
* Fix control flow bug when assigning constants using ||= (#1489).
* Fix `Kernel#raise` argument handling for hashes (#2298).
* Set errinfo when `rb_protect` captures a Ruby exception (#2245).
* Fixed handling of multiple optional arguments and keywords when passed a positional `Hash` (#2302).

Compatibility:

* Prepend the GraalVM LLVM Toolchain to `PATH` when installing gems (#1974, #1088, #1343, #1400, #1947, #1931, #1588).
* Installing the `nokogiri` gem now defaults to use the vendored `libxml2` and `libxslt`, similar to CRuby, which means the corresponding system packages are no longer needed (#62).
* Implemented `$LOAD_PATH.resolve_feature_path`.
* Add `Pathname#/` alias to `Pathname#+` (#2178).
* Fixed issue with large `Integer`s in `Math.log` (#2184).
* Updated `Regexp.last_match` to support `Symbol` and `String` parameter (#2179).
* Added support for numbered block parameters (`_1` etc).
* Fixed `String#upto` issue with non-ascii strings (#2183).
* Implemented partial support for pattern matching (#2186).
* Make `File.extname` return `'.'` if the path ends with one (#2192, @tomstuart).
* Include fractional seconds in `Time#inspect` output (#2194, @tomstuart).
* Add support for `Integer#[Range]` and `Integer#[start, length]` (#2182, @gogainda).
* Allow private calls with `self` as an explicit receiver (#2196, @wildmaples).
* Fixed `:perm` parameter for `File.write`.
* Implemented `Time#floor` and `#ceil` (#2201, @wildmaples).
* Allow `Range#include?` and `#member?` with `Time` (#2202, @wildmaples).
* Implemented `Comparable#clamp(Range)` (#2200, @wildmaples).
* Added a `Array#minmax` to override `Enumerable#minmax` (#2199, @wildmaples).
* Implemented `chomp` parameter for `IO.{readlines, foreach}` (#2205).
* Implemented the Debug Inspector C API.
* Added beginless range support for `Range#{new, bsearch, count, each, equal_value, first, inspect, max, min, size, cover?, include?, ===}`.
* Added beginless range support for `Array#{[], []=, slice, slice!, to_a, fill, values_at}` (#2155, @LillianZ).
* Added beginless range support for `String#{byteslice, slice, slice!}` and `Symbol#slice` (#2211, @LillianZ).
* Added beginless range support for `Kernel#{caller, caller_locations}` and `Thread#backtrace_locations` (#2211, @LillianZ).
* Make rand work with exclusive range with Float (#1506, @gogainda).
* Fixed `String#dump`'s formatting of escaped unicode characters (#2217, @meganniu).
* Switched to the io-console C extension from C ruby for better performance and compatibility in `irb`.
* Coerce the message to a `String` for `BasicSocket#send` (#2209, @HoneyryderChuck).
* Support buffer argument for `UDPSocket#recvfrom_nonblock` (#2209, @HoneyryderChuck).
* Fixed `Integer#digits` implementation to handle more bases (#2224, #2225).
* Support the `inherit` parameter for `Module#{private, protected, public}_method_defined?`.
* Implement `Thread.pending_interrupt?` and `Thread#pending_interrupt?` (#2219).
* Implement `rb_lastline_set` (#2170).
* Implemented `Module#const_source_location` (#2212, @tomstuart and @wildmaples).
* Do not call `File.exist?` in `Dir.glob` as `File.exist?` is often mocked (#2236, @gogainda).
* Coerce the inherit argument to a boolean in `Module#const_defined?` and `Module#const_get` (#2240).
* Refinements take place at `Object#method` and `Module#instance_method` (#2004, @ssnickolay).
* Add support for `rb_scan_args_kw` in C API (#2244, @LillianZ).
* Update random implementation layout to be more compatible (#2234).
* Set `RbConfig::CONFIG['LIBPATHFLAG'/'RPATHFLAG']` like MRI to let `$LIBPATH` changes in `extconf.rb` work.
* Access to path and mode via `rb_io_t` from C has been changed to improve compatibility for io-console.
* Implemented the `Time.at` `in:` parameter.
* Implemented `Kernel#raise` `cause` parameter.
* Improved compatibility of `Signal.trap` and `Kernel#trap` (#2287, @chrisseaton).
* Implemented `GC.stat(:total_allocated_objects)` as `0` (#2292, @chrisseaton).
* `ObjectSpace::WeakMap` now supports immediate and frozen values as both keys and values (#2267).
* Call `divmod` when coercion to `Float` fails for `#sleep` (#2289, @LillianZ).

Performance:

* Multi-Tier compilation is now enabled by default, which improves warmup significantly.
* Improve the performance of checks for recursion (#2189, @LillianZ).
* Improve random number generation performance by avoiding synchronization (#2190, @ivoanjo).
* We now create a single call target per block by default instead of two.
* Some uses of class variables are now much better optimized (#2259, @chrisseaton).
* Several methods that need the caller frame are now always inlined in their caller, which speeds up the interpreter and reduces footprint.
* Pasting code in IRB should be reasonably fast, by updating to `irb` 1.3.3 and `reline` 0.2.3 (#2233).

Changes:

* Standalone builds of TruffleRuby are now based on JDK11 (they used JDK8 previously). There should be no user-visible changes. Similarly, JDK11 is now used by default in development instead of JDK8.
* The deprecated `Truffle::System.synchronized` has been removed.
* `Java.synchronized` has been removed, it did not work on host objects.

# 21.0.0

Release notes:

* The new IRB is quite slow when copy/pasting code into it. This is due to an inefficient `io/console` implementation which will be addressed in the next release. A workaround is to use `irb --readline`, which disables some IRB features but is much faster for copy/pasting code.

New features:

* Updated to Ruby 2.7.2 (#2004).

Bug fixes:

* Fix error message when the method name is not a Symbol or String for `Kernel#respond_to?` (#2132, @ssnickolay).
* Fixed setting of special variables in enumerators and enumerables (#1484).
* Fixed return value of `Enumerable#count` and `Enumerable#uniq` with multiple yielded arguments (#2145, @LillianZ).
* Fixed `String#unpack` for `w*` format (#2143).
* Fixed issue with ``Kernel#` `` when invalid UTF-8 given (#2118).
* Fixed issue with `Method#to_proc` and special variable storage (#2156).
* Add missing `offset` parameter for `FFI::Pointer#put_array_of_*` (#1525).
* Fixed issue with different `Struct`s having the same hash values (#2214).

Compatibility:

* Implement `String#undump` (#2131, @kustosz).
* `Errno` constants with the same `errno` number are now the same class.
* Implement `Enumerable#tally` and `Enumerable#filter_map` (#2144 and #2152, @LillianZ).
* Implement `Range#minmax`.
* Pass more `Enumerator::Lazy#uniq` and `Enumerator::Lazy#chunk` specs (#2146, @LillianZ).
* Implement `Enumerator#produce` (#2160, @zverok).
* Implement `Complex#<=>` (#2004, @ssnickolay).
* Add warning for `proc` without block (#2004, @ssnickolay).
* Implemented `FrozenError#receiver`.
* `Proc#<<` and `Proc#>>` raises TypeError if passed not callable object (#2004, @ssnickolay).
* Support time and date related messages for `Time` (#2166).
* Updated `Dir.{glob,[]}` to raise `ArgumentError` for nul-separated strings.
* `Kernel#lambda` with no block in a method called with a block raises an exception (#2004, @ssnickolay).
* Implemented `BigDecimal` as C extension to improve compatibility.
* Comment lines can be placed between fluent dot now (#2004, @ssnickolay).
* Implemented `rb_make_exception`.
* `**kwargs` now accept non-Symbol keys like Ruby 2.7.
* Updated the Unicode Emoji version (#2173, @wildmaples).
* Added `Enumerator::Yielder#to_proc`.
* Implemented `Enumerator::Lazy#eager`.
* Updated `Method#inspect` to include paremeter information.
* Update `Module#name` to return the same frozen string.
* Implemented `inherit` argument for `Module#autoload?`.

Performance:

* Refactor and implement more performant `MatchData#length` (#2147, @LillianZ).
* Refactor and implement more performant `Array#sample` (#2148, @LillianZ).
* `String#inspect` is now more efficient.

Changes:

* All `InteropLibrary` messages are now exposed consistently as methods on `Truffle::Interop` (#2139). Some methods were renamed to match the scheme described in the documentation.

# 20.3.0

Bug fixes:

* Handle foreign null object as falsy value (#1902, @ssnickolay).
* Fixed return value of `Enumerable#first` with multiple yielded arguments (#2056, @LillianZ).
* Improve reliability of the post install hook by disabling RubyGems (#2075).
* Fixed top level exception handler to print exception cause (#2013).
* Fixed issue when extending FFI from File (#2094).
* Fixed issue with `Kernel#freeze` not freezing singleton class (#2093).
* Fixed `String#encode` with options issue (#2091, #2095, @LillianZ).
* Fixed issue with `spawn` when `:close` redirect is used (#2097).
* Fixed `coverage` issue when `*eval` is used (#2078).
* Use expanded load paths for feature matching (#1501).
* Fixed handling of post arguments for `super()` (#2111).
* Fixed `SystemStackError` sometimes replaced by an internal Java `NoClassDefFoundError` on JVM (#1743).
* Fixed constant/identifier detection in lexer for non-ASCII encodings (#2079, #2102, @ivoanjo).
* Fixed parsing of `--jvm` as an application argument (#2108).
* Fix `rb_rescue2` to ignore the end marker `(VALUE)0` (#2127, #2130).
* Fix status and output when SystemExit is subclassed and raised (#2128).
* Fix `String#{chomp, chomp!}` issue with invalid encoded strings (#2133).

Compatibility:

* Run `at_exit` handlers even if parsing the main script fails (#2047).
* Load required libraries (`-r`) before parsing the main script (#2047).
* `String#split` supports block (#2052, @ssnickolay).
* Implemented `String#{grapheme_clusters, each_grapheme_cluster}`.
* Fix the caller location for `#method_added` (#2059).
* Fix issue with `Float#round` when `self` is `-0.0`.
* Fix `String#unpack` issue with `m0` format (#2065).
* Fix issue with `File.absolute_path` returning a path to current directory (#2062).
* Update `Range#cover?` to handle `Range` parameter.
* Fix `String#{casecmp, casecmp?}` parameter conversion.
* Fix `Regexp` issue which raised syntax error instead of `RegexpError` (#2066).
* Handle `Object#autoload` when autoload itself (#1616, @ssnickolay).
* Skip upgraded default gems while loading RubyGems (#2075).
* Verify that gem paths are correct before loading RubyGems (#2075).
* Implement `rb_ivar_count`.
* Implemented `rb_yield_values2`.
* Implemented `Digest::Base#{update, <<}` (#2100).
* Pass the final `super` specs (#2104, @chrisseaton).
* Fix arity for arguments with optional kwargs (#1669, @ssnickolay).
* Fix arity for `Proc` (#2098, @ssnickolay).
* Check bounds for `FFI::Pointer` accesses when the size of the memory behind is known.
* Implement negative line numbers for eval (#1482).
* Support refinements for `#to_s` called by string interpolation (#2110, @ssnickolay).
* Module#using raises error in method scope (#2112, @ssnickolay).
* `File#path` now returns a new mutable String on every call like MRI (#2115).
* Avoid infinite recursion when redefining `Warning#warn` and calling `Kernel#warn` (#2109).
* Convert objects with `#to_path` in `$LOAD_PATH` (#2119).
* Handle the functions being native for `rb_thread_call_without_gvl()` (#2090).
* Support refinements for Kernel#respond_to? (#2120, @ssnickolay).
* JCodings has been updated from 1.0.45 to 1.0.55.
* Joni has been updated from 2.1.30 to 2.1.40.

Performance:

* Calls with a literal block are no longer always split but instead the decision is made by the Truffle splitting heuristic.
* `Symbol#to_proc` is now AST-inlined in order to not rely on splitting and to avoid needing the caller frame to find refinements which apply.
* `Symbol#to_proc` is now globally cached per Symbol and refinements, to avoid creating many redundant `CallTargets`.
* Setting and access to the special variables `$~` and `$_` has been refactored to require less splitting.

Changes:

* Migrated from JLine 2 to JLine 3 for the `readline` standard library.

# 20.2.0

New features:

* Updated to Ruby 2.6.6.
* Use `InteropLibrary#toDisplayString()` to better display objects from other languages.
* Implement writing to the top scope for global variables (#2024).
* `foreign_object.to_s` now uses `InteropLibrary#toDisplayString()` (and still `asString()` if `isString()`).
* `foreign_object.inspect` has been improved to be more useful (include the language and meta object).
* `foreign_object.class` now calls `getMetaObject()` (except for Java classes, same as before).
* Add basic support for Linux AArch64.
* `foreign_object.name = value` will now call `Interoplibrary#writeMember("name", value)` instead of `invokeMember("name=", value)`.
* Always show the Ruby core library files in backtraces (#1414).
* The Java stacktrace is now shown when sending SIGQUIT to the process, also on TruffleRuby Native, see [Debugging](doc/user/debugging.md) for details (#2041).
* Calls to foreign objects with a block argument will now pass the block as the last argument.
* `foreign.name` will now use `invokeMember` if invocable and if not use `readMember`, see `doc/contrib/interop_implicit_api.md` for details.
* `foreign.to_f` and `foreign.to_i` will now attempt to convert to Ruby `Float` and `Integer` (#2038).
* `foreign.equal?(other)` now uses `InteropLibrary#isIdentical(other)` and `foreign.object_id/__id__` now uses `InteropLibrary#identityHashCode()`.

Bug fixes:

* Fix `#class_exec`, `#module_exec`, `#instance_eval`, and `instance_exec` to use activated refinements (#1988, @ssnickolay).
* Fixed missing method error for FFI calls with `blocking: true` when interrupted.
* Use upgraded default gems when installed (#1956).
* Fixed `NameError` when requiring an autoload path that does not define the autoload constant (#1905).
* Thread local IO buffers are now allocated using a stack to ensure safe operating if a signal handler uses one during an IO operation.
* Fixed `TracePoint` thread-safety by storing the state on the Ruby `Thread` (like MRI) instead of inside the `TracePoint` instance.
* Make `require 'rubygems/package'` succeed and define `Gem::Deprecate` correctly (#2014).
* Fix `MBCLEN_CHARFOUND_P` error.
* Fix `rb_enc_str_new` when `NULL` encoding is given with a constant string.
* Fixed `rb_enc_precise_mbclen` to handle more inputs.
* The output for `--engine.TraceCompilation` is now significantly easier to read, by having shorter method names and source names (oracle/graal#2052).
* Fix indentation for squiggly heredoc with single quotes (#1564).
* Only print members which are readable for foreign `#inspect` (#2027).
* Fixed the return value of the first call to `Kernel#srand` in a Thread (#2028).
* Fix missing flushing when printing an exception at top-level with a custom backtrace, which caused no output being shown (#1750, #1895).
* Use the mode of the given `IO` for `IO#reopen(IO)` which is important for the 3 standard IOs (#2034).
* Fix potential deadlock when running finalizers (#2041).
* Let `require 'rubygems/specification'` work before `require 'rubygems'`.

Compatibility:

* Implement `UnboundMethod#bind_call`.
* Implemented `ObjectSpace::WeakMap` (#1385, #1958).
* Implemented `strtod` and `ruby_strtod` (#2007).
* Fix detection of `#find_type` in FFI to ignore `MakeMakefile#find_type` from `mkmf` (#1896, #2010).
* Implemented `rb_uv_to_utf8` (#1998, @skateman).
* Implemented `rb_str_cat_cstr`.
* Implemented `rb_fstring`.
* Support `#refine` for Module (#2021, @ssnickolay).
* Implemented `rb_ident_hash_new`.
* Improved the compatibility of `Symbol.all_symbols` (#2022, @chrisseaton).
* Implemented `rb_enc_str_buf_cat`.
* Implemented `rb_int_positive_pow`.
* Implemented `rb_usascii_str_new_lit`.
* Define `#getch` and `#getpass` on `StringIO` when `io/console` is required.
* Implemented `rb_uv_to_utf8` (#1998).
* Single character IDs now behave more like those in MRI to improve C extension compatibility, so `rb_funcall(a, '+', b)` will now do the same thing as in MRI.
* Removed extra public methods on `String`.
* Implemented `rb_array_sort` and `rb_array_sort_bang`.
* Do not create a finalizers `Thread` if there are other public languages, which is helpful for polyglot cases (#2035).
* Implemented `rb_enc_isalnum` and `rb_enc_isspace`.
* `RUBY_REVISION` is now the full commit hash used to build TruffleRuby, similar to MRI 2.7+.
* Implemented `rb_enc_mbc_to_codepoint`.
* Changed the lookup methods to achieve Refinements specification (#2033, @ssnickolay).
* Implemented `Digest::Instance#new` (#2040).
* Implemented `ONIGENC_MBC_CASE_FOLD`.
* Fixed `Thread#raise` to call the exception class' constructor with no arguments when given no message (#2045).
* Fixed `refine + super` compatibility (#2039, #2048, @ssnickolay).
* Make the top-level exception handler more compatible with MRI (#2047).
* Implemented `rb_enc_codelen`.
* Implemented `Ripper` by using the C extension (#1585).

Changes:

* RubyGems gem commands updated to use the `--no-document` option by default.

Performance:

* Enable lazy translation from the parser AST to the Truffle AST for user code by default. This should improve application startup time (#1992).
* `instance variable ... not initialized` and similar warnings are now optimized to have no peak performance impact if they are not printed (depends on `$VERBOSE`).
* Implement integer modular exponentiation using `BigInteger#mod_pow` (#1999, @skateman).
* Fixed a performance issue when computing many substrings of a given non-leaf `String` with non-US-ASCII characters.
* Speedup native handle to Ruby object lookup for C extensions.

# 20.1.0

New features:

* Nightly builds of TruffleRuby are now available, see the README for details (#1483).
* `||=` will not compile the right-hand-side if it's only executed once, to match the idiomatic lazy-initialisation use-case ([blog post](https://engineering.shopify.com/blogs/engineering/optimizing-ruby-lazy-initialization-in-truffleruby-with-deoptimization), #1887, @kipply).
* Added `--metrics-profile-require` option to profile searching, parsing, translating and loading files.
* Added support for captured variables for the Truffle instruments (e.g. Chrome debugger).

Bug fixes:

* Fixed `Exception#dup` to copy the `Exception#backtrace` string array.
* Fixed `rb_warn` and `rb_warning` when used as statements (#1886, @chrisseaton).
* Fixed `NameError.new` and `NoMethodError.new` `:receiver` argument.
* Correctly handle large numbers of arguments to `rb_funcall` (#1882).
* Added arity check to `Module#{include, prepend}`.
* Fix `OpenSSL::Digest.{digest,hexdigest,base64digest}` to handle `algorithm, data` arguments (#1889, @bdewater).
* Fixed `SystemCallError.new` parameter conversion.
* Fixed `File#{chmod, umask}` argument conversion check.
* Added warning in `Hash.[]` for non-array elements.
* Fixed `File.lchmod` to raise `NotImplementedError` when not available.
* `RSTRING_PTR()` now always returns a native pointer, resolving two bugs `memcpy`ing to (#1822) and from (#1772) Ruby Strings.
* Fixed issue with duping during splat (#1883).
* Fixed `Dir#children` implementation.
* Fixed `SignalException.new` error when bad parameter given.
* Added deprecation warning to `Kernel#=~`.
* Fixed `puts` for a foreign objects, e.g. `puts Polyglot.eval('js', '[]')` (#1881).
* Fixed `Exception#full_message` implementation.
* Updated `Kernel.Complex()` to handle the `exception: false` parameter.
* Fixed `Kernel#dup` to return self for `Complex` and `Rational` objects.
* Updated `Kernel.Float()` to handle the `exception: false` parameter.
* Fixed `String#unpack` `M` format (#1901).
* Fixed error when `SystemCallError` message contained non-ASCII characters.
* Fixed `rb_rescue` to allow null rescue methods (#1909, @kipply).
* Fixed incorrect comparisons between bignums and doubles.
* Prevented some internal uses of `Kernel#caller_locations` to be overridden by user code (#1934).
* Fixed an issue caused by recursing inlining within `Regexp#quote` (#1927).
* Updated `Kernel.Float()` to return given string in error message (#1945).
* Parameters and arity of methods derived from `method_missing` should now match MRI (#1921).
* Fixed compile error in `RB_FLOAT_TYPE_P` macro (#1928).
* Fixed `Symbol#match` to call the block with the `MatchData` (#1933).
* Fixed `Digest::SHA2.hexdigest` error with long messages (#1922).
* Fixed `Date.parse` to dup the coerced string to not modify original (#1946).
* Update `Comparable` error messages for special constant values (#1941).
* Fixed `File.ftype` parameter conversion (#1961).
* Fixed `Digest::Instance#file` to not modify string literals (#1964).
* Make sure that string interpolation returns a `String`, and not a subclass (#1950).
* `alias_method` and `instance_methods` should now work correctly inside a refinement (#1942).
* Fixed `Regexp.union` parameter conversion (#1963).
* `IO#read(n)` no longer buffers more than needed, which could cause hanging if detecting readability via a native call such as `select(2)` (#1951).
* Fixed `Random::DEFAULT.seed` to be different on boot (#1965, @kipply).
* `rb_encoding->name` can now be read even if the `rb_encoding` is stored in native memory.
* Detect and cut off recursion when inspecting a foreign object, substituting an ellipsis instead.
* Fixed feature lookup order to check every `$LOAD_PATH` path entry for `.rb`, then every entry for native extension when `require` is called with no extension.
* Define the `_DARWIN_C_SOURCE` macro in extension makefiles (#1592).
* Change handling of var args in `rb_rescue2` to handle usage in C extensions (#1823).
* Fixed incorrect `Encoding::CompatibilityError` raised for some interpolated Regexps (#1967).
* Actually unset environment variables with a `nil` value for `Process.spawn` instead of setting them to an empty String.
* Core library methods part of the Native Image heap are no longer added in the compilation queue on the first call, but after they reach the thresholds like other methods.
* Fix `RbConfig::CONFIG['LIBRUBY_SO']` file extension.
* Fix `char`, `short`, `unsigned char`, `unsigned int`, and `unsigned short` types in `Fiddle` (#1971).
* Fix `IO#select` to reallocate its buffer if it is interrupted by a signal.
* Fix issue where interpolated string matched `#` within string as being a variable (#1495).
* Fix `File.join` to raise error on strings with null bytes.
* Fix initialization of Ruby Thread for foreign thread created in Java.
* Fix registration of default specs in RubyGems (#1987).

Compatibility:

* The C API type `VALUE` is now defined as `unsigned long` as on MRI. This enables `switch (VALUE)` and other expressions which rely on `VALUE` being an integer type (#1409, #1541, #1675, #1917, #1954).
* Implemented `Float#{floor, ceil}` with `ndigits` argument.
* Implemented `Thread#fetch`.
* Implemented `Float#truncate` with `ndigits` argument.
* Made `String#{byteslice, slice, slice!}` and `Symbol#slice` compatible with endless ranges.
* Implemented "instance variable not initialized" warning.
* Make `Kernel#{caller, caller_locations}` and `Thread#backtrace_locations` compatible with endless ranges.
* Implemented `Dir#each_child`.
* Implemented `Kernel.{chomp, chop}` and `Kernel#{chomp, chop}`.
* Implemented `-p` and `-a`, and `-l` CLI options.
* Convert the argument to `File.realpath` with `#to_path` (#1894).
* `StringIO#binmode` now sets the external encoding to BINARY like MRI (#1898).
* `StringIO#inspect` should not include the contents of the `StringIO` (#1898).
* Implemented `rb_fd_*` functions (#1623).
* Fixed uninitialized variable warnings in core and lib (#1897).
* Make `Thread#backtrace` support omit, length and range arguments.
* Implemented `Range#%`.
* Fixed the type of the `flags` field of `rb_data_type_t` (#1911).
* Implemented `rb_obj_is_proc` (#1908, @kipply, @XrXr).
* Implemented C API macro `RARRAY_ASET()`.
* Implemented `num2short` (#1910, @kipply).
* `RSTRING_END()` now always returns a native pointer.
* Removed `register` specifier for `rb_mem_clear()` (#1924).
* Implemented `Thread::Backtrace::Locations#base_label` (#1920).
* Implemented `rb_mProcess` (#1936).
* Implemented `rb_gc_latest_gc_info` (#1937).
* Implemented `RBASIC_CLASS` (#1935).
* Yield 2 arguments for `Hash#map` if the arity of the block is > 1 (#1944).
* Add all `Errno` constants to match MRI, needed by recent RubyGems.
* Silence `ruby_dep` warnings since that gem is unmaintained.
* Clarify error message for not implemented `Process.daemon` (#1962).
* Allow multiple assignments in conditionals (#1513).
* Update `NoMethodError#message` to match MRI (#1957).
* Make `StringIO` work with `--enable-frozen-string-literal` (#1969).
* Support `NULL` for the status of `rb_protect()`.
* Ensure `BigDecimal#inspect` does not call `BigDecimal#to_s` to avoid behaviour change on `to_s` override (#1960).
* Define all C-API `rb_{c,m,e}*` constants as C global variables (#1541).
* Raise `ArgumentError` for `Socket.unpack_sockaddr_un` if the socket family is incorrect.
* Implemented `RTYPEDDATA_*()` macros and `rb_str_tmp_new()` (#1975).
* Implemented `rb_set_end_proc` (#1959).
* Implemented `rb_to_symbol`.
* Implemented `rb_class_instance_methods`, `rb_class_public_instance_methods`, `rb_class_protected_instance_methods`, and `rb_class_private_instance_methods`.
* Implemented `rb_tracepoint_new`, `rb_tracepoint_disable`, `rb_tracepoint_enable`, and `rb_tracepoint_enabled_p` (#1450).
* Implemented `RbConfig::CONFIG['AR']` and `RbConfig::CONFIG['STRIP']` (#1973).
* Not yet implemented C API functions are now correctly detected as missing via `mkmf`'s `have_func` (#1980).
* Accept `RUBY_INTERNAL_EVENT_{NEWOBJ,FREEOBJ}` events but warn they are not triggered (#1978, #1983).
* `IO.copy_stream(in, STDOUT)` now writes to `STDOUT` without buffering like MRI.
* Implemented `RbConfig['vendordir']`.
* Implemented `Enumerator::ArithmeticSequence`.
* Support `(struct RBasic *)->flags` and `->klass` from `ruby.h` (#1891, #1884, #1978).

Changes:

* `TRUFFLERUBY_RESILIENT_GEM_HOME` has been removed. Unset `GEM_HOME` and `GEM_PATH` instead if you need to.
* The deprecated `Truffle::System.full_memory_barrier`, `Truffle::Primitive.logical_processors`, and `Truffle::AtomicReference` have been removed.
* The implicit interface for allowing Ruby objects to behave as polyglot arrays with `#size`, `#[]` methods has been removed and replaced with an explicit interface where each method starts with `polyglot_*`.
* Hash keys are no longer reported as polyglot members.
* All remaining implicit polyglot behaviour for `#[]` method was replaced with `polyglot_*` methods.
* Rename dynamic API to match InteropLibrary. All the methods keep the name as it is in InteropLibrary with the following changes: use snake_case, add `polyglot_` prefix, drop `get` and `is` prefix, append `?` on all predicates.
* Split `Truffle::Interop.write` into `.write_array_element` and `.write_member` methods.
* Rename `Truffle::Interop.size` to `.array_size`.
* Rename `Truffle::Interop.is_boolean?` to `.boolean?`.
* Split `Truffle::Interop.read` into `.read_member` and `.read_array_element`.
* Drop `is_` prefix in `Truffle::Interop.is_array_element_*` predicates.
* `Truffle::Interop.hash_keys_as_members` has been added to treat a Ruby Hash as a polyglot object with the Hash keys as members.

Performance:

* Optimized `RSTRING_PTR()` accesses by going to native directly, optimized various core methods, use Mode=latency and tune GC heap size for Bundler. This speeds up `bundle install` from 84s to 19s for a small Gemfile with 6 gems (#1398).
* Fixed memory footprint issue due to large compilation on Native Image, notably during `bundle install` (#1893).
* `ArrayBuilderNode` now uses a new Truffle library for manipulating array stores.
* Ruby objects passed to C extensions are now converted less often to native handles.
* Calling blocking system calls and running C code with unblocking actions has been refactored to remove some optimisation boundaries.
* `return` expressions are now rewritten as implicit return expressions where control flow allows this to be safely done as a tail optimisation. This can improve interpreter performance by up to 50% in some benchmarks, and can be applied to approximately 80% of return nodes seen in Rails and its dependencies (#1977).
* The old array strategy code has been removed and all remaining nodes converted to the new `ArrayStoreLibrary`.
* Updated `nil` to be a global immutable singleton (#1835).

# 20.0.0

New features:

* Enable and document `--coverage` option (#1840, @chrisseaton).
* Update the internal LLVM toolchain to LLVM 9 and reduce its download size.
* Updated to Ruby 2.6.5 (#1749).
* Automatically set `PKG_CONFIG_PATH` as needed for compiling OpenSSL on macOS (#1830).

Bug fixes:

* Fix `Tempfile#{size,length}` when the IO is not flushed (#1765, @rafaelfranca).
* Dump and load instance variables in subclasses of `Exception` (#1766, @rafaelfranca).
* Fix `Date._iso8601` and `Date._rfc3339` when the string is an invalid date (#1773, @rafaelfranca).
* Fail earlier for bad handle unwrapping (#1777, @chrisseaton).
* Match out of range `ArgumentError` message with MRI (#1774, @rafaelfranca).
* Raise `Encoding::CompatibilityError` with incompatible encodings on `Regexp` (#1775, @rafaelfranca).
* Fixed interactions between attributes and instance variables in `Struct` (#1776, @chrisseaton).
* Coercion fixes for `TCPServer.new` (#1780, @XrXr).
* Fix `Float#<=>` not calling `coerce` when `other` argument responds to it (#1783, @XrXr).
* Do not warn / crash when requiring a file that sets and trigger autoload on itself (#1779, @XrXr).
* Strip trailing whitespaces when creating a `BigDecimal` with a `String` (#1796, @XrXr).
* Default `close_others` in `Process.exec` to `false` like Ruby 2.6 (#1798, @XrXr).
* Don't clone methods when setting method to the same visibility (#1794, @XrXr).
* `BigDecimal()` deal with large rationals precisely (#1797, @XrXr).
* Make it possible to call `instance_exec` with `rb_block_call` (#1802, @XrXr).
* Check for duplicate members in `Struct.new` (#1803, @XrXr).
* `Process::Status#to_i` return raw `waitpid(2)` status (#1800, @XrXr).
* `Process#exec`: set close-on-exec to false for fd redirection (#1805, @XrXr, @rafaelfranca).
* Building C extensions should now work with frozen string literals (#1786).
* Keep the Truffle working directory in sync with the native working directory.
* Rename `to_native` to `polyglot_to_native` to match `polyglot_pointer?` and `polyglot_address` methods.
* Fixed missing partial evaluation boundary in `Array#{sort,sort!}` (#1727).
* Fixed the class of `self` and the wrapping `Module` for `Kernel#load(path, wrap=true)` (#1739).
* Fixed missing polyglot type declaration for `RSTRING_PTR` to help with native/managed interop.
* Fixed `Module#to_s` and `Module#inspect` to not return an extra `#<Class:` for singleton classes.
* Arrays backed by native storage now allocate the correct amount of memory (#1828).
* Fixed issue in `ConditionVariable#wait` that could lose a `ConditionVariable#signal`.
* Do not expose TruffleRuby-specific method `Array#swap` (#1816).
* Fixed `#inspect` on broken UTF-8 sequences (#1842, @chrisseaton).
* `Truffle::Interop.keys` should report methods of `String` and `Symbol` (#1817).
* `Kernel#sprintf` encoding validity has been fixed (#1852, @XrXr).
* Fixed `ArrayIndexOutOfBoundsException` in `File.fnmatch` (#1845).
* Make `String#concat` work with no or multiple arguments (#1519).
* Make `Array#concat` work with no or multiple arguments (#1519).
* Coerce `BigDecimal(arg)` using `to_str` (#1826).
* Fixed `NameError#dup`, `NoMethodError#dup`, and `SystemCallError#dup` to copy internal fields.
* Make `Enumerable#chunk` work without a block (#1518).
* Fixed issue with `SystemCallError.new` setting a backtrace too early.
* Fixed `BigDecimal#to_s` formatting issue (#1711).
* Run `END` keyword block only once at exit.
* Implement `Numeric#clone` to return `self`.
* Fixed `Symbol#to_proc` to create a `Proc` with `nil` `source_location` (#1663).
* Make `GC.start` work with keyword arguments.
* Fixed `Kernel#clone` for `nil`, `true`, `false`, `Integer`, and `Symbol`.
* Make top-level methods available in `Context#getBindings()` (#1838).
* Made `Kernel#caller_locations` accept a range argument, and return `nil` when appropriate.
* Made `rb_respond_to` work with primitives (#1869, @chrisseaton).
* Fixed issue with missing backtrace for `rescue $ERROR_INFO` (#1660).
* Fixed `Struct#hash` for `keyword_init: true` `Struct`.
* Fixed `String#{upcase!,downcase!,swapcase!}(:ascii)` for non-ASCII-compatible encodings like UTF-16.
* Fixed `String#capitalize!` for strings that weren't full ASCII.
* Fixed enumeration issue in `ENV.{select, filter}`.
* Fixed `Complex` and `Rational` should be frozen after initializing.
* Fixed `printf` should raise error when not enough arguments for positional argument.
* Removed "shadowing outer local variable" warning.
* Fixed parameter conversion to `String` in ENV methods.
* Fixed deprecation warning when `ENV.index` is called.
* Fixed issue with `ENV.each_key`.
* Fixed `ENV.replace` implementation.
* Fixed `ENV.udpate` implementation.
* Fixed argument handling in `Kernel.printf`.
* Fixed character length after conversion to binary from a non-US-ASCII String.
* Fixed issue with installing latest bundler (#1880).
* Fixed type conversion for `Numeric#step` `step` parameter.
* Fixed `Kernel#Integer` conversion.
* Fixed `IO.try_convert` parameter conversion.
* Fixed linking of always-inline C API functions with `-std=gnu90` (#1837, #1879).
* Avoid race conditions during `gem install` by using a single download thread.
* Do not use gems precompiled for MRI on TruffleRuby (#1837).
* Fixed printing foreign arrays that were also pointers (#1679).
* Fixed `nil#=~` to not warn.
* Fixed `Enumerable#collect` to give user block arity in the block passed to `Enumerable#each`.

Compatibility:

* Implemented `String#start_with?(Regexp)` (#1771, @zhublik).
* Various improvements to `SignalException` and signal handling (#1790, @XrXr).
* Implemented `rb_utf8_str_new`, `rb_utf8_str_new_cstr`, `rb_utf8_str_new_static` (#1788, @chrisseaton).
* Implemented the `unit` argument of `Time.at` (#1791, @XrXr).
* Implemented `keyword_init: true` for `Struct.new` (#1789, @XrXr).
* Implemented `MatchData#dup` (#1792, @XrXr).
* Implemented a native storage strategy for `Array` to allow better C extension compatibility.
* Implemented `rb_check_symbol_cstr` (#1814).
* Implemented `rb_hash_start` (#1841, @XrXr).
* JCodings has been updated from 1.0.42 to 1.0.45.
* Joni has been updated from 2.1.25 to 2.1.30.
* Implemented `Method#<<` and `Method#>>` (#1821).
* The `.bundle` file extension is now used for C extensions on macOS (#1819, #1837).
* Implemented `Comparable#clamp` (#1517).
* Implemented `rb_gc_register_mark_object` and `rb_enc_str_asciionly_p` (#1856, @chrisseaton).
* Implemented `rb_io_set_nonblock` (#1741).
* Include the major kernel version in `RUBY_PLATFORM` on macOS like MRI (#1860, @eightbitraptor).
* Implemented `Enumerator::Chain`, `Enumerator#+`, and `Enumerable#chain` (#1859, #1858).
* Implemented `Thread#backtrace_locations` and `Exception#backtrace_locations` (#1556).
* Implemented `rb_module_new`, `rb_define_class_id`, `rb_define_module_id`, (#1876, @XrXr, @chrisseaton).
* Implemented `-n` CLI option (#1532).
* Cache the `Symbol` of method names in call nodes only when needed (#1872).
* Implemented `rb_get_alloc_func` and related functions (#1874, @XrXr).
* Implemented `rb_module_new`, `rb_define_class_id`, `rb_define_module_id`, (#1876, @chrisseaton).
* Implemented `ENV.slice`.
* Support for the Darkfish theme for RDoc generation has been added back.
* Implemented `Kernel#system` `exception: true` option.
* Implemented `Random.bytes`.
* Implemented `Random.random_number`.
* Added the ability to parse endless ranges.
* Made `Range#{to_a, step, each, bsearch, step, last, max, min, to_s, ==}` compatible with endless ranges.
* Made `Array#{[], []=, values_at, fill, slice!}` compatible with endless ranges.
* Defined `Array#{min, max}` methods.

Performance:

* Use a smaller limit for identity-based inline caches to improve warmup by avoiding too many deoptimizations.
* `long[]` array storage now correctly declare that they accept `int` values, reducing deoptimisations and promotions to `Object[]` storage.
* Enable inline caching of `Symbol` conversion for `rb_iv_get` and `rb_iv_set`.
* `rb_type` information is now cached on classes as a hidden variable to improve performance.
* Change to using thread local buffers for socket calls to reduce allocations.
* Refactor `IO.select` to reduce copying and optimisation boundaries.
* Refactor various `String` and `Rope` nodes to avoid Truffle performance warnings.
* Reading caller frames should now work in more cases without deoptimisation.

# 19.3.0

New features:

* Compilation of C extensions is now done with an internal LLVM toolchain producing both native code and bitcode. This means more C extensions should compile out of the box and this should resolve most linker-related issues.
* It is no longer necessary to install LLVM for installing C extensions on TruffleRuby.
* It is no longer necessary to install libc++ and libc++abi for installing C++ extensions on TruffleRuby.
* On macOS, it is no longer necessary to install the system headers package (#1417).
* License updated to EPL 2.0/GPL 2.0/LGPL 2.1 like recent JRuby.

Bug fixes:

* `rb_undef_method` now works for private methods (#1731, @cky).
* Fixed several issues when requiring C extensions concurrently (#1565).
* `self.method ||= value` with a private method now works correctly (#1673).
* Fixed `RegexpError: invalid multibyte escape` for binary regexps with a non-binary String (#1433).
* Arrays now report their methods to other languages for interopability (#1768).
* Installing `sassc` now works due to using the LLVM toolchain (#1753).
* Renamed `Truffle::Interop.respond_to?` to avoid conflict with Ruby's `respond_to?` (#1491).
* Warn only if `$VERBOSE` is `true` when a magic comment is ignored (#1757, @nirvdrum).
* Make C extensions use the same libssl as the one used for the openssl C extension (#1770).

Compatibility:

* `GC.stat` can now take an optional argument (#1716, @kirs).
* `Kernel#load` with `wrap` has been implemented (#1739).
* Implemented `Kernel#spawn` with `:chdir` (#1492).
* Implemented `rb_str_drop_bytes`, notably used by OpenSSL (#1740, @cky).
* Include executables of default gems, needed for `rails new` in Rails 6.
* Use compilation flags similar to MRI for C extension compilation.
* Warn for `gem update --system` as it is not fully supported yet and is often not needed.
* Pass `-undefined dynamic_lookup` to the linker on macOS like MRI.

Performance:

* Core methods are no longer always cloned, which reduces memory footprint and should improve warmup.
* Inline cache calls to `rb_intern()` with a constant name in C extensions.
* Improve allocation speed of native handles for C extensions.
* Improve the performance of `NIL_P` and `INT2FIX` in C extensions.
* Various fixes to improve Rack performance.
* Optimize `String#gsub(String)` by not creating a `Regexp` and using `String#index` instead.
* Fixed "FrameWithoutBoxing should not be materialized" compilation issue in `TryNode`.

# 19.2.0, August 2019

New features:

* `Fiddle` has been implemented.

Bug fixes:

* Set `RbConfig::CONFIG['ruby_version']` to the same value as the TruffleRuby version. This fixes reusing C extensions between different versions of TruffleRuby with Bundler (#1715).
* Fixed `Symbol#match` returning `MatchData` (#1706, @zhublik).
* Allow `Time#strftime` to be called with binary format strings.
* Do not modify the argument passed to `IO#write` when the encoding does not match (#1714).
* Use the class where the method was defined to check if an `UnboundMethod` can be used for `#define_method` (#1710).
* Fixed setting `$~` for `Enumerable` and `Enumerator::Lazy`'s `#grep` and `#grep_v`.
* Improved errors when interacting with single-threaded languages (#1709).

Compatibility:

* Added `Kernel#then` (#1703, @zhublik).
* `FFI::Struct#[]=` is now supported for inline character arrays.
* `blocking: true` is now supported for `FFI::Library#attach_function`.
* Implemented `Proc#>>` and `#<<` (#1688).
* `Thread.report_on_exception` is now `true` by default like MRI 2.5+.
* `BigDecimal` compatibility has been generally improved in several ways.

Changes:

* An interop read message sent to a `Proc` will no longer call the `Proc`.

Performance:

* Several `String` methods have been made faster by the usage of vector instructions
  when searching for a single-byte character in a String.
* Methods needing the caller frame are now better optimized.

# 19.1.0, June 2019

*Ruby is an experimental language in the GraalVM 19.1.0 release*

Bug fixes:

* Sharing for thread-safety of objects is now triggered later as intended, e.g., when a second `Thread` is started.
* Fixed `Array#to_h` so it doesn't set a default value (#1698).
* Removed extra `public` methods on `IO` (#1702).
* Fixed `Process.kill(signal, Process.pid)` when the signal is trapped as `:IGNORE` (#1702).
* Fixed `Addrinfo.new(String)` to reliably find the address family (#1702).
* Fixed argument checks in `BasicSocket#setsockopt` (#1460).
* Fixed `ObjectSpace.trace_object_allocations` (#1456).
* Fixed `BigDecimal#{clone,dup}` so it now just returns the receiver, per Ruby 2.5+ semantics (#1680).
* Fixed creating `BigDecimal` instances from non-finite `Float` values (#1685).
* Fixed `BigDecimal#inspect` output for non-finite values (e.g, NaN or -Infinity) (#1683).
* Fixed `BigDecimal#hash` to return the same value for two `BigDecimal` objects that are equal (#1656).
* Added missing `BigDecimal` constant definitions (#1684).
* Implemented `rb_eval_string_protect`.
* Fixed `rb_get_kwargs` to correctly handle optional and rest arguments.
* Calling `Kernel#raise` with a raised exception will no longer set the cause of the exception to itself (#1682).
* Return a `FFI::Function` correctly for functions returning a callback.
* Convert to intuitive Ruby exceptions when INVOKE fails (#1690).
* Implemented `FFI::Pointer#clear` (#1687).
* Procs will now yield to the block in their declaration context even when called with a block argument (#1657).
* Fixed problems with calling POSIX methods if `Symbol#[]` is redefined (#1665).
* Fixed sharing of `Array` and `Hash` elements for thread-safety of objects (#1601).
* Fixed concurrent modifications of `Gem::Specification::LOAD_CACHE` (#1601).
* Fix `TCPServer#accept` to set `#do_not_reverse_lookup` correctly on the created `TCPSocket`.

Compatibility:

* Exceptions from `coerce` are no longer rescued, like MRI.
* Implemented `Integer#{allbits?,anybits?,nobits?}`.
* `Integer#{ceil,floor,truncate}` now accept a precision and `Integer#round` accepts a rounding mode.
* Added missing `Enumerable#filter` and `Enumerator::Lazy#filter` aliases to the respective `select` method (#1610).
* Implemented more `Ripper` methods as no-ops (#1694, @Mogztter).
* Implemented `rb_enc_sprintf` (#1702).
* Implemented `ENV#{filter,filter!}` aliases for `select` and `select!`.
* Non-blocking `StringIO` and `Socket` APIs now support `exception: false` like MRI (#1702).
* Increased compatibility of `BigDecimal`.
* `String#-@` now performs string deduplication (#1608).
* `Hash#merge` now preserves the key order from the original hash for merged values (#1650).
* Coerce values given to `FFI::Pointer` methods.
* `FrozenError` is now defined and is used for `can't modify frozen` object exceptions.
* `StringIO` is now available by default like in MRI, because it is required by RubyGems.

Changes:

* Interactive sources (like the GraalVM polyglot shell) now all share the same binding (#1695).
* Hash code calculation has been improved to reduce hash collisions for `Hash` and other cases.

Performance:

* `eval(code, binding)` for a fixed `code` containing blocks is now much faster. This improves the performance of rendering `ERB` templates containing loops.
* `rb_str_cat` is faster due to the C string now being concatenated without first being converted to a Ruby string or having its encoding checked. As a side effect the behaviour of `rb_str_cat` should now more closely match that of MRI.

# 19.0.0, May 2019

*Ruby is an experimental language in the GraalVM 19.0.0 release*

Bug fixes:

* The debugger now sees global variables as the global scope.
* Temporary variables are no longer visible in the debugger.
* Setting breakpoints on some lines has been fixed.
* The OpenSSL C extension is now always recompiled, fixing various bugs when using the extension (e.g., when using Bundler in TravisCI) (#1676, #1627, #1632).
* Initialize `$0` when not run from the 'ruby' launcher, which is needed to `require` gems (#1653).

Compatibility:

* `do...end` blocks can now have `rescue/else/ensure` clauses like MRI (#1618).

Changes:

* `TruffleRuby.sulong?` has been replaced by `TruffleRuby.cexts?`, and `TruffleRuby.graal?` has been replaced by `TruffleRuby.jit?`. The old methods will continue to work for now, but will produce warnings, and will be removed at a future release.

# 1.0 RC 16, 19 April 2019

Bug fixes:

* Fixed `Hash#merge` with no arguments to return a new copy of the receiver (#1645).
* Fixed yield with a splat and keyword arguments (#1613).
* Fixed `rb_scan_args` to correctly handle kwargs in combination with optional args.
* Many fixes for `FFI::Pointer` to be more compatible with the `ffi` gem.

New features:

* Rounding modes have been implemented or improved for `Float`, `Rational`, `BigDecimal` (#1509).
* Support Homebrew installed in other prefixes than `/usr/local` (#1583).
* Added a pure-Ruby implementation of FFI which passes almost all Ruby FFI specs (#1529, #1524).

Changes:

* Support for the Darkfish theme for RDoc generation has been removed.

Compatibility:

* The `KeyError` raised from `ENV#fetch` and `Hash#fetch` now matches MRI's message formatting (#1633).
* Add the missing `key` and `receiver` values to `KeyError` raised from `ENV#fetch`.
* `String#unicode_normalize` has been moved to the core library like in MRI.
* `StringScanner` will now match a regexp beginning with `^` even when not scanning from the start of the string.
* `Module#define_method` is now public like in MRI.
* `Kernel#warn` now supports the `uplevel:` keyword argument.

# 1.0 RC 15, 5 April 2019

Bug fixes:

* Improved compatibility with MRI's `Float#to_s` formatting (#1626).
* Fixed `String#inspect` when the string uses a non-UTF-8 ASCII-compatible encoding and has non-ASCII characters.
* Fixed `puts` for strings with non-ASCII-compatible encodings.
* `rb_protect` now returns `Qnil` when an error occurs.
* Fixed a race condition when using the interpolate-once (`/o`) modifier in regular expressions.
* Calling `StringIO#close` multiple times no longer raises an exception (#1640).
* Fixed a bug in include file resolution when compiling C extensions.

New features:

* `Process.clock_getres` has been implemented.

Changes:

* `debug`, `profile`, `profiler`, which were already marked as unsupported, have been removed.
* Our experimental JRuby-compatible Java interop has been removed - use `Polyglot` and `Java` instead.
* The Trufle handle patches applied to `psych` C extension have now been removed.
* The `rb_tr_handle_*` functions have been removed as they are no longer used in any C extension patches.
* Underscores and dots in options have become hyphens, so `--exceptions.print_uncaught_java` is now `--exceptions-print-uncaught-java`, for example.
* The `rb_tr_handle_*` functions have been removed as they are no longer used in any C extension patches.

Bug fixes:

* `autoload :C, "path"; require "path"` now correctly triggers the autoload.
* Fixed `UDPSocket#bind` to specify family and socktype when resolving address.
* The `shell` standard library can now be `require`-d.
* Fixed a bug where `for` could result in a `NullPointerException` when trying to assign the iteration variable.
* Existing global variables can now become aliases of other global variables (#1590).

Compatibility:

* ERB now uses StringScanner and not the fallback, like on MRI. As a result `strscan` is required by `require 'erb'` (#1615).
* Yield different number of arguments for `Hash#each` and `Hash#each_pair` based on the block arity like MRI (#1629).
* Add support for the `base` keyword argument to `Dir.{[], glob}`.

# 1.0 RC 14, 18 March 2019

Updated to Ruby 2.6.2.

Bug fixes:

* Implement `rb_io_wait_writable` (#1586).
* Fixed error when using arrows keys first within `irb` or `pry` (#1478, #1486).
* Coerce the right hand side for all `BigDecimal` operations (#1598).
* Combining multiple `**` arguments containing duplicate keys produced an incorrect hash. This has now been fixed (#1469).
* `IO#read_nonblock` now returns the passed buffer object, if one is supplied.
* Worked out autoloading issue (#1614).

New features:

* Implemented `String#delete_prefix`, `#delete_suffix`, and related methods.
* Implemented `Dir.children` and `Dir#children`.
* Implemented `Integer#sqrt`.

Changes:

* `-Xoptions` has been removed - use `--help:languages` instead.
* `-Xlog=` has been removed - use `--log.level=` instead.
* `-J` has been removed - use `--vm.` instead.
* `-J-cp lib.jar` and so on have removed - use `--vm.cp=lib.jar` or `--vm.classpath=lib.jar` instead.
* `--jvm.` and `--native.` have been deprecated, use `--vm.` instead to pass VM options.
* `-Xoption=value` has been removed - use `--option=value` instead.
* The `-X` option now works as in MRI.
* `--help:debug` is now `--help:internal`.
* `ripper` is still not implemented, but the module now exists and has some methods that are implemented as no-ops.

# 1.0 RC 13, 5 March 2019

Note that as TruffleRuby RC 13 is built on Ruby 2.4.4 it is still vulnerable to CVE-2018-16395. This will be fixed in the next release.

New features:

* Host interop with Java now works on SubstrateVM too.

Bug fixes:

* Fixed `Enumerator::Lazy` which wrongly rescued `StandardError` (#1557).
* Fixed several problems with `Numeric#step` related to default arguments, infinite sequences, and bad argument types (#1520).
* Fixed incorrect raising of `ArgumentError` with `Range#step` when at least one component of the `Range` is `Float::INFINITY` (#1503).
* Fixed the wrong encoding being associated with certain forms of heredoc strings (#1563).
* Call `#coerce` on right hand operator if `BigDecimal` is the left hand operator (#1533, @Quintasan).
* Fixed return type of division of `Integer.MIN_VALUE` and `Long.MIN_VALUE` by -1 (#1581).
* `Exception#cause` is now correctly set for internal exceptions (#1560).
* `rb_num2ull` is now implemented as well as being declared in the `ruby.h` header (#1573).
* `rb_sym_to_s` is now implemented (#1575).
* `R_TYPE_P` now returns the type number for a wider set of Ruby objects (#1574).
* `rb_fix2str` has now been implemented.
* `rb_protect` will now work even if `NilClass#==` has been redefined.
* `BigDecimal` has been moved out of the `Truffle` module to match MRI.
* `StringIO#puts` now correctly handles `to_s` methods which do not return strings (#1577).
* `Array#each` now behaves like MRI when the array is modified (#1580).
* Clarified that `$SAFE` can never be set to a non-zero value.
* Fix compatibility with RubyGems 3 (#1558).
* `Kernel#respond_to?` now returns false if a method is protected and the `include_all` argument is false (#1568).

Changes:

* `TRUFFLERUBY_CEXT_ENABLED` is no longer supported and C extensions are now always built, regardless of the value of this environment variable.
* Getting a substring of a string created by a C extension now uses less memory as only the requested portion will be copied to a managed string.
* `-Xoptions` has been deprecated and will be removed - use `--help:languages` instead.
* `-Xlog=` has been deprecated and will be removed - use `--log.level=` instead.
* `-J` has been deprecated and will be removed - use `--jvm.` instead.
* `-J-cp lib.jar` and so on have been deprecated and will be removed - use `--jvm.cp=lib.jar` or `--jvm.classpath=lib.jar` instead.
* `-J-cmd`, `--jvm.cmd`, `JAVA_HOME`, `JAVACMD`, and `JAVA_OPTS` do not work in any released configuration of TruffleRuby, so have been removed.
* `-Xoption=value` has been deprecated and will be removed - use `--option=value` instead.
* `TracePoint` now raises an `ArgumentError` for unsupported events.
* `TracePoint.trace` and `TracePoint#inspect` have been implemented.

Compatibility:

* Improved the exception when an `-S` file isn't found.
* Removed the message from exceptions raised by bare `raise` to better match MRI (#1487).
* `TracePoint` now handles the `:class` event.

Performance:

* Sped up `String` handling in native extensions, quite substantially in some cases, by reducing conversions between native and managed strings and allowing for mutable metadata in native strings.

# 1.0 RC 12, 4 February 2019

Bug fixes:

* Fixed a bug with `String#lines` and similar methods with multibyte characters (#1543).
* Fixed an issue with `String#{encode,encode!}` double-processing strings using XML conversion options and a new destination encoding (#1545).
* Fixed a bug where a raised cloned exception would be caught as the original exception (#1542).
* Fixed a bug with `StringScanner` and patterns starting with `^` (#1544).
* Fixed `Enumerable::Lazy#uniq` with infinite streams (#1516).

Compatibility:

* Change to a new system for handling Ruby objects in C extensions which greatly increases compatibility with MRI.
* Implemented `BigDecimal#to_r` (#1521).
* `Symbol#to_proc` now returns `-1` like on MRI (#1462).

# 1.0 RC 11, 15 January 2019

New features:

* macOS clocks `CLOCK_MONOTONIC_RAW`, `_MONOTONIC_RAW_APPROX`, `_UPTIME_RAW`, `_UPTIME_RAW_APPROX`, and `_PROCESS_CPUTIME_ID` have been implemented (#1480).
* TruffleRuby now automatically detects native access and threading permissions from the `Context` API, and can run code with no permissions given (`Context.create()`).

Bug fixes:

* FFI::Pointer now does the correct range checks for signed and unsigned values.
* Allow signal `0` to be used with `Process.kill` (#1474).
* `IO#dup` now properly sets the new `IO` instance to be close-on-exec.
* `IO#reopen` now properly resets the receiver to be close-on-exec.
* `StringIO#set_encoding` no longer raises an exception if the underlying `String` is frozen (#1473).
* Fix handling of `Symbol` encodings in `Marshal#dump` and `Marshal#load` (#1530).

Compatibility:

* Implemented `Dir.each_child`.
* Adding missing support for the `close_others` option to `exec` and `spawn`.
* Implemented the missing `MatchData#named_captures` method (#1512).

Changes:

* `Process::CLOCK_` constants have been given the same value as in standard Ruby.

Performance:

* Sped up accesses to native memory through FFI::Pointer.
* All core files now make use of frozen `String` literals, reducing the number of `String` allocations for core methods.
* New -Xclone.disable option to disable all manual cloning.

# 1.0 RC 10, 5 December 2018

New features:

* The `nkf` and `kconv` standard libraries were added (#1439).
* `Mutex` and `ConditionVariable` have a new fast path for acquiring locks that are unlocked.
* `Queue` and `SizedQueue`, `#close` and `#closed?`, have been implemented.
* `Kernel#clone(freeze)` has been implemented (#1454).
* `Warning.warn` has been implemented (#1470).
* `Thread.report_on_exception` has been implemented (#1476).
* The emulation symbols for `Process.clock_gettime` have been implemented.

Bug fixes:

* Added `rb_eEncodingError` for C extensions (#1437).
* Fixed race condition when creating threads (#1445).
* Handle `exception: false` for IO#write_nonblock (#1457, @ioquatix).
* Fixed `Socket#connect_nonblock` for the `EISCONN` case (#1465, @ioquatix).
* `File.expand_path` now raises an exception for a non-absolute user-home.
* `ArgumentError` messages now better match MRI (#1467).
* Added support for `:float_millisecond`, `:millisecond`, and `:second` time units to `Process.clock_gettime` (#1468).
* Fixed backtrace of re-raised exceptions (#1459).
* Updated an exception message in Psych related to loading a non-existing class so that it now matches MRI.
* Fixed a JRuby-style Java interop compatibility issue seen in `test-unit`.
* Fixed problem with calling `warn` if `$stderr` has been reassigned.
* Fixed definition of `RB_ENCODING_GET_INLINED` (#1440).

Changes:

* Timezone messages are now logged at `CONFIG` level, use `-Xlog=CONFIG` to debug if the timezone is incorrectly shown as `UTC`.

# 1.0 RC 9, 5 November 2018

Security:

* CVE-2018-16396, *tainted flags are not propagated in Array#pack and String#unpack with some directives* has been mitigated by adding additional taint operations.

New features:

* LLVM for Oracle Linux 7 can now be installed without building from source.

Bug fixes:

* Times can now be created with UTC offsets in `+/-HH:MM:SS` format.
* `Proc#to_s` now has `ASCII-8BIT` as its encoding instead of the incorrect `UTF-8`.
* `String#%` now has the correct encoding for `UTF-8` and `US-ASCII` format strings, instead of the incorrect `ASCII-8BIT`.
* Updated `BigDecimal#to_s` to use `e` instead of `E` for exponent notation.
* Fixed `BigDecimal#to_s` to allow `f` as a format flag to indicate conventional floating point notation. Previously only `F` was allowed.

Changes:

* The supported version of LLVM for Oracle Linux has been updated from 3.8 to 4.0.
* `mysql2` is now patched to avoid a bug in passing `NULL` to `rb_scan_args`, and now passes the majority of its test suite.
* The post-install script now automatically detects if recompiling the OpenSSL C extension is needed. The post-install script should always be run in TravisCI as well.
* Detect when the system libssl is incompatible more accurately and add instructions on how to recompile the extension.

# 1.0 RC 8, 19 October 2018

New features:

* `Java.synchronized(object) { }` and `TruffleRuby.synchronized(object) { }` methods have been added.
* Added a `TruffleRuby::AtomicReference` class.
* Ubuntu 18.04 LTS is now supported.
* macOS 10.14 (Mojave) is now supported.

Changes:

* Random seeds now use Java's `NativePRNGNonBlocking`.
* The supported version of Fedora is now 28, upgraded from 25.
* The FFI gem has been updated from 1.9.18 to 1.9.25.
* JCodings has been updated from 1.0.30 to 1.0.40.
* Joni has been updated from 2.1.16 to 2.1.25.

Performance:

* Performance of setting the last exception on a thread has now been improved.

# 1.0 RC 7, 3 October 2018

New features:

* Useful `inspect` strings have been added for more foreign objects.
* The C extension API now defines a preprocessor macro `TRUFFLERUBY`.
* Added the rbconfig/sizeof native extension for better MRI compatibility.
* Support for `pg` 1.1. The extension now compiles successfully, but may still have issues with some datatypes.

Bug fixes:

* `readline` can now be interrupted by the interrupt signal (Ctrl+C). This fixes Ctrl+C to work in IRB.
* Better compatibility with C extensions due to a new "managed struct" type.
* Fixed compilation warnings which produced confusing messages for end users (#1422).
* Improved compatibility with Truffle polyglot STDIO.
* Fixed version check preventing TruffleRuby from working with Bundler 2.0 and later (#1413).
* Fixed problem with `Kernel.public_send` not tracking its caller properly (#1425).
* `rb_thread_call_without_gvl()` no longer holds the C-extensions lock.
* Fixed `caller_locations` when called inside `method_added`.
* Fixed `mon_initialize` when called inside `initialize_copy` (#1428).
* `Mutex` correctly raises a `TypeError` when trying to serialize with `Marshal.dump`.

Performance:

* Reduced memory footprint for private/internal AST nodes.
* Increased the number of cases in which string equality checks will become compile-time constants.
* Major performance improvement for exceptional paths where the rescue body does not access the exception object (e.g., `x.size rescue 0`).

Changes:

* Many clean-ups to our internal patching mechanism used to make some native extensions run on TruffleRuby.
* Removed obsoleted patches for Bundler compatibility now that Bundler 1.16.5 has built-in support for TruffleRuby.
* Reimplemented exceptions and other APIs that can return a backtrace to use Truffle's lazy stacktraces API.

# 1.0 RC 6, 3 September 2018

New features:

* `Polyglot.export` can now be used with primitives, and will now convert strings to Java, and `.import` will convert them from Java.
* Implemented `--encoding`, `--external-encoding`, `--internal-encoding`.
* `rb_object_tainted` and similar C functions have been implemented.
* `rb_struct_define_under` has been implemented.
* `RbConfig::CONFIG['sysconfdir']` has been implemented.
* `Etc` has been implemented (#1403).
* The `-Xcexts=false` option disables C extensions.
* Instrumentation such as the CPUSampler reports methods in a clearer way like `Foo#bar`, `Gem::Specification.each_spec`, `block in Foo#bar` instead of just `bar`, `each_spec`, `block in bar` (which is what MRI displays in backtraces).
* TruffleRuby is now usable as a JSR 223 (`javax.script`) language.
* A migration guide from JRuby (`doc/user/jruby-migration.md`) is now included.
* `kind_of?` works as an alias for `is_a?` on foreign objects.
* Boxed foreign strings unbox on `to_s`, `to_str`, and `inspect`.

Bug fixes:

* Fix false-positive circular warning during autoload.
* Fix Truffle::AtomicReference for `concurrent-ruby`.
* Correctly look up `llvm-link` along `clang` and `opt` so it is no longer needed to add LLVM to `PATH` on macOS for Homebrew and MacPorts.
* Fix `alias` to work when in a refinement module (#1394).
* `Array#reject!` no longer truncates the array if the block raises an exception for an element.
* WeakRef now has the same inheritance and methods as MRI's version.
* Support `-Wl` linker argument for C extensions. Fixes compilation of`mysql2` and `pg`.
* Using `Module#const_get` with a scoped argument will now correctly autoload the constant if needed.
* Loaded files are read as raw bytes, rather than as a UTF-8 string and then converted back into bytes.
* Return 'DEFAULT' for `Signal.trap(:INT) {}`. Avoids a backtrace when quitting a Sinatra server with Ctrl+C.
* Support `Signal.trap('PIPE', 'SYSTEM_DEFAULT')`, used by the gem `rouge` (#1411).
* Fix arity checks and handling of arity `-2` for `rb_define_method()`.
* Setting `$SAFE` to a negative value now raises a `SecurityError`.
* The offset of `DATA` is now correct in the presence of heredocs.
* Fix double-loading of the `json` gem, which led to duplicate constant definition warnings.
* Fix definition of `RB_NIL_P` to be early enough. Fixes compilation of `msgpack`.
* Fix compilation of megamorphic interop calls.
* `Kernel#singleton_methods` now correctly ignores prepended modules of non-singleton classes. Fixes loading `sass` when `activesupport` is loaded.
* Object identity numbers should never be negative.

Performance:

* Optimize keyword rest arguments (`def foo(**kwrest)`).
* Optimize rejected (non-Symbol keys) keyword arguments.
* Source `SecureRandom.random_bytes` from `/dev/urandom` rather than OpenSSL.
* C extension bitcode is no longer encoded as Base64 to pass it to Sulong.
* Faster `String#==` using vectorization.

Changes:

* Clarified that all sources that come in from the Polyglot API `eval` method will be treated as UTF-8, and cannot be re-interpreted as another encoding using a magic comment.
* The `-Xembedded` option can now be set set on the launcher command line.
* The `-Xplatform.native=false` option can now load the core library, by enabling `-Xpolyglot.stdio`.
* `$SAFE` and `Thread#safe_level` now cannot be set to `1` - raising an error rather than warning as before. `-Xsafe` allows it to be set, but there are still no checks.
* Foreign objects are now printed as `#<Foreign:system-identity-hash-code>`, except for foreign arrays which are now printed as `#<Foreign [elements...]>`.
* Foreign objects `to_s` now calls `inspect` rather than Java's `toString`.
* The embedded configuration (`-Xembedded`) now warns about features which may not work well embedded, such as signals.
* The `-Xsync.stdio` option has been removed - use standard Ruby `STDOUT.sync = true` in your program instead.

# 1.0 RC 5, 3 August 2018

New features:

* It is no longer needed to add LLVM (`/usr/local/opt/llvm@4/bin`) to `PATH` on macOS.
* Improve error message when LLVM, `clang` or `opt` is missing.
* Automatically find LLVM and libssl with MacPorts on macOS (#1386).
* `--log.ruby.level=` can be used to set the log level from any launcher.
* Add documentation about installing with Ruby managers/installers and how to run TruffleRuby in CI such as TravisCI (#1062, #1070).
* `String#unpack1` has been implemented.

Bug fixes:

* Allow any name for constants with `rb_const_get()`/`rb_const_set()` (#1380).
* Fix `defined?` with an autoload constant to not raise but return `nil` if the autoload fails (#1377).
* Binary Ruby Strings can now only be converted to Java Strings if they only contain US-ASCII characters. Otherwise, they would produce garbled Java Strings (#1376).
* `#autoload` now correctly calls `main.require(path)` dynamically.
* Hide internal file from user-level backtraces (#1375).
* Show caller information in warnings from the core library (#1375).
* `#require` and `#require_relative` should keep symlinks in `$"` and `__FILE__` (#1383).
* Random seeds now always come directly from `/dev/urandom` for MRI compatibility.
* SIGINFO, SIGEMT and SIGPWR are now defined (#1382).
* Optional and operator assignment expressions now return the value assigned, not the value returned by an assignment method (#1391).
* `WeakRef.new` will now return the correct type of object, even if `WeakRef` is subclassed (#1391).
* Resolving constants in prepended modules failed, this has now been fixed (#1391).
* Send and `Symbol#to_proc` now take account of refinements at their call sites (#1391).
* Better warning when the timezone cannot be found on WSL (#1393).
* Allow special encoding names in `String#force_encoding` and raise an exception on bad encoding names (#1397).
* Fix `Socket.getifaddrs` which would wrongly return an empty array (#1375).
* `Binding` now remembers the file and line at which it was created for `#eval`. This is notably used by `pry`'s `binding.pry`.
* Resolve symlinks in `GEM_HOME` and `GEM_PATH` to avoid related problems (#1383).
* Refactor and fix `#autoload` so other threads see the constant defined while the autoload is in progress (#1332).
* Strings backed by `NativeRope`s now make a copy of the rope when `dup`ed.
* `String#unpack` now taints return strings if the format was tainted, and now does not taint the return array if the format was tainted.
* Lots of fixes to `Array#pack` and `String#unpack` tainting, and a better implementation of `P` and `p`.
* Array literals could evaluate an element twice under some circumstances. This has now been fixed.

Performance:

* Optimize required and optional keyword arguments.
* `rb_enc_to_index` is now faster by eliminating an expensive look-up.

Changes:

* `-Xlog=` now needs log level names to be upper case.
* `-Dtruffleruby.log` and `TRUFFLERUBY_LOG` have been removed - use `-Dpolyglot.log.ruby.level`.
* The log format, handlers, etc are now managed by the Truffle logging system.
* The custom log levels `PERFORMANCE` and `PATCH` have been removed.

# 1.0 RC 4, 18 July 2018

*TruffleRuby was not updated in RC 4*

# 1.0 RC 3, 2 July 2018

New features:

* `is_a?` can be called on foreign objects.

Bug fixes:

* It is no longer needed to have `ruby` in `$PATH` to run the post-install hook.
* `Qnil`/`Qtrue`/`Qfalse`/`Qundef` can now be used as initial value for global variables in C extensions.
* Fixed error message when the runtime libssl has no SSLv2 support (on Ubuntu 16.04 for instance).
* `RbConfig::CONFIG['extra_bindirs']` is now a String as other RbConfig values.
* `SIGPIPE` is correctly caught on SubstrateVM, and the corresponding write() raises `Errno::EPIPE` when the read end of a pipe or socket is closed.
* Use the magic encoding comment for determining the source encoding when using eval().
* Fixed a couple bugs where the encoding was not preserved correctly.

Performance:

* Faster stat()-related calls, by returning the relevant field directly and avoiding extra allocations.
* `rb_str_new()`/`rb_str_new_cstr()` are much faster by avoiding extra copying and allocations.
* `String#{sub,sub!}` are faster in the common case of an empty replacement string.
* Eliminated many unnecessary memory copy operations when reading from `IO` with a delimiter (e.g., `IO#each`), leading to overall improved `IO` reading for common use cases such as iterating through lines in a `File`.
* Use the byte[] of the given Ruby String when calling eval() directly for parsing.

# 1.0 RC 2, 6 June 2018

New features:

* We are now compatible with Ruby 2.4.4.
* `object.class` on a Java `Class` object will give you an object on which you can call instance methods, rather than static methods which is what you get by default.
* The log level can now also be set with `-Dtruffleruby.log=info` or `TRUFFLERUBY_LOG=info`.
* `-Xbacktraces.raise` will print Ruby backtraces whenever an exception is raised.
* `Java.import name` imports Java classes as top-level constants.
* Coercion of foreign numbers to Ruby numbers now works.
* `to_s` works on all foreign objects and calls the Java `toString`.
* `to_str` will try to `UNBOX` and then re-try `to_str`, in order to provoke the unboxing of foreign strings.

Changes:

* The version string now mentions if you're running GraalVM Community Edition (`GraalVM CE`) or GraalVM Enterprise Edition (`GraalVM EE`).
* The inline JavaScript functionality `-Xinline_js` has been removed.
* Line numbers `< 0`, in the various eval methods, are now warned about, because we don't support these at all. Line numbers `> 1` are warned about (at the fine level) but they are shimmed by adding blank lines in front to get to the correct offset. Line numbers starting at `0` are also warned about at the fine level and set to `1` instead.
* The `erb` standard library has been patched to stop using a -1 line number.
* `-Xbacktraces.interleave_java` now includes all the trailing Java frames.
* Objects with a `[]` method, except for `Hash`, now do not return anything for `KEYS`, to avoid the impression that you could `READ` them. `KEYINFO` also returns nothing for these objects, except for `Array` where it returns information on indices.
* `String` now returns `false` for `HAS_KEYS`.
* The supported additional functionality module has been renamed from `Truffle` to `TruffleRuby`. Anything not documented in `doc/user/truffleruby-additions.md` should not be used.
* Imprecise wrong gem directory detection was replaced. TruffleRuby newly marks its gem directories with a marker file, and warns if you try to use TruffleRuby with a gem directory which is lacking the marker.

Bug fixes:

* TruffleRuby on SubstrateVM now correctly determines the system timezone.
* `Kernel#require_relative` now coerces the feature argument to a path and canonicalizes it before requiring, and it now uses the current directory as the directory for a synthetic file name from `#instance_eval`.

# 1.0 RC 1, 17 April 2018

New features:

* The Ruby version has been updated to version 2.3.7.

Security:

* CVE-2018-6914, CVE-2018-8779, CVE-2018-8780, CVE-2018-8777, CVE-2017-17742 and CVE-2018-8778 have been mitigated.

Changes:

* `RubyTruffleError` has been removed and uses replaced with standard exceptions.
* C++ libraries like `libc++` are now not needed if you don't run C++ extensions. `libc++abi` is now never needed. Documentation updated to make it more clear what the minimum requirements for pure Ruby, C extensions, and C++ extensions separately.
* C extensions are now built by default - `TRUFFLERUBY_CEXT_ENABLED` is assumed `true` unless set to `false`.
* The `KEYS` interop message now returns an array of Java strings, rather than Ruby strings. `KEYS` on an array no longer returns indices.
* `HAS_SIZE` now only returns `true` for `Array`.
* A method call on a foreign object that looks like an operator (the method name does not begin with a letter) will call `IS_BOXED` on the object and based on that will possibly `UNBOX` and convert to Ruby.
* Now using the native version of Psych.
* The supported version of LLVM on Oracle Linux has been dropped to 3.8.
* The supported version of Fedora has been dropped to 25, and the supported version of LLVM to 3.8, due to LLVM incompatibilities. The instructions for installing `libssl` have changed to match.

# 0.33, April 2018

New features:

* The Ruby version has been updated to version 2.3.6.
* Context pre-initialization with TruffleRuby `--native`, which significantly improves startup time and loads the `did_you_mean` gem ahead of time.
* The default VM is changed to SubstrateVM, where the startup is significantly better. Use `--jvm` option for full JVM VM.
* The `Truffle::Interop` module has been replaced with a new `Polyglot` module which is designed to use more idiomatic Ruby syntax rather than explicit methods. A [new document](doc/user/polyglot.md) describes polyglot programming at a higher level.
* The `REMOVABLE`, `MODIFIABLE` and `INSERTABLE` Truffle interop key info flags have been implemented.
* `equal?` on foreign objects will check if the underlying objects are equal if both are Java interop objects.
* `delete` on foreign objects will send `REMOVE`, `size` will send `GET_SIZE`, and `keys` will send `KEYS`. `respond_to?(:size)` will send `HAS_SIZE`, `respond_to?(:keys)` will send `HAS_KEYS`.
* Added a new Java-interop API similar to the one in the Nashorn JavaScript implementation, as also implemented by Graal.js. The `Java.type` method returns a Java class object on which you can use normal interop methods. Needs the `--jvm` flag to be used.
* Supported and tested versions of LLVM for different platforms have been more precisely [documented](doc/user/installing-llvm.md).

Changes:

* Interop semantics of `INVOKE`, `READ`, `WRITE`, `KEYS` and `KEY_INFO` have changed significantly, so that `INVOKE` maps to Ruby method calls, `READ` calls `[]` or returns (bound) `Method` objects, and `WRITE` calls `[]=`.

Performance:

* `Dir.glob` is much faster and more memory efficient in cases that can reduce to direct filename lookups.
* `SecureRandom` now defers loading OpenSSL until it's needed, reducing time to load `SecureRandom`.
* `Array#dup` and `Array#shift` have been made constant-time operations by sharing the array storage and keeping a starting index.

Bug fixes:

* Interop key-info works with non-string-like names.

Internal changes:

* Changes to the lexer and translator to reduce regular expression calls.
* Some JRuby sources have been updated to 9.1.13.0.

# 0.32, March 2018

New features:

* A new embedded configuration is used when TruffleRuby is used from another language or application. This disables features like signals which may conflict with the embedding application, and threads which may conflict with other languages, and enables features such as the use of polyglot IO streams.

Performance:

* Conversion of ASCII-only Ruby strings to Java strings is now faster.
* Several operations on multi-byte character strings are now faster.
* Native I/O reads are about 22% faster.

Bug fixes:

* The launcher accepts `--native` and similar options in the `TRUFFLERUBYOPT` environment variable.

Internal changes:

* The launcher is now part of the TruffleRuby repository, rather than part of the GraalVM repository.
* `ArrayBuilderNode` now uses `ArrayStrategies` and `ArrayMirrors` to remove direct knowledge of array storage.
* `RStringPtr` and `RStringPtrEnd` now report as pointers for interop purposes, fixing several issues with `char *` usage in C extensions.<|MERGE_RESOLUTION|>--- conflicted
+++ resolved
@@ -32,14 +32,11 @@
 * Support serializing of `Data` instances into Marshal format (#3726, @andrykonchin).
 * `Array#pack` now raises `ArgumentError` for unknown directives (#3681, @Th3-M4jor).
 * `String#unpack` now raises `ArgumentError` for unknown directives (#3681, @Th3-M4jor).
-<<<<<<< HEAD
 * `Thread::Queue#freeze` now raises `TypeError` when called (#3681, @Th3-M4jor).
 * `Thread::SizedQueue#freeze` now raises `TypeError` when called (#3681, @Th3-M4jor).
 * Add `Range#reverse_each` (#3681, @andrykonchin).
 * Emit a warning when `it` call without arguments is used in a block without parameters (#3681, @andrykonchin).
-=======
 * Add `rb_syserr_fail_str()` (#3732, @andrykonchin).
->>>>>>> a19a172e
 
 Performance:
 
