--- conflicted
+++ resolved
@@ -30,11 +30,8 @@
 * Add `Module#refinements` (#3039, @itarato).
 * Add `Refinement#refined_class` (#3039, @itarato).
 * Add `rb_hash_new_capa` function (#3039, @itarato).
-<<<<<<< HEAD
 * Fix `Encoding::Converter#primitive_convert` and raise `FrozenError` when a destination buffer argument is frozen (@andrykonchin).
-=======
 * Add `Module#undefined_instance_methods` (#3039, @itarato).
->>>>>>> 9d42b245
 
 Performance:
 
