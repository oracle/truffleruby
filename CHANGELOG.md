# 20.1.0

New features:

* `||=` will not compile the right-hand-side if it's only executed once, to match the idiomatic lazy-initialisation use-case (#1887, @kipply).
* The implicit interface for allowing Ruby objects to behave as polyglot arrays with `#size`, `#[]` methods has been removed and replaced with an explicit interface where each method starts with `polyglot_*`.
* Hash keys are no longer reported as polyglot members.
* All `polyglot_*` methods for defining polyglot behaviour in Ruby match InteropLibrary names.

Bug fixes:

* Fixed `Exception#dup` to copy exception backtrace string array.
* Fixed `rb_warn` and `rb_warning` when used as statements (#1886, @chrisseaton).
* Fixed `NameError.new` and `NoMethodError.new` `:receiver` argument.
* Correctly handle large numbers of arguments to `rb_funcall` (#1882).
* Added arity check to `Module#{include, prepend}`.
* Fix `OpenSSL::Digest.{digest,hexdigest,base64digest}` to handle `algorithm, data` arguments (#1889, @bdewater).
* Fixed `SystemCallError.new` parameter conversion.
* Fixed `File#{chmod, umask}` argument conversion check.
* Added warning in `Hash.[]` for non-array elements.
* Fixed `File.lchmod` raises `NotImplementedError` when not available.
* `RSTRING_PTR()` now always returns a native pointer, resolving two bugs `memcpy`ing to (#1822) and from (#1772) Ruby Strings.
* Fixed issue with duping during splat (#1883).
* Fixed `Dir#children` implementation.
* Fixed `SignalException.new` error when bad parameter given.
* Added deprecation warning to `Kernel#=~`.
* Fixed `puts` for a foreign objects, e.g. `puts Polyglot.eval('js', '[]')` (#1881) 
* Fixed `Exception#full_message` implementation.
* Updated `Kernel.Complex()` to handle the `exception: false` parameter.
* Fixed `Kernel#dup` to return self for `Complex` and `Rational` objects.
* Updated `Kernel.Float()` to handle the `exception: false` parameter.
* Fixed `String#unpack` `M` format (#1901).

Compatibility:

* Implemented `Float#{floor, ceil}` with `ndigits` argument.
* Implemented `Thread#fetch`.
* Implemented `Float#truncate` with `ndigits` argument.
* Made `String#{byteslice, slice, slice!}` and `Symbol#slice` compatible with endless ranges.

* Implemented `-p` CLI option.
* Implemented "instance variable not initialized" warning.
* Implemented `-p` and `-a` CLI options.
* Make `Kernel#{caller, caller_locations}` and `Thread#backtrace_locations` compatible with endless ranges.
* Implemented `Dir#each_child`.
* Implemented `Kernel.{chomp, chop}` and `Kernel#{chomp, chop}`.
* Implemented `-p` and `-a`, and `-l` CLI options.
* Convert the argument to `File.realpath` with `#to_path` (#1894).
* `StringIO#binmode` now sets the external encoding to BINARY like MRI (#1898).
* `StringIO#inspect` should not include the contents of the `StringIO` (#1898).
* Implemented `rb_fd_*` functions (#1623).
* Fixed uninitialized variable warnings in core and lib (#1897).
* Make `Thread#backtrace` support omit, length and range arguments.
* Implemented `Range#%`.
<<<<<<< HEAD
* Fixed the type of the `flags` field of `rb_data_type_t` (#1911).
* Implemented `rb_obj_is_proc` (#1908, @kipply, @XrXr). 

=======
* Implemented `num2short` (#1910, @kipply).
>>>>>>> 7b37488b
Changes:

* `TRUFFLERUBY_RESILIENT_GEM_HOME` has been removed. Unset `GEM_HOME` and `GEM_PATH` instead if you need to.
* Implemented `Enumerator::ArithmeticSequence`.

Performance:

* Optimized `RSTRING_PTR()` accesses by going to native directly, optimized various core methods, use Mode=latency and tune GC heap size for Bundler. This speeds up `bundle install` from 84s to 19s for a small Gemfile with 6 gems (#1398).
* Fixed memory footprint issue due to large compilation on Native Image, notably during `bundle install` (#1893).
* `ArrayBuilderNode` now uses a new Truffle library for manipulating array stores.

# 20.0.0

New features:

* Enable and document `--coverage` option (#1840, @chrisseaton).
* Update the internal LLVM toolchain to LLVM 9 and reduce its download size.
* Updated to Ruby 2.6.5 (#1749).
* Automatically set `PKG_CONFIG_PATH` as needed for compiling OpenSSL on macOS (#1830).

Bug fixes:

* Fix `Tempfile#{size,length}` when the IO is not flushed (#1765, @rafaelfranca).
* Dump and load instance variables in subclasses of `Exception` (#1766, @rafaelfranca).
* Fix `Date._iso8601` and `Date._rfc3339` when the string is an invalid date (#1773, @rafaelfranca).
* Fail earlier for bad handle unwrapping (#1777, @chrisseaton).
* Match out of range `ArgumentError` message with MRI (#1774, @rafaelfranca)
* Raise `Encoding::CompatibilityError` with incompatible encodings on `Regexp` (#1775, @rafaelfranca).
* Fixed interactions between attributes and instance variables in `Struct` (#1776, @chrisseaton).
* Coercion fixes for `TCPServer.new` (#1780, @XrXr)
* Fix `Float#<=>` not calling `coerce` when `other` argument responds to it (#1783, @XrXr).
* Do not warn / crash when requiring a file that sets and trigger autoload on itself (#1779, @XrXr).
* Strip trailing whitespaces when creating a `BigDecimal` with a `String` (#1796, @XrXr).
* Default `close_others` in `Process.exec` to `false` like Ruby 2.6 (#1798, @XrXr).
* Don't clone methods when setting method to the same visibility (#1794, @XrXr).
* `BigDecimal()` deal with large rationals precisely (#1797, @XrXr).
* Make it possible to call `instance_exec` with `rb_block_call` (#1802, @XrXr).
* Check for duplicate members in `Struct.new` (#1803, @XrXr).
* `Process::Status#to_i` return raw `waitpid(2)` status (#1800, @XrXr).
* `Process#exec`: set close-on-exec to false for fd redirection (#1805, @XrXr, @rafaelfranca).
* Building C extensions should now work with frozen string literals (#1786).
* Keep the Truffle working directory in sync with the native working directory.
* Rename `to_native` to `polyglot_to_native` to match `polyglot_pointer?` and `polyglot_address` methods.
* Fixed missing partial evaluation boundary in `Array#{sort,sort!}` (#1727).
* Fixed the class of `self` and the wrapping `Module` for `Kernel#load(path, wrap=true)` (#1739).
* Fixed missing polyglot type declaration for `RSTRING_PTR` to help with native/managed interop.
* Fixed `Module#to_s` and `Module#inspect` to not return an extra `#<Class:` for singleton classes.
* Arrays backed by native storage now allocate the correct amount of memory (#1828).
* Fixed issue in `ConditionVariable#wait` that could lose a `ConditionVariable#signal`.
* Do not expose TruffleRuby-specific method `Array#swap` (#1816)
* Fixed `#inspect` on broken UTF-8 sequences (#1842, @chrisseaton).
* `Truffle::Interop.keys` should report methods of `String` and `Symbol` (#1817)
* `Kernel#sprintf` encoding validity has been fixed (#1852, @XrXr).
* Fixed `ArrayIndexOutOfBoundsException` in `File.fnmatch` (#1845).
* Make `String#concat` work with no or multiple arguments (#1519).
* Make `Array#concat` work with no or multiple arguments (#1519).
* Coerce `BigDecimal(arg)` using `to_str` (#1826).
* Fixed `NameError#dup`, `NoMethodError#dup`, and `SystemCallError#dup` to copy internal fields.
* Make `Enumerable#chunk` work without a block (#1518).
* Fixed issue with `SystemCallError.new` setting a backtrace too early.
* Fixed `BigDecimal#to_s` formatting issue (#1711).
* Run `END` keyword block only once at exit.
* Implement `Numeric#clone` to return `self`.
* Fixed `Symbol#to_proc` to create a `Proc` with `nil` `source_location` (#1663).
* Make `GC.start` work with keyword arguments.
* Fixed `Kernel#clone` for `nil`, `true`, `false`, `Integer`, and `Symbol`.
* Make top-level methods available in `Context#getBindings()` (#1838).
* Made `Kernel#caller_locations` accept a range argument, and return `nil` when appropriate.
* Made `rb_respond_to` work with primitives (#1869, @chrisseaton).
* Fixed issue with missing backtrace for `rescue $ERROR_INFO` (#1660).
* Fixed `Struct#hash` for `keyword_init: true` `Struct`.
* Fixed `String#{upcase!,downcase!,swapcase!}(:ascii)` for non-ASCII-compatible encodings like UTF-16.
* Fixed `String#capitalize!` for strings that weren't full ASCII.
* Fixed enumeration issue in `ENV.{select, filter}`.
* Fixed `Complex` and `Rational` should be frozen after initializing.
* Fixed `printf` should raise error when not enough arguments for positional argument.
* Removed "shadowing outer local variable" warning.
* Fixed parameter conversion to `String` in ENV methods.
* Fixed deprecation warning when `ENV.index` is called.
* Fixed issue with `ENV.each_key`.
* Fixed `ENV.replace` implementation.
* Fixed `ENV.udpate` implementation.
* Fixed argument handling in `Kernel.printf`.
* Fixed character length after conversion to binary from a non-US-ASCII String.
* Fixed issue with installing latest bundler (#1880).
* Fixed type conversion for `Numeric#step` `step` parameter.
* Fixed `Kernel#Integer` conversion.
* Fixed `IO.try_convert` parameter conversion.
* Fixed linking of always-inline C API functions with `-std=gnu90` (#1837, #1879).
* Avoid race conditions during `gem install` by using a single download thread.
* Do not use gems precompiled for MRI on TruffleRuby (#1837).
* Fixed printing foreign arrays that were also pointers (#1679).
* Fixed `nil#=~` to not warn.

Compatibility:

* Implemented `String#start_with?(Regexp)` (#1771, @zhublik).
* Various improvements to `SignalException` and signal handling (#1790, @XrXr).
* Implemented `rb_utf8_str_new`, `rb_utf8_str_new_cstr`, `rb_utf8_str_new_static` (#1788, @chrisseaton).
* Implemented the `unit` argument of `Time.at` (#1791, @XrXr).
* Implemented `keyword_init: true` for `Struct.new` (#1789, @XrXr).
* Implemented `MatchData#dup` (#1792, @XrXr).
* Implemented a native storage strategy for `Array` to allow better C extension compatibility.
* Implemented `rb_check_symbol_cstr` (#1814).
* Implemented `rb_hash_start` (#1841, @XrXr).
* JCodings has been updated from 1.0.42 to 1.0.45.
* Joni has been updated from 2.1.25 to 2.1.30.
* Implemented `Method#<<` and `Method#>>` (#1821).
* The `.bundle` file extension is now used for C extensions on macOS (#1819, #1837).
* Implemented `Comparable#clamp` (#1517).
* Implemented `rb_gc_register_mark_object` and `rb_enc_str_asciionly_p` (#1856, @chrisseaton).
* Implemented `rb_io_set_nonblock` (#1741).
* Include the major kernel version in `RUBY_PLATFORM` on macOS like MRI (#1860, @eightbitraptor).
* Implemented `Enumerator::Chain`, `Enumerator#+`, and `Enumerable#chain` (#1859, #1858).
* Implemented `Thread#backtrace_locations` and `Exception#backtrace_locations` (#1556).
* Implemented `rb_module_new`, `rb_define_class_id`, `rb_define_module_id`, (#1876, @XrXr, @chrisseaton).
* Implemented `-n` CLI option (#1532).
* Cache the `Symbol` of method names in call nodes only when needed (#1872).
* Implemented `rb_get_alloc_func` and related functions (#1874, @XrXr).
* Implemented `rb_module_new`, `rb_define_class_id`, `rb_define_module_id`, (#1876, @chrisseaton).
* Implemented `ENV.slice`.
* Support for the Darkfish theme for RDoc generation has been added back.
* Implemented `Kernel#system` `exception: true` option.
* Implemented `Random.bytes`.
* Implemented `Random.random_number`.
* Added the ability to parse endless ranges.
* Made `Range#{to_a, step, each, bsearch, step, last, max, min, to_s, ==}` compatible with endless ranges.
* Made `Array#{[], []=, values_at, fill, slice!}` compatible with endless ranges.
* Defined `Array#{min, max}` methods.

Performance:

* Use a smaller limit for identity-based inline caches to improve warmup by avoiding too many deoptimizations.
* `long[]` array storage now correctly declare that they accept `int` values, reducing deoptimisations and promotions to `Object[]` storage.
* Enable inline caching of `Symbol` conversion for `rb_iv_get` and `rb_iv_set`.
* `rb_type` information is now cached on classes as a hidden variable to improve performance.
* Change to using thread local buffers for socket calls to reduce allocations.
* Refactor `IO.select` to reduce copying and optimisation boundaries.
* Refactor various `String` and `Rope` nodes to avoid Truffle performance warnings.
* Reading caller frames should now work in more cases without deoptimisation.

# 19.3.0

New features:

* Compilation of C extensions is now done with an internal LLVM toolchain producing both native code and bitcode. This means more C extensions should compile out of the box and this should resolve most linker-related issues.
* It is no longer necessary to install LLVM for installing C extensions on TruffleRuby.
* It is no longer necessary to install libc++ and libc++abi for installing C++ extensions on TruffleRuby.
* On macOS, it is no longer necessary to install the system headers package (#1417).
* License updated to EPL 2.0/GPL 2.0/LGPL 2.1 like recent JRuby.

Bug fixes:

* `rb_undef_method` now works for private methods (#1731, @cky).
* Fixed several issues when requiring C extensions concurrently (#1565).
* `self.method ||= value` with a private method now works correctly (#1673).
* Fixed `RegexpError: invalid multibyte escape` for binary regexps with a non-binary String (#1433).
* Arrays now report their methods to other languages for interopability (#1768).
* Installing `sassc` now works due to using the LLVM toolchain (#1753).
* Renamed `Truffle::Interop.respond_to?` to avoid conflict with Ruby's `respond_to?` (#1491).
* Warn only if `$VERBOSE` is `true` when a magic comment is ignored (#1757, @nirvdrum).
* Make C extensions use the same libssl as the one used for the openssl C extension (#1770).

Compatibility:

* `GC.stat` can now take an optional argument (#1716, @kirs).
* `Kernel#load` with `wrap` has been implemented (#1739).
* Implemented `Kernel#spawn` with `:chdir` (#1492).
* Implemented `rb_str_drop_bytes`, notably used by OpenSSL (#1740, @cky).
* Include executables of default gems, needed for `rails new` in Rails 6.
* Use compilation flags similar to MRI for C extension compilation.
* Warn for `gem update --system` as it is not fully supported yet and is often not needed.
* Pass `-undefined dynamic_lookup` to the linker on macOS like MRI.

Performance:

* Core methods are no longer always cloned, which reduces memory footprint and should improve warmup.
* Inline cache calls to `rb_intern()` with a constant name in C extensions.
* Improve allocation speed of native handles for C extensions.
* Improve the performance of `NIL_P` and `INT2FIX` in C extensions.
* Various fixes to improve Rack performance.
* Optimize `String#gsub(String)` by not creating a `Regexp` and using `String#index` instead.
* Fixed "FrameWithoutBoxing should not be materialized" compilation issue in `TryNode`.

# 19.2.0, August 2019

New features:

* `Fiddle` has been implemented.

Bug fixes:

* Set `RbConfig::CONFIG['ruby_version']` to the same value as the TruffleRuby version. This fixes reusing C extensions between different versions of TruffleRuby with Bundler (#1715).
* Fixed `Symbol#match` returning `MatchData` (#1706, @zhublik).
* Allow `Time#strftime` to be called with binary format strings.
* Do not modify the argument passed to `IO#write` when the encoding does not match (#1714).
* Use the class where the method was defined to check if an `UnboundMethod` can be used for `#define_method` (#1710).
* Fixed setting `$~` for `Enumerable` and `Enumerator::Lazy`'s `#grep` and `#grep_v`.
* Improved errors when interacting with single-threaded languages (#1709).

Compatibility:

* Added `Kernel#then` (#1703, @zhublik).
* `FFI::Struct#[]=` is now supported for inline character arrays.
* `blocking: true` is now supported for `FFI::Library#attach_function`.
* Implemented `Proc#>>` and `#<<` (#1688).
* `Thread.report_on_exception` is now `true` by default like MRI 2.5+.
* `BigDecimal` compatibility has been generally improved in several ways.

Changes:

* An interop read message sent to a `Proc` will no longer call the `Proc`.

Performance:

* Several `String` methods have been made faster by the usage of vector instructions
  when searching for a single-byte character in a String.
* Methods needing the caller frame are now better optimized.

# 19.1.0, June 2019

*Ruby is an experimental language in the GraalVM 19.1.0 release*

Bug fixes:

* Sharing for thread-safety of objects is now triggered later as intended, e.g., when a second `Thread` is started.
* Fixed `Array#to_h` so it doesn't set a default value (#1698).
* Removed extra `public` methods on `IO` (#1702).
* Fixed `Process.kill(signal, Process.pid)` when the signal is trapped as `:IGNORE` (#1702).
* Fixed `Addrinfo.new(String)` to reliably find the address family (#1702).
* Fixed argument checks in `BasicSocket#setsockopt` (#1460).
* Fixed `ObjectSpace.trace_object_allocations` (#1456).
* Fixed `BigDecimal#{clone,dup}` so it now just returns the receiver, per Ruby 2.5+ semantics (#1680).
* Fixed creating `BigDecimal` instances from non-finite `Float` values (#1685).
* Fixed `BigDecimal#inspect` output for non-finite values (e.g, NaN or -Infinity) (#1683).
* Fixed `BigDecimal#hash` to return the same value for two `BigDecimal` objects that are equal (#1656).
* Added missing `BigDecimal` constant definitions (#1684).
* Implemented `rb_eval_string_protect`.
* Fixed `rb_get_kwargs` to correctly handle optional and rest arguments.
* Calling `Kernel#raise` with a raised exception will no longer set the cause of the exception to itself (#1682).
* Return a `FFI::Function` correctly for functions returning a callback.
* Convert to intuitive Ruby exceptions when INVOKE fails (#1690).
* Implemented `FFI::Pointer#clear` (#1687).
* Procs will now yield to the block in their declaration context even when called with a block argument (#1657).
* Fixed problems with calling POSIX methods if `Symbol#[]` is redefined (#1665).
* Fixed sharing of `Array` and `Hash` elements for thread-safety of objects (#1601).
* Fixed concurrent modifications of `Gem::Specification::LOAD_CACHE` (#1601).
* Fix `TCPServer#accept` to set `#do_not_reverse_lookup` correctly on the created `TCPSocket`.

Compatibility:

* Exceptions from `coerce` are no longer rescued, like MRI.
* Implemented `Integer#{allbits?,anybits?,nobits?}`.
* `Integer#{ceil,floor,truncate}` now accept a precision and `Integer#round` accepts a rounding mode.
* Added missing `Enumerable#filter` and `Enumerator::Lazy#filter` aliases to the respective `select` method (#1610).
* Implemented more `Ripper` methods as no-ops (#1694, @Mogztter).
* Implemented `rb_enc_sprintf` (#1702).
* Implemented `ENV#{filter,filter!}` aliases for `select` and `select!`.
* Non-blocking `StringIO` and `Socket` APIs now support `exception: false` like MRI (#1702).
* Increased compatibility of `BigDecimal`.
* `String#-@` now performs string deduplication (#1608).
* `Hash#merge` now preserves the key order from the original hash for merged values (#1650).
* Coerce values given to `FFI::Pointer` methods.
* `FrozenError` is now defined and is used for `can't modify frozen` object exceptions.
* `StringIO` is now available by default like in MRI, because it is required by RubyGems.

Changes:

* Interactive sources (like the GraalVM polyglot shell) now all share the same binding (#1695).
* Hash code calculation has been improved to reduce hash collisions for `Hash` and other cases.

Performance:

* `eval(code, binding)` for a fixed `code` containing blocks is now much faster. This improves the performance of rendering `ERB` templates containing loops.
* `rb_str_cat` is faster due to the C string now being concatenated without first being converted to a Ruby string or having its encoding checked. As a side effect the behaviour of `rb_str_cat` should now more closely match that of MRI.

# 19.0.0, May 2019

*Ruby is an experimental language in the GraalVM 19.0.0 release*

Bug fixes:

* The debugger now sees global variables as the global scope.
* Temporary variables are no longer visible in the debugger.
* Setting breakpoints on some lines has been fixed.
* The OpenSSL C extension is now always recompiled, fixing various bugs when using the extension (e.g., when using Bundler in TravisCI) (#1676, #1627, #1632).
* Initialize `$0` when not run from the 'ruby' launcher, which is needed to `require` gems (#1653).

Compatibility:

* `do...end` blocks can now have `rescue/else/ensure` clauses like MRI (#1618).

Changes:

* `TruffleRuby.sulong?` has been replaced by `TruffleRuby.cexts?`, and `TruffleRuby.graal?` has been replaced by `TruffleRuby.jit?`. The old methods will continue to work for now, but will produce warnings, and will be removed at a future release.

# 1.0 RC 16, 19 April 2019

Bug fixes:

* Fixed `Hash#merge` with no arguments to return a new copy of the receiver (#1645).
* Fixed yield with a splat and keyword arguments (#1613).
* Fixed `rb_scan_args` to correctly handle kwargs in combination with optional args.
* Many fixes for `FFI::Pointer` to be more compatible with the `ffi` gem.

New features:

* Rounding modes have been implemented or improved for `Float`, `Rational`, `BigDecimal` (#1509).
* Support Homebrew installed in other prefixes than `/usr/local` (#1583).
* Added a pure-Ruby implementation of FFI which passes almost all Ruby FFI specs (#1529, #1524).

Changes:

* Support for the Darkfish theme for RDoc generation has been removed.

Compatibility:

* The `KeyError` raised from `ENV#fetch` and `Hash#fetch` now matches MRI's message formatting (#1633).
* Add the missing `key` and `receiver` values to `KeyError` raised from `ENV#fetch`.
* `String#unicode_normalize` has been moved to the core library like in MRI.
* `StringScanner` will now match a regexp beginning with `^` even when not scanning from the start of the string.
* `Module#define_method` is now public like in MRI.
* `Kernel#warn` now supports the `uplevel:` keyword argument.

# 1.0 RC 15, 5 April 2019

Bug fixes:

* Improved compatibility with MRI's `Float#to_s` formatting (#1626).
* Fixed `String#inspect` when the string uses a non-UTF-8 ASCII-compatible encoding and has non-ASCII characters.
* Fixed `puts` for strings with non-ASCII-compatible encodings.
* `rb_protect` now returns `Qnil` when an error occurs.
* Fixed a race condition when using the interpolate-once (`/o`) modifier in regular expressions.
* Calling `StringIO#close` multiple times no longer raises an exception (#1640).
* Fixed a bug in include file resolution when compiling C extensions.

New features:

* `Process.clock_getres` has been implemented.

Changes:

* `debug`, `profile`, `profiler`, which were already marked as unsupported, have been removed.
* Our experimental JRuby-compatible Java interop has been removed - use `Polyglot` and `Java` instead.
* The Trufle handle patches applied to `psych` C extension have now been removed.
* The `rb_tr_handle_*` functions have been removed as they are no longer used in any C extension patches.
* Underscores and dots in options have become hyphens, so `--exceptions.print_uncaught_java` is now `--exceptions-print-uncaught-java`, for example.
* The `rb_tr_handle_*` functions have been removed as they are no longer used in any C extension patches.

Bug fixes:

* `autoload :C, "path"; require "path"` now correctly triggers the autoload.
* Fixed `UDPSocket#bind` to specify family and socktype when resolving address.
* The `shell` standard library can now be `require`-d.
* Fixed a bug where `for` could result in a `NullPointerException` when trying to assign the iteration variable.
* Existing global variables can now become aliases of other global variables (#1590).

Compatibility:

* ERB now uses StringScanner and not the fallback, like on MRI. As a result `strscan` is required by `require 'erb'` (#1615).
* Yield different number of arguments for `Hash#each` and `Hash#each_pair` based on the block arity like MRI (#1629).
* Add support for the `base` keyword argument to `Dir.{[], glob}`.

# 1.0 RC 14, 18 March 2019

Updated to Ruby 2.6.2.

Bug fixes:

* Implement `rb_io_wait_writable` (#1586).
* Fixed error when using arrows keys first within `irb` or `pry` (#1478, #1486).
* Coerce the right hand side for all `BigDecimal` operations (#1598).
* Combining multiple `**` arguments containing duplicate keys produced an incorrect hash. This has now been fixed (#1469).
* `IO#read_nonblock` now returns the passed buffer object, if one is supplied.
* Worked out autoloading issue (#1614).

New features:

* Implemented `String#delete_prefix`, `#delete_suffix`, and related methods.
* Implemented `Dir.children` and `Dir#children`.
* Implemented `Integer#sqrt`.

Changes:

* `-Xoptions` has been removed - use `--help:languages` instead.
* `-Xlog=` has been removed - use `--log.level=` instead.
* `-J` has been removed - use `--vm.` instead.
* `-J-cp lib.jar` and so on have removed - use `--vm.cp=lib.jar` or `--vm.classpath=lib.jar` instead.
* `--jvm.` and `--native.` have been deprecated, use `--vm.` instead to pass VM options.
* `-Xoption=value` has been removed - use `--option=value` instead.
* The `-X` option now works as in MRI.
* `--help:debug` is now `--help:internal`.
* `ripper` is still not implemented, but the module now exists and has some methods that are implemented as no-ops.

# 1.0 RC 13, 5 March 2019

Note that as TruffleRuby RC 13 is built on Ruby 2.4.4 it is still vulnerable to CVE-2018-16395. This will be fixed in the next release.

New features:

* Host interop with Java now works on SubstrateVM too.

Bug fixes:

* Fixed `Enumerator::Lazy` which wrongly rescued `StandardError` (#1557).
* Fixed several problems with `Numeric#step` related to default arguments, infinite sequences, and bad argument types (#1520).
* Fixed incorrect raising of `ArgumentError` with `Range#step` when at least one component of the `Range` is `Float::INFINITY` (#1503).
* Fixed the wrong encoding being associated with certain forms of heredoc strings (#1563).
* Call `#coerce` on right hand operator if `BigDecimal` is the left hand operator (#1533, @Quintasan).
* Fixed return type of division of `Integer.MIN_VALUE` and `Long.MIN_VALUE` by -1 (#1581).
* `Exception#cause` is now correctly set for internal exceptions (#1560).
* `rb_num2ull` is now implemented as well as being declared in the `ruby.h` header (#1573).
* `rb_sym_to_s` is now implemented (#1575).
* `R_TYPE_P` now returns the type number for a wider set of Ruby objects (#1574).
* `rb_fix2str` has now been implemented.
* `rb_protect` will now work even if `NilClass#==` has been redefined.
* `BigDecimal` has been moved out of the `Truffle` module to match MRI.
* `StringIO#puts` now correctly handles `to_s` methods which do not return strings (#1577).
* `Array#each` now behaves like MRI when the array is modified (#1580).
* Clarified that `$SAFE` can never be set to a non-zero value.
* Fix compatibility with RubyGems 3 (#1558).
* `Kernel#respond_to?` now returns false if a method is protected and the `include_all` argument is false (#1568).

Changes:

* `TRUFFLERUBY_CEXT_ENABLED` is no longer supported and C extensions are now always built, regardless of the value of this environment variable.
* Getting a substring of a string created by a C extension now uses less memory as only the requested portion will be copied to a managed string.
* `-Xoptions` has been deprecated and will be removed - use `--help:languages` instead.
* `-Xlog=` has been deprecated and will be removed - use `--log.level=` instead.
* `-J` has been deprecated and will be removed - use `--jvm.` instead.
* `-J-cp lib.jar` and so on have been deprecated and will be removed - use `--jvm.cp=lib.jar` or `--jvm.classpath=lib.jar` instead.
* `-J-cmd`, `--jvm.cmd`, `JAVA_HOME`, `JAVACMD`, and `JAVA_OPTS` do not work in any released configuration of TruffleRuby, so have been removed.
* `-Xoption=value` has been deprecated and will be removed - use `--option=value` instead.
* `TracePoint` now raises an `ArgumentError` for unsupported events.
* `TracePoint.trace` and `TracePoint#inspect` have been implemented.

Compatibility:

* Improved the exception when an `-S` file isn't found.
* Removed the message from exceptions raised by bare `raise` to better match MRI (#1487).
* `TracePoint` now handles the `:class` event.

Performance:

* Sped up `String` handling in native extensions, quite substantially in some cases, by reducing conversions between native and managed strings and allowing for mutable metadata in native strings.

# 1.0 RC 12, 4 February 2019

Bug fixes:

* Fixed a bug with `String#lines` and similar methods with multibyte characters (#1543).
* Fixed an issue with `String#{encode,encode!}` double-processing strings using XML conversion options and a new destination encoding (#1545).
* Fixed a bug where a raised cloned exception would be caught as the original exception (#1542).
* Fixed a bug with `StringScanner` and patterns starting with `^` (#1544).
* Fixed `Enumerable::Lazy#uniq` with infinite streams (#1516).

Compatibility:

* Change to a new system for handling Ruby objects in C extensions which greatly increases compatibility with MRI.
* Implemented `BigDecimal#to_r` (#1521).
* `Symbol#to_proc` now returns `-1` like on MRI (#1462).

# 1.0 RC 11, 15 January 2019

New features:

* macOS clocks `CLOCK_MONOTONIC_RAW`, `_MONOTONIC_RAW_APPROX`, `_UPTIME_RAW`, `_UPTIME_RAW_APPROX`, and `_PROCESS_CPUTIME_ID` have been implemented (#1480).
* TruffleRuby now automatically detects native access and threading permissions from the `Context` API, and can run code with no permissions given (`Context.create()`).

Bug fixes:

* FFI::Pointer now does the correct range checks for signed and unsigned values.
* Allow signal `0` to be used with `Process.kill` (#1474).
* `IO#dup` now properly sets the new `IO` instance to be close-on-exec.
* `IO#reopen` now properly resets the receiver to be close-on-exec.
* `StringIO#set_encoding` no longer raises an exception if the underlying `String` is frozen (#1473).
* Fix handling of `Symbol` encodings in `Marshal#dump` and `Marshal#load` (#1530).

Compatibility:

* Implemented `Dir.each_child`.
* Adding missing support for the `close_others` option to `exec` and `spawn`.
* Implemented the missing `MatchData#named_captures` method (#1512).

Changes:

* `Process::CLOCK_` constants have been given the same value as in standard Ruby.

Performance:

* Sped up accesses to native memory through FFI::Pointer.
* All core files now make use of frozen `String` literals, reducing the number of `String` allocations for core methods.
* New -Xclone.disable option to disable all manual cloning.

# 1.0 RC 10, 5 December 2018

New features:

* The `nkf` and `kconv` standard libraries were added (#1439).
* `Mutex` and `ConditionVariable` have a new fast path for acquiring locks that are unlocked.
* `Queue` and `SizedQueue`, `#close` and `#closed?`, have been implemented.
* `Kernel#clone(freeze)` has been implemented (#1454).
* `Warning.warn` has been implemented (#1470).
* `Thread.report_on_exception` has been implemented (#1476).
* The emulation symbols for `Process.clock_gettime` have been implemented.

Bug fixes:

* Added `rb_eEncodingError` for C extensions (#1437).
* Fixed race condition when creating threads (#1445).
* Handle `exception: false` for IO#write_nonblock (#1457, @ioquatix).
* Fixed `Socket#connect_nonblock` for the `EISCONN` case (#1465, @ioquatix).
* `File.expand_path` now raises an exception for a non-absolute user-home.
* `ArgumentError` messages now better match MRI (#1467).
* Added support for `:float_millisecond`, `:millisecond`, and `:second` time units to `Process.clock_gettime` (#1468).
* Fixed backtrace of re-raised exceptions (#1459).
* Updated an exception message in Psych related to loading a non-existing class so that it now matches MRI.
* Fixed a JRuby-style Java interop compatibility issue seen in `test-unit`.
* Fixed problem with calling `warn` if `$stderr` has been reassigned.
* Fixed definition of `RB_ENCODING_GET_INLINED` (#1440).

Changes:

* Timezone messages are now logged at `CONFIG` level, use `-Xlog=CONFIG` to debug if the timezone is incorrectly shown as `UTC`.

# 1.0 RC 9, 5 November 2018

Security:

* CVE-2018-16396, *tainted flags are not propagated in Array#pack and String#unpack with some directives* has been mitigated by adding additional taint operations.

New features:

* LLVM for Oracle Linux 7 can now be installed without building from source.

Bug fixes:

* Times can now be created with UTC offsets in `+/-HH:MM:SS` format.
* `Proc#to_s` now has `ASCII-8BIT` as its encoding instead of the incorrect `UTF-8`.
* `String#%` now has the correct encoding for `UTF-8` and `US-ASCII` format strings, instead of the incorrect `ASCII-8BIT`.
* Updated `BigDecimal#to_s` to use `e` instead of `E` for exponent notation.
* Fixed `BigDecimal#to_s` to allow `f` as a format flag to indicate conventional floating point notation. Previously only `F` was allowed.

Changes:

* The supported version of LLVM for Oracle Linux has been updated from 3.8 to 4.0.
* `mysql2` is now patched to avoid a bug in passing `NULL` to `rb_scan_args`, and now passes the majority of its test suite.
* The post-install script now automatically detects if recompiling the OpenSSL C extension is needed. The post-install script should always be run in TravisCI as well, see `doc/user/standalone-distribution.md`.
* Detect when the system libssl is incompatible more accurately and add instructions on how to recompile the extension.

# 1.0 RC 8, 19 October 2018

New features:

* `Java.synchronized(object) { }` and `TruffleRuby.synchronized(object) { }` methods have been added.
* Added a `TruffleRuby::AtomicReference` class.
* Ubuntu 18.04 LTS is now supported.
* macOS 10.14 (Mojave) is now supported.

Changes:

* Random seeds now use Java's `NativePRNGNonBlocking`.
* The supported version of Fedora is now 28, upgraded from 25.
* The FFI gem has been updated from 1.9.18 to 1.9.25.
* JCodings has been updated from 1.0.30 to 1.0.40.
* Joni has been updated from 2.1.16 to 2.1.25.

Performance:

* Performance of setting the last exception on a thread has now been improved.

# 1.0 RC 7, 3 October 2018

New features:

* Useful `inspect` strings have been added for more foreign objects.
* The C extension API now defines a preprocessor macro `TRUFFLERUBY`.
* Added the rbconfig/sizeof native extension for better MRI compatibility.
* Support for `pg` 1.1. The extension now compiles successfully, but may still have issues with some datatypes.

Bug fixes:

* `readline` can now be interrupted by the interrupt signal (Ctrl+C). This fixes Ctrl+C to work in IRB.
* Better compatibility with C extensions due to a new "managed struct" type.
* Fixed compilation warnings which produced confusing messages for end users (#1422).
* Improved compatibility with Truffle polyglot STDIO.
* Fixed version check preventing TruffleRuby from working with Bundler 2.0 and later (#1413).
* Fixed problem with `Kernel.public_send` not tracking its caller properly (#1425).
* `rb_thread_call_without_gvl()` no longer holds the C-extensions lock.
* Fixed `caller_locations` when called inside `method_added`.
* Fixed `mon_initialize` when called inside `initialize_copy` (#1428).
* `Mutex` correctly raises a `TypeError` when trying to serialize with `Marshal.dump`.

Performance:

* Reduced memory footprint for private/internal AST nodes.
* Increased the number of cases in which string equality checks will become compile-time constants.
* Major performance improvement for exceptional paths where the rescue body does not access the exception object (e.g., `x.size rescue 0`).

Changes:

* Many clean-ups to our internal patching mechanism used to make some native extensions run on TruffleRuby.
* Removed obsoleted patches for Bundler compatibility now that Bundler 1.16.5 has built-in support for TruffleRuby.
* Reimplemented exceptions and other APIs that can return a backtrace to use Truffle's lazy stacktraces API.

# 1.0 RC 6, 3 September 2018

New features:

* `Polyglot.export` can now be used with primitives, and will now convert strings to Java, and `.import` will convert them from Java.
* Implemented `--encoding`, `--external-encoding`, `--internal-encoding`.
* `rb_object_tainted` and similar C functions have been implemented.
* `rb_struct_define_under` has been implemented.
* `RbConfig::CONFIG['sysconfdir']` has been implemented.
* `Etc` has been implemented (#1403).
* The `-Xcexts=false` option disables C extensions.
* Instrumentation such as the CPUSampler reports methods in a clearer way like `Foo#bar`, `Gem::Specification.each_spec`, `block in Foo#bar` instead of just `bar`, `each_spec`, `block in bar` (which is what MRI displays in backtraces).
* TruffleRuby is now usable as a JSR 223 (`javax.script`) language.
* A migration guide from JRuby (`doc/user/jruby-migration.md`) is now included.
* `kind_of?` works as an alias for `is_a?` on foreign objects.
* Boxed foreign strings unbox on `to_s`, `to_str`, and `inspect`.

Bug fixes:

* Fix false-positive circular warning during autoload.
* Fix Truffle::AtomicReference for `concurrent-ruby`.
* Correctly look up `llvm-link` along `clang` and `opt` so it is no longer needed to add LLVM to `PATH` on macOS for Homebrew and MacPorts.
* Fix `alias` to work when in a refinement module (#1394).
* `Array#reject!` no longer truncates the array if the block raises an exception for an element.
* WeakRef now has the same inheritance and methods as MRI's version.
* Support `-Wl` linker argument for C extensions. Fixes compilation of`mysql2` and `pg`.
* Using `Module#const_get` with a scoped argument will now correctly autoload the constant if needed.
* Loaded files are read as raw bytes, rather than as a UTF-8 string and then converted back into bytes.
* Return 'DEFAULT' for `Signal.trap(:INT) {}`. Avoids a backtrace when quitting a Sinatra server with Ctrl+C.
* Support `Signal.trap('PIPE', 'SYSTEM_DEFAULT')`, used by the gem `rouge` (#1411).
* Fix arity checks and handling of arity `-2` for `rb_define_method()`.
* Setting `$SAFE` to a negative value now raises a `SecurityError`.
* The offset of `DATA` is now correct in the presence of heredocs.
* Fix double-loading of the `json` gem, which led to duplicate constant definition warnings.
* Fix definition of `RB_NIL_P` to be early enough. Fixes compilation of `msgpack`.
* Fix compilation of megamorphic interop calls.
* `Kernel#singleton_methods` now correctly ignores prepended modules of non-singleton classes. Fixes loading `sass` when `activesupport` is loaded.
* Object identity numbers should never be negative.

Performance:

* Optimize keyword rest arguments (`def foo(**kwrest)`).
* Optimize rejected (non-Symbol keys) keyword arguments.
* Source `SecureRandom.random_bytes` from `/dev/urandom` rather than OpenSSL.
* C extension bitcode is no longer encoded as Base64 to pass it to Sulong.
* Faster `String#==` using vectorization.

Changes:

* Clarified that all sources that come in from the Polyglot API `eval` method will be treated as UTF-8, and cannot be re-interpreted as another encoding using a magic comment.
* The `-Xembedded` option can now be set set on the launcher command line.
* The `-Xplatform.native=false` option can now load the core library, by enabling `-Xpolyglot.stdio`.
* `$SAFE` and `Thread#safe_level` now cannot be set to `1` - raising an error rather than warning as before. `-Xsafe` allows it to be set, but there are still no checks.
* Foreign objects are now printed as `#<Foreign:system-identity-hash-code>`, except for foreign arrays which are now printed as `#<Foreign [elements...]>`.
* Foreign objects `to_s` now calls `inspect` rather than Java's `toString`.
* The embedded configuration (`-Xembedded`) now warns about features which may not work well embedded, such as signals.
* The `-Xsync.stdio` option has been removed - use standard Ruby `STDOUT.sync = true` in your program instead.

# 1.0 RC 5, 3 August 2018

New features:

* It is no longer needed to add LLVM (`/usr/local/opt/llvm@4/bin`) to `PATH` on macOS.
* Improve error message when LLVM, `clang` or `opt` is missing.
* Automatically find LLVM and libssl with MacPorts on macOS (#1386).
* `--log.ruby.level=` can be used to set the log level from any launcher.
* Add documentation about installing with Ruby managers/installers and how to run TruffleRuby in CI such as TravisCI (#1062, #1070).
* `String#unpack1` has been implemented.

Bug fixes:

* Allow any name for constants with `rb_const_get()`/`rb_const_set()` (#1380).
* Fix `defined?` with an autoload constant to not raise but return `nil` if the autoload fails (#1377).
* Binary Ruby Strings can now only be converted to Java Strings if they only contain US-ASCII characters. Otherwise, they would produce garbled Java Strings (#1376).
* `#autoload` now correctly calls `main.require(path)` dynamically.
* Hide internal file from user-level backtraces (#1375).
* Show caller information in warnings from the core library (#1375).
* `#require` and `#require_relative` should keep symlinks in `$"` and `__FILE__` (#1383).
* Random seeds now always come directly from `/dev/urandom` for MRI compatibility.
* SIGINFO, SIGEMT and SIGPWR are now defined (#1382).
* Optional and operator assignment expressions now return the value assigned, not the value returned by an assignment method (#1391).
* `WeakRef.new` will now return the correct type of object, even if `WeakRef` is subclassed (#1391).
* Resolving constants in prepended modules failed, this has now been fixed (#1391).
* Send and `Symbol#to_proc` now take account of refinements at their call sites (#1391).
* Better warning when the timezone cannot be found on WSL (#1393).
* Allow special encoding names in `String#force_encoding` and raise an exception on bad encoding names (#1397).
* Fix `Socket.getifaddrs` which would wrongly return an empty array (#1375).
* `Binding` now remembers the file and line at which it was created for `#eval`. This is notably used by `pry`'s `binding.pry`.
* Resolve symlinks in `GEM_HOME` and `GEM_PATH` to avoid related problems (#1383).
* Refactor and fix `#autoload` so other threads see the constant defined while the autoload is in progress (#1332).
* Strings backed by `NativeRope`s now make a copy of the rope when `dup`ed.
* `String#unpack` now taints return strings if the format was tainted, and now does not taint the return array if the format was tainted.
* Lots of fixes to `Array#pack` and `String#unpack` tainting, and a better implementation of `P` and `p`.
* Array literals could evaluate an element twice under some circumstances. This has now been fixed.

Performance:

* Optimize required and optional keyword arguments.
* `rb_enc_to_index` is now faster by eliminating an expensive look-up.

Changes:

* `-Xlog=` now needs log level names to be upper case.
* `-Dtruffleruby.log` and `TRUFFLERUBY_LOG` have been removed - use `-Dpolyglot.log.ruby.level`.
* The log format, handlers, etc are now managed by the Truffle logging system.
* The custom log levels `PERFORMANCE` and `PATCH` have been removed.

# 1.0 RC 4, 18 July 2018

*TruffleRuby was not updated in RC 4*

# 1.0 RC 3, 2 July 2018

New features:

* `is_a?` can be called on foreign objects.

Bug fixes:

* It is no longer needed to have `ruby` in `$PATH` to run the post-install hook.
* `Qnil`/`Qtrue`/`Qfalse`/`Qundef` can now be used as initial value for global variables in C extensions.
* Fixed error message when the runtime libssl has no SSLv2 support (on Ubuntu 16.04 for instance).
* `RbConfig::CONFIG['extra_bindirs']` is now a String as other RbConfig values.
* `SIGPIPE` is correctly caught on SubstrateVM, and the corresponding write() raises `Errno::EPIPE` when the read end of a pipe or socket is closed.
* Use the magic encoding comment for determining the source encoding when using eval().
* Fixed a couple bugs where the encoding was not preserved correctly.

Performance:

* Faster stat()-related calls, by returning the relevant field directly and avoiding extra allocations.
* `rb_str_new()`/`rb_str_new_cstr()` are much faster by avoiding extra copying and allocations.
* `String#{sub,sub!}` are faster in the common case of an empty replacement string.
* Eliminated many unnecessary memory copy operations when reading from `IO` with a delimiter (e.g., `IO#each`), leading to overall improved `IO` reading for common use cases such as iterating through lines in a `File`.
* Use the byte[] of the given Ruby String when calling eval() directly for parsing.

# 1.0 RC 2, 6 June 2018

New features:

* We are now compatible with Ruby 2.4.4.
* `object.class` on a Java `Class` object will give you an object on which you can call instance methods, rather than static methods which is what you get by default.
* The log level can now also be set with `-Dtruffleruby.log=info` or `TRUFFLERUBY_LOG=info`.
* `-Xbacktraces.raise` will print Ruby backtraces whenever an exception is raised.
* `Java.import name` imports Java classes as top-level constants.
* Coercion of foreign numbers to Ruby numbers now works.
* `to_s` works on all foreign objects and calls the Java `toString`.
* `to_str` will try to `UNBOX` and then re-try `to_str`, in order to provoke the unboxing of foreign strings.

Changes:

* The version string now mentions if you're running GraalVM Community Edition (`GraalVM CE`) or GraalVM Enterprise Edition (`GraalVM EE`).
* The inline JavaScript functionality `-Xinline_js` has been removed.
* Line numbers `< 0`, in the various eval methods, are now warned about, because we don't support these at all. Line numbers `> 1` are warned about (at the fine level) but they are shimmed by adding blank lines in front to get to the correct offset. Line numbers starting at `0` are also warned about at the fine level and set to `1` instead.
* The `erb` standard library has been patched to stop using a -1 line number.
* `-Xbacktraces.interleave_java` now includes all the trailing Java frames.
* Objects with a `[]` method, except for `Hash`, now do not return anything for `KEYS`, to avoid the impression that you could `READ` them. `KEYINFO` also returns nothing for these objects, except for `Array` where it returns information on indices.
* `String` now returns `false` for `HAS_KEYS`.
* The supported additional functionality module has been renamed from `Truffle` to `TruffleRuby`. Anything not documented in `doc/user/truffleruby-additions.md` should not be used.
* Imprecise wrong gem directory detection was replaced. TruffleRuby newly marks its gem directories with a marker file, and warns if you try to use TruffleRuby with a gem directory which is lacking the marker.

Bug fixes:

* TruffleRuby on SubstrateVM now correctly determines the system timezone.
* `Kernel#require_relative` now coerces the feature argument to a path and canonicalizes it before requiring, and it now uses the current directory as the directory for a synthetic file name from `#instance_eval`.

# 1.0 RC 1, 17 April 2018

New features:

* The Ruby version has been updated to version 2.3.7.

Security:

* CVE-2018-6914, CVE-2018-8779, CVE-2018-8780, CVE-2018-8777, CVE-2017-17742 and CVE-2018-8778 have been mitigated.

Changes:

* `RubyTruffleError` has been removed and uses replaced with standard exceptions.
* C++ libraries like `libc++` are now not needed if you don't run C++ extensions. `libc++abi` is now never needed. Documentation updated to make it more clear what the minimum requirements for pure Ruby, C extensions, and C++ extensions separately.
* C extensions are now built by default - `TRUFFLERUBY_CEXT_ENABLED` is assumed `true` unless set to `false`.
* The `KEYS` interop message now returns an array of Java strings, rather than Ruby strings. `KEYS` on an array no longer returns indices.
* `HAS_SIZE` now only returns `true` for `Array`.
* A method call on a foreign object that looks like an operator (the method name does not begin with a letter) will call `IS_BOXED` on the object and based on that will possibly `UNBOX` and convert to Ruby.
* Now using the native version of Psych.
* The supported version of LLVM on Oracle Linux has been dropped to 3.8.
* The supported version of Fedora has been dropped to 25, and the supported version of LLVM to 3.8, due to LLVM incompatibilities. The instructions for installing `libssl` have changed to match.

# 0.33, April 2018

New features:

* The Ruby version has been updated to version 2.3.6.
* Context pre-initialization with TruffleRuby `--native`, which significantly improves startup time and loads the `did_you_mean` gem ahead of time.
* The default VM is changed to SubstrateVM, where the startup is significantly better. Use `--jvm` option for full JVM VM.
* The `Truffle::Interop` module has been replaced with a new `Polyglot` module which is designed to use more idiomatic Ruby syntax rather than explicit methods. A [new document](doc/user/polyglot.md) describes polyglot programming at a higher level.
* The `REMOVABLE`, `MODIFIABLE` and `INSERTABLE` Truffle interop key info flags have been implemented.
* `equal?` on foreign objects will check if the underlying objects are equal if both are Java interop objects.
* `delete` on foreign objects will send `REMOVE`, `size` will send `GET_SIZE`, and `keys` will send `KEYS`. `respond_to?(:size)` will send `HAS_SIZE`, `respond_to?(:keys)` will send `HAS_KEYS`.
* Added a new Java-interop API similar to the one in the Nashorn JavaScript implementation, as also implemented by Graal.js. The `Java.type` method returns a Java class object on which you can use normal interop methods. Needs the `--jvm` flag to be used.
* Supported and tested versions of LLVM for different platforms have been more precisely [documented](doc/user/installing-llvm.md).

Changes:

* Interop semantics of `INVOKE`, `READ`, `WRITE`, `KEYS` and `KEY_INFO` have changed significantly, so that `INVOKE` maps to Ruby method calls, `READ` calls `[]` or returns (bound) `Method` objects, and `WRITE` calls `[]=`.

Performance:

* `Dir.glob` is much faster and more memory efficient in cases that can reduce to direct filename lookups.
* `SecureRandom` now defers loading OpenSSL until it's needed, reducing time to load `SecureRandom`.
* `Array#dup` and `Array#shift` have been made constant-time operations by sharing the array storage and keeping a starting index.

Bug fixes:

* Interop key-info works with non-string-like names.

Internal changes:

* Changes to the lexer and translator to reduce regular expression calls.
* Some JRuby sources have been updated to 9.1.13.0.

# 0.32, March 2018

New features:

* A new embedded configuration is used when TruffleRuby is used from another language or application. This disables features like signals which may conflict with the embedding application, and threads which may conflict with other languages, and enables features such as the use of polyglot IO streams.

Performance:

* Conversion of ASCII-only Ruby strings to Java strings is now faster.
* Several operations on multi-byte character strings are now faster.
* Native I/O reads are about 22% faster.

Bug fixes:

* The launcher accepts `--native` and similar options in  the `TRUFFLERUBYOPT` environment variable.

Internal changes:

* The launcher is now part of the TruffleRuby repository, rather than part of the GraalVM repository.
* `ArrayBuilderNode` now uses `ArrayStrategies` and `ArrayMirrors` to remove direct knowledge of array storage.
* `RStringPtr` and `RStringPtrEnd` now report as pointers for interop purposes, fixing several issues with `char *` usage in C extensions.<|MERGE_RESOLUTION|>--- conflicted
+++ resolved
@@ -52,13 +52,10 @@
 * Fixed uninitialized variable warnings in core and lib (#1897).
 * Make `Thread#backtrace` support omit, length and range arguments.
 * Implemented `Range#%`.
-<<<<<<< HEAD
 * Fixed the type of the `flags` field of `rb_data_type_t` (#1911).
 * Implemented `rb_obj_is_proc` (#1908, @kipply, @XrXr). 
 
-=======
 * Implemented `num2short` (#1910, @kipply).
->>>>>>> 7b37488b
 Changes:
 
 * `TRUFFLERUBY_RESILIENT_GEM_HOME` has been removed. Unset `GEM_HOME` and `GEM_PATH` instead if you need to.
