# 24.2.0

New features:

* Updated to Ruby 3.3.5 (#3681, @andrykonchin, @eregon).

Bug fixes:

* Fix `Module#name` called inside the `Module#const_added` callback when the module is defined in the top-level scope (#3683, @andrykonchin).
* Fix duplicated calls of a `Module#const_added` callback when a module with nested modules is assigned to a constant (@andrykonchin).
* Support OpenSSL 1.1-3.4 and prefer in order OpenSSL 3.0.x, 3.x and 1.1 (EOL). There was a compilation issue with OpenSSL 3.4 (#3724, @eregon).
* Fix `Time{.at,.new,.now,#getlocal,#localtime}` methods and validation of seconds in utc offset in String format (@andrykonchin).
* Fix `ObjectSpace.undefine_finalizer` and raise `FrozenError` when called for a frozen object (@andrykonchin).
* Fix `Integer#/` when called with a bignum argument (@andrykonchin).

Compatibility:

* Fix `Module#include` so a module included into a reopened nested module is added into an ancestors chain (#3570, @andrykonchin).
* Fix `Kernel#eval` to ignore shebang with non-Ruby interpreter (#3623, @andrykonchin).
* Fix `Env#delete` and return value returned by a block if variable doesn't exist (@andrykonchin).
* Fix `Env#update` and accept multiple hashes (@andrykonchin).
* Add `MAJOR`, `MINOR`, `TEENY`, `PATCHLEVEL`, `RUBY_API_VERSION`, and `RUBY_PROGRAM_VERSION` to `RbConfig::CONFIG` (#3396, @rwstauner).
* Set `RbConfig::CONFIG['archincludedir']` (#3396, @andrykonchin).
* Support the index/length arguments for the string argument to `String#bytesplice` added in 3.3 (#3656, @rwstauner).
* Implement `rb_str_strlen()` (#3697, @Th3-M4jor).
* Support `Time.new` with String argument and error when invalid (#3693, @rwstauner).
* Implement `rb_enc_interned_str()` (#3703, @Th3-M4jor).
* Implement `rb_hash_bulk_insert()` (#3705, @Th3-M4jor).
* Remove deprecated `Pathname#{taint,untaint}` methods (#3681, @andrykonchin).
* Add `rb_category_warn` function (#3710, @andrykonchin).
* Add `rb_gc_mark_locations()` (#3704, @andrykonchin).
* Implement `rb_str_format()` (#3716, @andrykonchin).
* Add `IO#{pread, pwrite}` methods (#3718, @andrykonchin).
* Add `rb_io_closed_p()` (#3681, @andrykonchin).
* Add `rb_io_open_descriptor()` (#3681, @andrykonchin).
* Support serializing of `Data` instances into Marshal format (#3726, @andrykonchin).
* `Array#pack` now raises `ArgumentError` for unknown directives (#3681, @Th3-M4jor).
* `String#unpack` now raises `ArgumentError` for unknown directives (#3681, @Th3-M4jor).
* `Thread::Queue#freeze` now raises `TypeError` when called (#3681, @Th3-M4jor).
* `Thread::SizedQueue#freeze` now raises `TypeError` when called (#3681, @Th3-M4jor).
* Add `Range#reverse_each` (#3681, @andrykonchin).
* Emit a warning when `it` call without arguments is used in a block without parameters (#3681, @andrykonchin).
* Add `rb_syserr_fail_str()` (#3732, @andrykonchin).
* Add `Dir.for_fd` (#3681, @andrykonchin).
* Add `Dir.fchdir` (#3681, @andrykonchin).
* Add `Dir#chdir` (#3681, @andrykonchin).
* Declare `File::SHARE_DELETE` constant (#3745, @andrykonchin).
* Support `symbolize_names` argument to `MatchData#named_captures` (#3681, @rwstauner).
* Support `Proc#initialize_{dup,copy}` for subclasses (#3681, @rwstauner).
* Remove deprecated `Encoding#replicate` method (#3681, @rwstauner).
* Add `ObjectSpace::WeakMap#delete` (#3681, @andrykonchin).
* `Kernel#lambda` with now raises `ArgumentError` when given a non-lambda, non-literal block (#3681, @Th3-M4jor).
* Add `rb_data_define()` to define Data (#3681, @andrykonchin).
* Add `Refinement#target` (#3681, @andrykonchin).
* Add `Range#overlap?` (#3681, @andrykonchin).
* Update `NoMethodError#message` to not use `#inspect` on receiver (#3681, @rwstauner).
* Socket `#recv*` methods (`{BasicSocket,IPSocket,TCPSocket,UDPSocket,Socket}#{recv,recv_nonblock,recvmsg,recvmsg_nonblock,recvfrom,recvfrom_nonblock}`) return `nil` instead of an empty String on closed connections (#3681, @andrykonchyn).
* Fix `Marshal.dump` when a Float value is dumped repeatedly (#3747, @andrykochin).
<<<<<<< HEAD
* Emit warning when `Kernel#format` called with excessive arguments (@andrykonchin).
* Fix `Integer#ceil` when self is 0 (@andrykonchin).
* Fix `Module#remove_const` and emit warning when constant is deprecated (@andrykonchin).
=======
* Add `Module#set_temporary_name` (#3681, @andrykonchin).
>>>>>>> af551fa0

Performance:

* Optimize encoding negotiation for ASCII-compatible encodings (@eregon, @andrykonchin).

Changes:
* Inherit `Polyglot::ForeignException` from `StandardError` instead of `Exception` (#3620, @andrykonchin).

Memory Footprint:

# 24.1.0

New features:

* Add `--reuse-precompiled-gems` option (@andrykonchin).
* Update to Ruby 3.2.4 (@andrykonchin).

Bug fixes:

* Add missing thread-safe objects write barriers for `TruffleRuby::ConcurrentMap` (#3179, @eregon).
* Fix repeated calling of methods `Dir#{each,each_child,children}` (#3464, @andrykonchin).
* Fix `IO#{wait,wait_readable,wait_writable}` methods and switch the current thread into a sleep state (@andrykonchin).
* Fix `rb_global_variable()` for `Float` and bignum values during the `Init_` function (#3478, @eregon).
* Fix `rb_gc_register_mark_object()` for `Float` and bignum values (#3502, @eregon, @andrykonchin).
* Fix parsing literal floats when the locale does not use `.` for the decimal separator (e.g. `LANG=fr_FR.UTF-8`) (#3512, @eregon).
* Fix `IO#{read_nonblock,readpartial,sysread}`, `BasicSocket#{recv,recv_nonblock}`, `{Socket,UDPSocket}#recvfrom_nonblock`, `UnixSocket#recvfrom` and preserve a provided buffer's encoding (#3506, @andrykonchyn).
* Repair `IO#{wait_readable,wait_writable,wait}` to be interruptible (#3504, @andrykonchin).
* Fix Hash value omission for constant names (@andrykonchin).
* Fix `MatchData#[index, length]` when index is larger than number of matched values (@andrykonchin).
* Fix `#each` for a foreign iterator which is also iterable (#3630, @eregon).

Compatibility:

* Move `IO#wait_readable`, `IO#wait_writable`, `IO#wait_priority` and `IO#wait` into core library (@andrykonchin).
* Change assignment evaluation order for fully qualified constant and evaluate left-hand-side before right-hand-side (#3039, @andrykonchin).
* Fix evaluation order for multi-assignment and evaluate left-hand-side before right-hand-side (@andrykonchin).
* Add `Regexp.linear_time?` method (#3039, @andrykonchin).
* Allow null encoding pointer in `rb_enc_interned_str_cstr` (@thomasmarshall).
* Allow anonymous memberless Struct (@simonlevasseur).
* Set `$!` when a `Kernel#at_exit` hook raises an exception (#3535, @andrykonchin).
* Support `:buffer` keyword argument to `Array#pack` (#3559, @andrykonchyn).
* Set `RbConfig::CONFIG['host_cpu']` to `arm64` on darwin platform (#3571, @andrykonchin).
* Fix `RegexpError` messages to match CRuby better (#3398, @andrykonchin).
* Fix `Enumerable#reduce` to handle non-Symbol method name parameter (#2931, @andrykonchin).
* Fix `RangeError` message to match CRuby for `Integer#chr` called with invalid codepoint argument (#2795, @andrykonchin).
* Joni has been updated from 2.1.44 to 2.2.1 (@andrykonchin).
* Fix `Hash#to_h` called with a block and pass key and value to the block as separate arguments (#3607, @andrykonchin).
* Fix `StringIO#initialize` and preserve initial string's encoding when mode is `w` so the initial string is truncated (#3599, @andrykonchin).
* Fix `IO#{autoclose=,autoclose?}` and raise `IOError` when io is closed (@andrykonchin).
* Fix `Thread#{thread_variable_get,thread_variable_set,thread_variable?,key?,[],[]=,fetch}` and convert a non-String/Symbol thread-local variable name to String using `#to_str` (@andrykonchin).
* Fix formatting in `Exception#full_message` when `RuntimeError` is not handled and `highlight` option is specified (@andrykonchin).
* Fix `String#encode` and convert fallback values into String using `#to_str` (@andrykonchin).
* Fix `Kernel.warn` and don't call `Warning#warn` if a specified category is disabled (@andrykonchin).
* Fix `$!` global variable and make it fiber-local (@andrykonchin).
* Fix `rb_set_errinfo` and `rb_errinfo` and store an error separately from `$!` (#2890, @andrykonchin).
* Fix `rb_mutex_synchronize` to not wrap/unwrap result value (#3624, @andrykonchin).
* Add `StringIO#set_encoding_by_bom` method (#3632, @andrykonchin).

Performance:

* Fix inline caching for Regexp creation from Strings (#3492, @andrykonchin, @eregon).
* Optimize `Integer#pow` method for small modulus values (#3544, @andrykonchin).
* Avoid repeated copies from native to managed string when matching Regexps on a native string (#2193, @eregon).

Changes:

Memory Footprint:

* Use inlined core method nodes even when modules are prepended to core classes (#3546, @eregon).

# 24.0.0

New features:

* C/C++ extensions are now compiled using the system toolchain and executed natively instead of using GraalVM LLVM (Sulong). This leads to faster startup, no warmup, better compatibility, smaller distribution and faster installation for C/C++ extensions (#3118, @eregon).
* Full support for the Ruby 3.2 and Ruby 3.3 syntax by adopting the [Prism](https://github.com/ruby/prism) parser, which is about twice as fast as the old parser (#3117, #3038, #3039, @andrykonchin, @eregon).
* Pattern matching is now fully supported (#3332, #2683, @eregon, @razetime).

Bug fixes:

* Fix `rb_enc_left_char_head()` so it is not always `ArgumentError` (#3267, @eregon).
* Fix `IO.copy_stream` with a `Tempfile` destination (#3280, @eregon).
* Fix `Regexp.union` negotiating the wrong result encoding (#3287, @nirvdrum, @simonlevasseur).
* Fix `Proc#parameters` and return all the numbered parameters lower than the used explicitly ones (@andrykonchin).
* Fix some C API functions which were failing when called with Ruby values represented as Java primitives (#3352, @eregon).
* Fix `IO.select([io], nil, [io])` on macOS, it was hanging due to a bug in macOS `poll(2)` (#3346, @eregon, @andrykonchin).
* Run context cleanup such as showing the output of tools when `SignalException` and `Interrupt` escape (@eregon).
* Handle a new variable inside the `case` target expression correctly (#3377, @eregon).
* The arguments of `Thread.new(*args, &block)` need to be marked as shared between multiple threads (#3179, @eregon).
* Fix `Range#bsearch` and raise `TypeError` when range boundaries are non-numeric and block not passed (@andrykonchin).
* Fix using the `--cpusampler` profiler when there are custom unblock functions for `rb_thread_call_without_gvl()` (#3013, @eregon).
* Fix recursive raising `FrozenError` exception when redefined `#inspect` modifies an object (#3388, @andrykonchin).
* Fix `Integer#div` returning the wrong object type when the divisor is a `Rational` (@simonlevasseur, @nirvdrum).
* Remove constant `Random::DEFAULT` (#3039, @patricklinpl)

Compatibility:

* Add `Exception#detailed_message` method (#3257, @andrykonchin).
* Fix `rb_enc_vsprintf` and force String encoding instead of converting it (@andrykonchin).
* Add `rb_gc_mark_movable` function (@andrykonchin).
* Promote `File#path` and `File#to_path` to `IO#path` and `IO#to_path` and make IO#new accept an optional `path:` keyword argument (#3039, @moste00)
* Display "unhandled exception" as the message for `RuntimeError` instances with an empty message (#3255, @nirvdrum).
* Set `RbConfig::CONFIG['configure_args']` for openssl and libyaml (#3170, #3303, @eregon).
* Support `Socket.sockaddr_in(port, Socket::INADDR_ANY)` (#3361, @mtortonesi).
* Implement the `Data` class from Ruby 3.2 (#3039, @moste00, @eregon).
* Make `Coverage.start` and `Coverage.result` accept parameters (#3149, @mtortonesi, @andrykonchin).
* Implement `rb_check_funcall()` (@eregon).
* Implement `MatchData#{byteoffset,deconstruct,deconstruct_keys}` from Ruby 3.2 (#3039, @rwstauner).
* Add `Integer#ceildiv` method (#3039, @simonlevasseur, @nirvdrum).
* Implement `Class#attached_object` method (#3039, @andrykonchin).
* Fix `ENV#{clone,dup}` and raise `TypeError` (#3039, @andrykonchin).
* Fix `Coverage.supported?` and raise `TypeError` if argument is not Symbol (#3039, @andrykonchin).
* Accept options argument to `Regexp.{new,compile}` of String and warn for unknown types (#3039, @rwstauner).
* Implement `Time#deconstruct_keys` from Ruby 3.2 (#3039, @rwstauner).
* Do not autosplat a proc that accepts a single positional argument and keywords (#3039, @andrykonchin).
* Support passing anonymous * and ** parameters as method call arguments (#3039, @andrykonchin).
* Handle either positional or keywords arguments by default in `Struct.new` (#3039, @rwstauner).
* Promote `Set` class to core library (#3039, @andrykonchin).
* Support `connect_timeout` keyword argument to `TCPSocket.{new,open}` (#3421, @manefz, @patricklinpl, @nirvdrum, @rwstauner).
* Add `File.lutime` and `Pathname#lutime` methods (#3039, @andrykonchin).
* Add a deprecation warning for `Encoding#replicate` (#3039, @patricklinpl, @manefz, @nirvdrum).
* Change `UnboundMethod#{==,inspect}` to use the owner module rather than the origin (#3039, @rwstauner, @manefz, @patricklinpl)
* Support `lambda` keyword argument in `Proc#parameters` (#3039, @thomasmarshall, @goyox86).
* Limit maximum encoding set size by 256 (#3039, @thomasmarshall, @goyox86).
* Remove deprecated methods `Dir.exists?`, `File.exists?`, and `Kernel#=~` (#3039, @patricklinpl, @nirvdrum).
* Remove deprecated `FileTest.exists?` method (#3039, @andrykonchin).
* Fix {Method,Proc}#parameters and return `*`, `**` and `&` names for anonymous parameters (@andrykonchin).
* Remove deprecated `Fixnum` and `Bignum` constants (#3039, @andrykonchin).
* Add `rb_enc_interned_str_cstr` function (#3408, @goyox86, @thomasmarshall).
* Add `rb_str_to_interned_str` function (#3408, @thomasmarshall).
* Add `SyntaxError#path` method (#3039, @wasabigeek).

Performance:

* Change the `Hash` representation from traditional buckets to a "compact hash table" for improved locality, performance and memory footprint (#3172, @moste00).
* Optimize calls with `ruby2_keywords` forwarding by deciding it per call site instead of per callee thanks to [my fix in CRuby 3.2](https://bugs.ruby-lang.org/issues/18625) (@eregon).
* Optimize feature loading when require is called with an absolute path to a .rb file (@rwstauner).
* Avoid extra copies for Strings passed as `:string` arguments to a FFI call and used later for Regexp matching (#3293, @eregon).

Changes:


Memory Footprint:


# 23.1.0

New features:

* Updated to Ruby 3.2.2 (#3039, @eregon, @andrykonchin).
* TruffleRuby Native on Oracle GraalVM on Linux now uses the G1 garbage collector which is much faster (@eregon).

Bug fixes:

* Fix `Dir.glob` returning blank string entry with leading `**/` in glob and `base:` argument (@rwstauner).
* Fix class lookup after an object's class has been replaced by `IO#reopen` (@itarato, @nirvdrum, @eregon).
* Fix `Marshal.load` and raise `ArgumentError` when dump is broken and is too short (#3108, @andrykonchin).
* Fix `super` method lookup for unbounded attached methods (#3131, @itarato).
* Fix `Module#define_method(name, Method)` to respect `module_function` visibility (#3181, @andrykonchin).
* Fix stack overflow with `Kernel.require` and `zeitwerk` (#3224, @eregon).
* Reimplement `IO.select` with `poll(2)` to support file descriptors >= 1024 (#3201, @eregon).

Compatibility:

* Fix `Hash#shift` when Hash is empty but has initial default value or initial default proc (#3039, @itarato).
* Make `Array#shuffle` produce the same results as CRuby (@rwstauner).
* Add `Process.argv0` method (@andrykonchin).
* Add support for array pattern matching. This is opt-in via `--pattern-matching` since pattern matching is not fully supported yet (#2683, @razetime).
* Fix `Array#[]` with `ArithmeticSequence` argument when step is negative (#3039, @itarato).
* Fix `Range#size` and return `nil` for beginningless Range when end isn't Numeric (#3039, @rwstauner).
* Alias `String#-@` to `String#dedup` (#3039, @itarato).
* Fix `Pathname#relative_path_from` to convert string arguments to Pathname objects (@rwstauner).
* Add `String#bytesplice` (#3039, @itarato).
* Add `String#byteindex` and `String#byterindex` (#3039, @itarato).
* Add implementations of `rb_proc_call_with_block`, `rb_proc_call_kw`, `rb_proc_call_with_block_kw` and `rb_funcall_with_block_kw` (#3068, @andrykonchin).
* Add optional `timeout` argument to `Thread::Queue#pop` (#3039, @itarato).
* Add optional `timeout` argument to `Thread::SizedsQueue#pop` (#3039, @itarato).
* Handle `long long` and aliases in `Fiddle` (#3128, @eregon).
* Add `Module#refinements` (#3039, @itarato).
* Add `Refinement#refined_class` (#3039, @itarato).
* Add `rb_hash_new_capa` function (#3039, @itarato).
* Fix `Encoding::Converter#primitive_convert` and raise `FrozenError` when a destination buffer argument is frozen (@andrykonchin).
* Add `Module#undefined_instance_methods` (#3039, @itarato).
* Add `Thread.each_caller_location` (#3039, @itarato).
* Add `timeout` argument to `Thread::SizedQueue#push` (#3039, @itarato).
* Add `rb_syserr_new` function (@rwstauner).
* Add `Enumerator#product` (#3039, @itarato).
* Add `Module#const_added` (#3039, @itarato).
* Show the pointer size information (if available) in `FFI::Pointer#inspect` (@nirvdrum).
* Implement performance warnings (`Warning[:performance]`) like in CRuby 3.3 (@eregon).
* The output of `Marshal.dump` is now compatible with CRuby for `Rational` and `Complex` instances (#3228, @eregon).

Performance:

* Improve `Truffle::FeatureLoader.loaded_feature_path` by removing expensive string ops from a loop. Speeds up feature lookup time (#3010, @itarato).
* Improve `String#-@` performance by reducing unnecessary data copying and supporting substring lookups (@nirvdrum)
* Specialize `Array#<<` and related methods appending elements per call site to have a single array storage strategy in the inline cache for most cases (@eregon).

Changes:

* `gu install $LANGUAGE` is replaced by `truffleruby-polyglot-get $LANGUAGE`, available in the TruffleRuby JVM standalone (@eregon).
* The TruffleRuby `ScriptEngine` implementation is removed in favor of the generic [ScriptEngine](https://github.com/oracle/graal/blob/master/docs/reference-manual/embedding/embed-languages.md#compatibility-with-jsr-223-scriptengine) in GraalVM docs (@eregon).

Memory Footprint:

* Replaced `RubyLibrary` with `FreezeNode` and `IsFrozenNode` (@horakivo).
* Address many truffle-sharing warnings (@horakivo).
* Address many truffle-inlining warnings (@horakivo).


# 23.0.0

New features:

* Updated to Ruby 3.1.3 (#2733, @andrykonchin, @eregon).
* `foreign_object.is_a?(foreign_meta_object)` is now supported (@eregon).
* Foreign big integers are now supported and work with all `Numeric` operators (@eregon).

Bug fixes:

* Ensure every parse node has a source section and fix the source section for `ensure` (#2758, @eregon).
* Fix `spawn(..., fd => fd)` on macOS, it did not work due to a macOS bug (@eregon).
* Fix `rb_gc_register_address()`/`rb_global_variable()` to read the latest value (#2721, #2734, #2720, @eregon).
* Synchronize concurrent writes to the same StringIO (@eregon).
* Fix `StringIO#write(str)` when `str` is of an incompatible encoding and position < buffer size (#2770, @eregon).
* Fix `rb_thread_fd_select()` to correctly initialize fdset copies and handle the timeout (@eregon).
* Fix `TracePoint#inspect` when it's called outside of a callback (@andrykonchin).
* Fix `Signal.trap` when signal argument is not supported (#2774, @andrykonchin).
* Fix `Dir.mkdir` and convert permissions argument to `Integer` (#2781, @andrykonchin).
* Fix `String#dump` and use `\u{xxxx}` notation (with curly brackets) for characters that don't fit in `\uxxxx` (#2794, @andrykonchin).
* Fix `Marshal.dump` when big Integer (that cannot be expressed with 4 bytes) is serialized (#2790, @andrykonchin).
* Fix `Array#pack` and accept `Numeric` values when `Float` is expected (#2815, @andrykonchin).
* Fix `\P{}` matching in regular expressions (#2798, @andrykonchin).
* Fix constants lookup when `BasicObject#instance_eval` method is called with a String (#2810, @andrykonchin).
* Don't trigger the `method_added` event when changing a method's visibility or calling `module_function` (@paracycle, @nirvdrum).
* Fix `rb_time_timespec_new` function to not call `Time.at` method directly (@andrykonchin).
* Fix `StringIO#write` to transcode strings with encodings that don't match the `StringIO`'s `external_encoding` (#2839, @flavorjones).
* Fix processing of proc rest arguments located at the beginning if there are no actual arguments (#2921, @andrykonchin).
* Fix `Monitor#exit` to raise `ThreadError` when monitor not owned by the current thread (#2922, @andrykonchin).
* Fix `MatchData#[]` to support negative `length` argument (#2929, @andrykonchin).
* Fix `IO` line reading calls when using a multi-byte delimiter (`IO#{each,gets,readline,readlines,etc.}`) (#2961, @vinistock, @nirvdrum).
* Fix the exception type raised when type coercion raises a `NoMethodError` (#2903, @paracycle, @nirvdrum).
* Fix `Method` and `Proc` `#parameters` method to return `_` parameter name without synthetic suffix when there are multiple `_` parameters (@paracycle).
* Fixed errors in IRB when attempting to navigate beyond bounds in singleline mode (@rwstauner).

Compatibility:

* Fix `MatchData#[]` when passed unbounded Range (#2755, @andrykonchin).
* Updated `rb_define_class`, `rb_define_class_under`, and `rb_define_class_id_under` to allow class names that aren't valid in Ruby (#2739, @nirvdrum).
* Fixed `rb_gv_get` so that it no longer implicitly creates global variables (#2748, @nirvdrum).
* Added implementations of `rb_gvar_val_getter` and `rb_define_virtual_variable` (#2750, @nirvdrum).
* Implement `rb_warning_category_enabled_p` to support the `syntax_tree` gem (#2764, @andrykonchin).
* Fix desctructuring of a single block argument that implements `#to_ary` dynamically (#2719, @andrykonchin).
* Fix `Kernel#Complex` and raise exception when an argument is formatted incorrectly (#2765, @andrykonchin).
* Add `#public?`, `#private?` and `#protected?` methods for `Method` and `UnboundMethod` classes (@andrykonchin).
* Add optional argument to `Thread::Queue.new` (@andrykonchin).
* Support a module as the second argument of `Kernel#load` (@andrykonchin).
* Improve argument validation in `Struct#valies_at` - raise `IndexError` or `RangeError` when arguments are out of range (#2773, @andrykonchin).
* Fix `MatchData#values_at` and handling indices that are out of range (#2783, @andrykonchin).
* Add support for `%-z` (UTC for unknown local time offset, RFC 3339) to `Time#strftime` (@andrykonchin).
* Add support for `UTC` and `A`-`Z` utc offset values, as well as `+/-HH`, `+/-HHMM`, `+/-HHMMSS` (without `:`) (@andrykonchin).
* Treat time with `UTC`, `Z` and `-00:00` utc offset as UTC time (@andrykonchin).
* Raise `FrozenError` when `Time#localtime`, `Time#utc` and `Time#gmtime` is called on a frozen time object (@andrykonchin).
* Validate a microseconds argument used to create a time object (@andrykonchin).
* Support accessing `dmark` and `dfree` fields for `RData` (#2771, @eregon).
* Implement `rb_enc_nth()` (#2771, @eregon).
* Support `offset` keyword argument for `String#unpack` and `String#unpack1` (@andrykonchin).
* Fix `Process.detach` and cast `pid` argument to `Integer` (#2782, @andrykonchin).
* `rb_to_id()` should create a static `ID`, used by RMagick (@eregon).
* Resolve the current user home even when `$HOME` is not set (#2784, @eregon).
* Fix `IO#lineno=` and convert argument to `Integer` more strictly (#2786, @andrykonchin).
* Fix argument implicit convertion in `IO#pos=` and `IO#seek` methods (#2787, @andrykonchin).
* Warn about unknown directive passed to `Array#pack` in verbose mode (#2791, @andrykonchin).
* Added constants `IO::SEEK_DATE` and `IO::SEEK_HOLE` (#2792, @andrykonchin).
* Fix `StringIO.new` to accept keyword arguments (#2793, @andrykonchin).
* `Process#spawn` should call `#to_io` on non-IO file descriptor objects (#2809, @jcouball).
* Add constants `IO::SEEK_DATE` and `IO::SEEK_HOLE` (#2792, @andrykonchin).
* Add `Class#subclasses` method (#2733, @andrykonchin).
* Implement `Coverage.running?` method (@andrykonchin).
* Fix arguments implicit type conversion for `Enumerable#zip` and `Array#zip` (#2788, @andrykonchin).
* Fix `Array#unshift` to not depend on `Array#[]=` and allow overriding `#[]=` in a subclass (#2772, @andrykonchin).
* Fix syntactic check for `void value expression` (#2821, @eregon).
* Fix `Range#step` with no block and non-`Numeric` values (#2824, @eregon).
* Fix execution order of `END` blocks and `at_exit` callbacks (#2818, @andrykonchin).
* Fix `String#casecmp?` for empty strings of different encodings (#2826, @eregon).
* Implement `Enumerable#compact` and `Enumerator::Lazy#compact` (#2733, @andrykonchin).
* Implement `Array#intersect?` (#2831, @nirvdrum).
* Record the source location in the constant for the `module`/`class` keywords (#2833, @eregon).
* Fix `File.open` and support `flags` option (#2820, @andrykonchin).
* Support writing to `RData.dfree` for native extensions (#2830, #2732, #2165, @eregon).
* Fix `IO#write` and support multiple arguments with different encodings (#2829, @andrykonchin).
* Fix `Array` methods `reject`, `reject!`, `inject`, `map`, `select`, `each_index` and handle a case when array is modified by a passed block like CRuby does (#2822, andrykonchin, @eregon).
* Fix `EncodingError` exception message when Symbol has invalid encoding (#2850, @andrykonchin).
* Raise `EncodingError` at parse time when Hash literal contains a Symbol key with invalid encoding (#2848, @andrykonchin).
* Fix `Array` methods `reject`, `reject!`, `inject`, `map`, `select`, `each_index` and handle a case when array is modified by a passed block like CRuby does (#2822, @andrykonchin, @eregon).
* Fix `Array` methods `select!` and `keep_if` and handle a case when exception is raised in a passed block properly (@andrykonchin).
* Fix `Enumerable` methods `each_cons` and `each_slice` to return receiver (#2733, @horakivo).
* `Module` methods `#private`, `#public`, `#protected`, `#module_function` now returns their arguments like in CRuby 3.1 (#2733, @horakivo).
* `Kernel#exit!`, killing Fibers and internal errors do not run code in `ensure` clauses anymore, the same as CRuby (@eregon).
* Implement `UnboundMethod#original_name` (@paracycle, @nirvdrum).
* Implement `Thread#native_thread_id` method (#2733, @horakivo).
* Modify `Struct#{inspect,to_s}` to match MRI when the struct is nested inside of an anonymous class or module (@st0012, @nirvdrum).
* `Fiber.current` and `Fiber#transfer` are available without `require 'fiber'` like in CRuby 3.1 (#2733, @eregon).
* Add `freeze` keyword argument to `Marshal.load` (#2733, @andrykonchin).
* Add `Integer.try_convert` (#2733, @moste00, @eregon).
* Support optional `:in` keyword argument for `Time.now` and `Time.new` (#2733, @andrykonchin).
* Add optional `Hash` argument to `Enumerable#tally` (#2733, @andrykonchin).
* Update `$LOAD_PATH.resolve_feature_path` to return `nil` instead of raising `LoadError` when feature isn't found (#2733, @andrykonchin).
* Add `objspace/trace` file (#2733, @andrykonchin).
* Add `Process._fork` (#2733, @horakivo).
* Update to JCodings 1.0.58 and Joni 2.1.44 (@eregon).
* Add `MatchData#match` and `MatchData#match_length` (#2733, @horakivo).
* Add `StructClass#keyword_init?` method (#2377, @moste00).
* Support optional `level` argument for `File.dirname` method (#2733, @moste00).
* Add `Thread::Backtrace.limit` method (#2733, @andrykonchin).
* Deprecate `rb_gc_force_recycle` and make it a no-op function (#2733, @moste00).
* Add `Refinement#import_methods` method and add deprecation warning for `Refinement#include` and `Refinement#prepend` (#2733, @horakivo).
* Upgrading `UNICODE` version to 13.0.0 and `EMOJI` version to 13.1 (#2733, @horakivo).
* Add `rb_io_maybe_wait_readable`, `rb_io_maybe_wait_writable` and `rb_io_maybe_wait` functions (#2733, @andrykonchin).
* `StringIO#set_encoding` should coerce the argument to an Encoding (#2954, @eregon).
* Implement changes of Ruby 3.0 to `IO#wait` (#2953, @larskanis).
* Implement `rb_io_descriptor()` (@eregon).

Performance:

* Marking of native structures wrapped in objects is now done on C call exit to reduce memory overhead (@aardvark179).
* Splitting (copying) of call targets has been optimized by implementing `cloneUninitialized()` (@andrykonchin, @eregon).
* `Process.pid` is now cached per process like `$$` (#2882, @horakivo).
* Use the system `libyaml` for `psych` to improve warmup when parsing YAML (#2089, @eregon).
* Fixed repeated deoptimizations for methods building an `Array` which is growing over multiple calls at a given call site (@eregon).

Changes:

* Remove `Truffle::Interop.deproxy` as it is unsafe and not useful (@eregon).
* Removed `Truffle::Interop.unbox_without_conversion` (should not be needed by user code) (@eregon).

# 22.3.0

New features:

* Foreign strings now have all methods of Ruby `String`. They are treated as `#frozen?` UTF-8 Ruby Strings (@eregon).
* Add `Java.add_to_classpath` method to add jar paths at runtime (#2693, @bjfish).
* Add support for Ruby 3.1's Hash shorthand/punning syntax (@nirvdrum).
* Add support for Ruby 3.1's anonymous block forwarding syntax (@nirvdrum).
* Added the following keyword arguments to `Polyglot::InnerContext.new`: `languages, language_options, inherit_all_access, code_sharing` (@eregon).

Bug fixes:

* Fix `StringIO` to set position correctly after reading multi-byte characters (#2207, @aardvark179).
* Update `Process` methods to use `module_function` (@bjfish).
* Fix `File::Stat`'s `#executable?` and `#executable_real?` predicates that unconditionally returned `true` for a superuser (#2690, @andrykonchin).
* The `strip` option `--keep-section=.llvmbc` is not supported on macOS (#2697, @eregon).
* Disallow the marshaling of polyglot exceptions since we can't properly reconstruct them (@nirvdrum).
* Fix `String#split` missing a value in its return array when called with a pattern of `" "` and a _limit_ value > 0 on a string with trailing whitespace where the limit hasn't been met (@nirvdrum).
* Fix `Kernel#sleep` and `Mutex#sleep` for durations smaller than 1 millisecond (#2716, @eregon).
* Fix `IO#{wait,wait_readable,wait_writable}` with a timeout > INT_MAX seconds (@eregon).
* Use the compatible encoding for `String#{sub,gsub,index,rindex}` (#2749, @eregon).
* Fix `Warning#warn` called with category specified is no longer throwing exception (#20446, @horakivo).

Compatibility:

* Fix `Array#fill` to raise `TypeError` instead of `ArgumentError` when the length argument is not numeric (#2652, @andrykonchin).
* Warn when a global variable is not initialized (#2595, @andrykonchin).
* Fix escaping of `/` by `Regexp#source` (#2569, @andrykonchin).
* Range literals of integers are now created at parse time like in CRuby (#2622, @aardvark179).
* Fix `IO.pipe` - allow overriding `IO.new` that is used to create new pipes (#2692, @andykonchin).
* Fix exception message when there are missing or extra keyword arguments - it contains all the missing/extra keywords now (#1522, @andrykonchin).
* Always terminate native strings with enough `\0` bytes (#2704, @eregon).
* Support `#dup` and `#clone` on foreign strings (@eregon).
* Fix `Regexp.new` to coerce non-String arguments (#2705, @andrykonchin).
* Fix `Kernel#sprintf` formatting for `%c` when used non-ASCII encoding (#2369, @andrykonchin).
* Fix `Kernel#sprintf` argument casting for `%c` (@andrykonchin).
* Implement the `rb_enc_strlen` function for use by native extensions (@nirvdrum).
* Match tag values used by `rb_protect` and `rb_jump_tag` for the `tk` gem (#2556, @aardvark179).
* Implement `rb_eval_cmd_kw` to support the `tk` gem (#2556, @aardvark179).
* Fix `rb_class2name` to call `inspect` on anonymous classes like in CRuby (#2701, @aardvark179).
* Implement `rb_ivar_foreach` to iterate over instance and class variables like in CRuby (#2701, @aardvark179).
* Fix the absolute path of the main script after chdir (#2709, @eregon).
* Fix exception for `Fiddle::Handle.new` with a missing library (#2714, @eregon).
* Fix arguments implicit type conversion for `BasicObject#instance_eval`, `Module#class_eval`, `Module#module_eval`, `Module#define_method` (@andrykonchin).
* Raise `ArgumentError` unconditionally when `Proc.new` is called without a block argument (@andrykonchin).
* Fix `UnboundMethod#hash` to not depend on a module it was retrieved from (#2728, @andrykonchin).

Performance:

* Replace a call of `-"string"` with frozen string literal at parse time (@andrykonchin).
* Report polymorphism inside `Hash#[]` to recover performance (@aardvark179).
* Improved interpreter performance by optimizing for better host inlining (@eregon).
* Use `poll` instead of `select` for simple IO waiting to reduce overheads (#1584, @aardvark179).

Changes:

* No more conversion between Java Strings and Ruby Strings at the interop boundary (@eregon).
* Removed `Truffle::Interop.{import_without_conversion,export_without_conversion}` (use `Polyglot.{import,export}` instead).
* Removed `Truffle::Interop.members_without_conversion` (use `Truffle::Interop.members` instead).
* Refactored internals of `rb_sprintf` to simplify handling of `VALUE`s in common cases (@aardvark179).
* Refactored sharing of array objects between threads using new `SharedArrayStorage` (@aardvark179).

Security:

* The native access permission is now properly checked before any native pointer (e.g. `Truffle::FFI::Pointer`) is created (@eregon).

# 22.2.0

New features:

* Add support for `darwin-aarch64` (macOS M1) (#2181, @lewurm, @chrisseaton, @eregon).
* Add support for OpenSSL 3.0.0 by updating the openssl gem (@aardvark179, @eregon).

Bug fixes:

* Fix `rb_id2name` to ensure the native string will have the same lifetime as the id (#2630, @aardvark179).
* Fix `MatchData#[]` exception when passing a length argument larger than the number of match values (#2636, @nirvdrum).
* Fix `MatchData#[]` exception when supplying a large negative index along with a length argument (@nirvdrum).
* Fix capacity computation for huge `Hash` (#2635, @eregon).
* Fix aliased methods to return the correct owner when method is from a superclass (@bjfish).
* Fix `String#[Regexp, Integer]` when the capture group exists but is not matched (@eregon).
* Fix `File.open` mode string parsing when binary option is the third character (@bjfish).
* Fix `rb_scan_args_kw` macro to avoid shadowing variables (#2649, @aardvark179).
* Fix `String#unpack("Z")` to not advance after the null byte, like CRuby (#2659, @aardvark179).
* Fix `Float#round` to avoid losing precision during the rounding process (@aardvark179).
* Fix `String#insert` to not call a subclassed string method (@bjfish).
* Fix `rb_obj_call_init` to pass any block argument to the `initialize` method (#2675, @aardvark179).
* Fix issue with feature loading not detecting a previously loaded feature (#2677, @bjfish).
* Fix `/#{...}/o` to evaluate only once per context when splitting happens (@eregon).
* Fix `Kernel#sprintf` formatting of floats to be like CRuby (@aardvark179).
* Fix `Process.egid=` to accept `String`s (#2615, @ngtban).
* Fix optional assignment to only evaluate index arguments once (#2658, @aardvark179).

Compatibility:

* Updated to Ruby 3.0.3. The 3 CVEs did not affect TruffleRuby, this is to bring the stdlib and gem updates (@eregon).
* Fix `Marshal.dump` to raise an error when an object has singleton methods (@bjfish).
* `Exception#full_message` now defaults the order to `:top` like CRuby 3+ (@eregon).
* Fix `Process.wait2` to return `nil` when the `WNOHANG` flag is given and the child process is still running (@bjfish).
* Disable most `nokogiri` C extension patches when system libraries are not being used (#2693, @aardvark179).
* Implement `rb_gc_mark_maybe` and `rb_global_variable` to ensure `VALUE` stay live in C extensions (@aardvark179).
* Implement `rb_imemo_tmpbuf` allocation for `ripper` (@aardvark179).
* Implement `inherit` argument for `Module#class_variables` (#2653, @bjfish).
* Fix `Float#/` when dividing by `Rational` (@bjfish).
* `Process.euid=` should accept String (#2615, @ngtban).
* Fix `instance_variable_get` and `instance_variable_set` for immutable objects (@bjfish).
* `Thread#raise(exc, message)` now calls `exc.exception` in the target thread like CRuby (@eregon).
* Define `Process::{CLOCK_BOOTTIME,CLOCK_BOOTTIME_ALARM,CLOCK_REALTIME_ALARM}` (#1480, @eregon).
* Improve support of `:chomp` keyword argument in `IO` and `StringIO` methods (#2650, @andrykonchin). 
* Implement specializations for immutable ruby objects for ObjectSpace methods (@bjfish).
* Use `$PAGER` for `--help` and `--help*`, similar to CRuby (#2542, @Strech).
* Ensure all headers are warnings-free (#2662, @eregon).
* All `IO` instances should have `T_FILE` as their `rb_type()`, not only `File` instances (#2662, @eregon).
* Make `rb_fd_select` retry on `EINTR` (#1584, @aardvark179).

Performance:

* Reimplement `Float#to_s` for better performance (#1584, @aardvark179).
* Improve reference processing by making C object free functions and other finalizers more lightweight (@aardvark179).
* Improve performance of `RSTRING_PTR` for interned strings (@aardvark179).
* Cache constant argument formats used with `rb_scan_args_kw` (@aardvark179).

Changes:

* `-Werror=implicit-function-declaration` is now used for compiling C extensions to fail more clearly and earlier if a function is missing, like CRuby 3.2 (#2618, @eregon).
* Disable thread pool for Fibers as it causes correctness issues (#2551, @eregon).

# 22.1.0

New features:

* Foreign exceptions are now fully integrated and have most methods of `Exception` (@eregon).
* Foreign exceptions can now be rescued with `rescue Polyglot::ForeignException` or `rescue foreign_meta_object` (#2544, @eregon).

Bug fixes:

* Guard against unterminated ranges in file matching patterns (#2556, @aardvark179).
* Fixed `rb_proc_new` to return a proc that will pass all required arguments to C (#2556, @aardvark179).
* Fixed `String#split` to return empty array when splitting all whitespace on whitespace (#2565, @bjfish).
* Raise `RangeError` for `Time.at(bignum)` (#2580, @eregon).
* Fix `Integer#{<<,>>}` with RHS bignum and long (@eregon).
* Fix a resource leak from allocators defined in C extensions (@aardvark179).
* `SIGINT`/`Interrupt`/`Ctrl+C` now shows the backtrace and exits as signaled, like CRuby (@eregon).
* Update patch feature finding to prefer the longest matching load path (#2605, @bjfish).
* Fix `Hash#{to_s,inspect}` for keys whose `#inspect` return a frozen String (#2613, @eregon).
* Fix `Array#pack` with `x*` to not output null characters (#2614, @bjfish).
* Fix `Random#rand` not returning random floats when given float ranges (#2612, @bjfish).
* Fix `Array#sample` for `[]` when called without `n` and a `Random` is given (#2612, @bjfish).
* Fix `Module#const_get` to raise a `NameError` when nested modules do not exist (#2610, @bjfish).
* Ensure native `VALUE`s returned from C are unwrapped before the objects can be collected (@aardvark179).
* Fix `Enumerator::Lazy#with_index` to start with new index for multiple enumerations (@bjfish).
* Fix `rb_id2name` to ensure the native string will have the same lifetime as the id (#2630, @aardvark179).
* Fix `Integer#fdiv` and `Rational#to_f` for large `Integer` values (#2631, @bjfish).
* Remove the `RB_NEWOBJ/NEWOBJ` and `OBJSETUP` macros since we cannot support them in TruffleRuby and native extensions may use `#ifdef` to detect features (#2869, @nirvdrum).
* Fix memory leak in `--native` mode for native extension handles and native pointers (@eregon).

Compatibility:

* Implement full Ruby 3 keyword arguments semantics (#2453, @eregon, @chrisseaton).
* Implement `ruby_native_thread_p` for compatibility (#2556, @aardvark179).
* Add `rb_argv0` for the `tk` gem (#2556, @aardvark179).
* Implement more correct conversion of array elements by `Array#pack`(#2503, #2504, @aardvark179).
* Implement `Pathname#{empty?, glob}` (#2559, @bjfish).
* Fixed `Rational('')` to raise error like MRI (#2566, @aardvark179).
* Freeze instances of `Range` but not subclasses, like CRuby (#2570, @MattAlp).
* When writing to STDOUT redirected to a closed pipe, no broken pipe error message will be shown now (#2532, @gogainda).
* Use `#to_a` for converting `list` in `rescue *list` (#2572, @eregon).
* Implement 'rb_str_buf_append' (@bjfish).
* Add patch for `digest` so that TruffleRuby implementation is not overridden (@bjfish).
* Handle encoding conversion errors when reading directory entries (@aardvark179).
* Follow symlinks when processing `*/` directory glob patterns (#2589, @aardvark179).
* Set `@gem_prelude_index` variable on the default load paths (#2586 , @bjfish).
* Do not call `IO#flush` dynamically from `IO#close` (#2594, @gogainda).
* Implement `rb_str_new_static` for C extensions that use it (@aardvark179).
* Rewrote `ArrayEachIteratorNode` and re-introduced `each` specs for MRI parity when mutating arrays whilst iterating, rather than crashing (#2587, @MattAlp).
* Update `String#rindex` to only accept `Regexp` or objects convertable to `String` as the first parameter (#2608, @bjfish).
* Update `String#<<` to require one argument (#2609, @bjfish).
* Update `String#split` to raise `TypeError` when false is given (#2606, @bjfish).
* Update `String#lstrip!` to remove leading null characters (#2607, @bjfish).
* Update `File.utime` to return the number of file names in the arguments (#2616, @bjfish).
* Update `Dir.foreach` to accept an `encoding` parameter (#2627, @bjfish).
* Update `IO.readlines` to ignore negative limit parameters (#2625 , @bjfish).
* Update `Math.sqrt` to raise a `Math::DomainError` for negative numbers (#2621, @bjfish).
* Update `Enumerable#inject` to raise an `ArgumentError` if no block or symbol are given (#2626, @bjfish).

Performance:

* Increase dispatch limit for string library to handle mutable, immutable and non-strings (@aardvark179).
* Switch to `Arrays.mismatch()` in string comparison for better performance (@aardvark179).
* Removed extra array allocations for method calls in the interpreter to improve warmup performance (@aardvark179).
* Optimize `Dir[]` by sorting entries as they are found and grouping syscalls (#2092, @aardvark179).
* Reduce memory footprint by tracking `VALUE`s created during C extension init separately (@aardvark179).
* Rewrote `ArrayEachIteratorNode` to optimize performance for a constant-sized array and reduce specializations to 1 general case (#2587, @MattAlp).
* Reduce conversion of `VALUE`s to native handle during common operations in C extensions (@aardvark179).
* Improved performance of regex boolean matches (e.g., `Regexp#match?`) by avoiding match data allocation in TRegex (#2588, @nirvdrum).
* Remove overhead when getting using `RDATA_PTR` (@aardvark179).
* Additional copy operations have been reduced when performing IO (#2536, @aardvark179).

Changes:

* Foreign exceptions are no longer translated to `RuntimeError` but instead remain as foreign exceptions, see the [documentation](doc/user/polyglot.md) for how to rescue them (@eregon).

# 22.0.0

New features:

* Updated to Ruby 3.0.2 (#2453, @eregon).

Bug fixes:

* Fix `File.utime` to use nanoseconds (#2448, @bjfish).
* Capture the intercepted feature path during patching to reuse during patch require (#2441, @bjfish).
* Update `Module#constants` to filter invalid constant identifiers (#2452, @bjfish).
* Fixed `-0.0 <=> 0.0` and `-0.0 <=> 0` to return `0` like on CRuby (#1391, @eregon).
* Fixed `Range#step` to return correct class with begin-less range (@ccocchi, #2516).
* Fixed exception creation when an `Errno` is sub-classed (@bjfish, #2521).
* Fixed `String#[]=` to use the negotiated encoding (@bjfish, #2545).

Compatibility:

* Implement `rb_sprintf` in our format compiler to provide consistent formatting across C standard libraries (@eregon).
* Update `defined?` to return frozen strings (#2450, @bjfish).
* Use compensated summation for `{Array,Enumerable}#sum` when floating point values are included (@eregon).
* `Module#attr_*` methods now return an array of method names (#2498, @gogainda).
* Fixed `Socket#(local|remote)_address` to retrieve family and type from the file descriptor (#2444, @larskanis).
* Add `Thread.ignore_deadlock` accessor (#2453, @bjfish).
* Allow `Hash#transform_keys` to take a hash argument (@ccocchi, #2464).
* Add `Enumerable#grep{_v}` optimization for `Regexp` (#2453, @bjfish).
* Update `IO#write` to accept multiple arguments (#2501, @bjfish).
* Do not warn when uninitialized instance variable is accessed (#2502, @andrykonchin).
* Remove `TRUE`, `FALSE`, and `NIL` constants like CRuby 3.0 (#2505, @andrykonchin).
* `Symbol#to_proc` now returns a lambda like in Ruby 3 (#2508, @andrykonchin).
* `Kernel#lambda` now warns if called without a literal block (#2500, @andrykonchin).
* Implement Hash#except (#2463, @wildmaples).
* Remove special `$SAFE` global and related C API methods (#2453, @bjfish).
* Assigning to a numbered parameter raises `SyntaxError` (#2506, @andrykonchin).
* Implement `--backtrace-limit` option (#2453, @bjfish).
* Update `String` methods to return `String` instances when called on a subclass (#2453, @bjfish).
* Update `String#encode` to support the `:fallback` option (#1391, @aardvark179).
* `Module#alias_method` now returns the defined alias as a symbol(#2499, @gogainda).
* Implement `Symbol#name` (#2453, @bjfish).
* Update `Module#{public, protected, private, public_class_method, private_class_method}` and top-level `private` and `public` methods to accept single array argument with a list of method names (#2453, @bjfish).
* Constants deprecated by `Module#deprecate_constant` only warn if `Warning[:deprecated]` is `true` (@eregon).
* All Array methods now return Array instances and not subclasses (#2510, @Strech).
* Integer#zero? overrides Numeric#zero? for optimization (#2453, @bjfish).
* Default `Kernel#eval` source file and line to `(eval):1` like CRuby 3 (#2453, @aardvark179).
* Add `GC.auto_compact` accessors for compatibility (#2453, @bjfish).
* Update accessing a class variable from the top-level scope to be a `RuntimeError` (#2453, @bjfish).
* Update interpolated strings to not be frozen (#2453, @bjfish).
* Add `WERRORFLAG` to `RbConfig` (#2519, @bjfish).
* Update `MatchData` methods to return `String` instances when called on a subclass (#2453, @bjfish).
* Implement `Proc#{==,eql?}` (#2453, @bjfish).
* Implement all `StringScanner` methods (#2520, @eregon).
* Handle `Kernel#clone(freeze: true)` (#2512, @andrykonchin).
* Relax `Fiber#transfer` limitations (#2453, @bjfish).
* Implement `Fiber#blocking?` like CRuby 3 (#2453, @aardvark179).
* Sort by default for `Dir.{glob,[]}` and add `sort:` keyword argument (#2523, @Strech).
* Implement `rb_str_locktmp` and `rb_str_unlocktmp` (#2524, @bjfish).
* Update `Kernel#instance_variables` to return insertion order (@bjfish).
* Fixed `rb_path2class()` to not error for a module (#2511, @eregon).
* Update `Kernel#print` to print `$_` when no arguments are given (#2531, @bjfish).
* Add category kwarg to Kernel.warn and Warning.warn (#2533, @Strech).
* Implement `GC.{measure_total_time, total_time}` and update `GC.stat` to update provided hash (#2535, @bjfish).
* Implement `Array#slice` with `ArithmeticSequence` (#2526, @ccocchi).
* Update `Hash#each` to consistently yield a 2-element array (#2453, @bjfish).
* Remove `Hash#{__store__, index}` methods for compatibility (#2546, @bjfish).
* Implement more correct conversion of array elements by `Array#pack` (#2503, #2504, @aardvark179).
* Update `String#split` to raise a `RangeError` when `limit` is larger than `int` (@bjfish).

Performance:

* Regexp objects are now interned in a similar way to symbols (@aardvark179).
* Improve performance of regexps using POSIX bracket expressions (e.g., `[[:lower:]]`) matching against ASCII-only strings (#2447, @nirvdrum).
* `String#sub`, `sub!`, `gsub`, and `gsub!` have been refactored for better performance (@aardvark179).
* Don't allocate a `MatchData` object when `Regexp#match?` or `String#match?` is used (#2509, @nirvdrum).
* Add `ENV.except` (#2507, @Strech).
* Fully inline the `Integer#+` and `Integer#-` logic for interpreter speed (#2518, @smarr).
* Remove unnecessary work in negotiating the encoding to use in a Regexp match (#2522, @nirvdrum).
* Add new fast paths for encoding negotiation between strings with different encodings, but which match common default cases (#2522, @nirvdrum).
* Reduce footprint by removing unnecessary nodes for accessing the `FrameOnStackMarker` (#2530, @smarr).

Changes:

* TruffleRuby now requires Java 11+ and no longer supports Java 8 (@eregon).

# 21.3.0

New features:

* [TRegex](https://github.com/oracle/graal/tree/master/regex) is now used by default, which provides large speedups for matching regular expressions.
* Add `Polyglot.languages` to expose the list of available languages.
* Add `Polyglot::InnerContext` to eval code in any available language in an inner isolated context (#2169).
* Foreign objects now have a dynamically-generated class based on their interop traits like `ForeignArray` and are better integrated with Ruby objects (#2149).
* Foreign arrays now have all methods of Ruby `Enumerable` and many methods of `Array` (#2149).
* Foreign hashes now have all methods of Ruby `Enumerable` and many methods of `Hash` (#2149).
* Foreign iterables (`InteropLibrary#hasIterator`) now have all methods of Ruby `Enumerable` (#2149).
* Foreign objects now implement `#instance_variables` (readable non-invocable members) and `#methods` (invocable members + Ruby methods).

Bug fixes:

* Fix `Marshal.load` of multiple `Symbols` with an explicit encoding (#1624).
* Fix `rb_str_modify_expand` to preserve existing bytes (#2392).
* Fix `String#scrub` when replacement is frozen (#2398, @LillianZ).
* Fix `Dir.mkdir` error handling for `Pathname` paths (#2397).
* `BasicSocket#*_nonblock(exception: false)` now only return `:wait_readable/:wait_writable` for `EAGAIN`/`EWOULDBLOCK` like MRI (#2400).
* Fix issue with `strspn` used in the `date` C extension compiled as a macro on older glibc and then missing the `__strspn_c1` symbol on newer glibc (#2406).
* Fix constant lookup when loading the same file multiple times (#2408).
* Fix handling of `break`, `next` and `redo` in `define_method(name, &block)` methods (#2418).
* Fix handling of incompatible types in `Float#<=>` (#2432, @chrisseaton).
* Fix issue with escaping curly braces for `Dir.glob` (#2425).
* Fix `base64` decoding issue with missing output (#2435).
* Fix `StringIO#ungetbyte` to treat a byte as a byte, not a code point (#2436). 
* Fix `defined?(yield)` when used inside a block (#2446).
* Fix a couple issues related to native memory allocation and release.

Compatibility:

* Implement `Process::Status.wait` (#2378).
* Update `rb_str_modify` and `rb_str_modify_expand` to raise a `FrozenError` when given a frozen string (#2392).
* Implement `rb_fiber_*` functions (#2402).
* Implement `rb_str_vcatf`.
* Add support for tracing allocations from C functions (#2403, @chrisseaton).
* Implement `rb_str_catf`.
* Search the executable in the passed env `PATH` for subprocesses (#2419).
* Accept a string as the pattern argument to `StringScanner#scan` and `StringScanner#check` (#2423).

Performance:

* Moved most of `MonitorMixin` to primitives to deal with interrupts more efficiently (#2375).
* Improved the performance of `rb_enc_from_index` by adding cached lookups (#2379, @nirvdrum).
* Improved the performance of many `MatchData` operations (#2384, @nirvdrum).
* Significantly improved performance of TRegex calls by allowing Truffle splitting (#2389, @nirvdrum).
* Improved `String#gsub` performance by adding a fast path for the `string_byte_index` primitive (#2380, @nirvdrum).
* Improved `String#index` performance by adding a fast path for the `string_character_index` primitive (#2383, @LillianZ).
* Optimized conversion of strings to integers if the string contained a numeric value (#2401, @nirvdrum).
* Use Truffle's `ContextThreadLocal` to speedup access to thread-local data.
* Provide a new fast path for `rb_backref*` and `rb_lastline*`functions from C extensions.

Changes:

* `foreign_object.class` on foreign objects is no longer special and uses `Kernel#class` (it used to return the `java.lang.Class` object for a Java type or `getMetaObject()`, but that is too incompatible with Ruby code).
* `Java.import name` imports a Java class in the enclosing module instead of always as a top-level constant.
* `foreign_object.keys` no longer returns members, use `foreign_object.instance_variables` or `foreign_object.methods` instead.
* `foreign_object.respond_to?(:class)` is now always true (before it was only for Java classes), since the method is always defined.

Security:

* Updated to Ruby 2.7.4 to fix CVE-2021-31810, CVE-2021-32066 and CVE-2021-31799.

# 21.2.0

New features:

* New `TruffleRuby::ConcurrentMap` data structure for use in [`concurrent-ruby`](https://github.com/ruby-concurrency/concurrent-ruby) (#2339, @wildmaples).

Bug fixes:

* Fix of different values of self in different scopes.
* `Truffle::POSIX.select` was being redefined repeatedly (#2332).
* Fix the `--backtraces-raise` and `--backtraces-rescue` options in JVM mode (#2335).
* Fix `File.{atime, mtime, ctime}` to include nanoseconds (#2337).
* Fix `Array#[a, b] = "frozen string literal".freeze` (#2355).
* `rb_funcall()` now releases the C-extension lock (similar to MRI).

Compatibility:

* Updated to Ruby 2.7.3. The `resolv` stdlib was not updated (`resolv` in 2.7.3 has [bugs](https://bugs.ruby-lang.org/issues/17748)).
* Make interpolated strings frozen for compatibility with Ruby 2.7 (#2304, @kirs).
* `require 'socket'` now also requires `'io/wait'` like CRuby (#2326).
* Support precision when formatting strings (#2281, @kirs).
* Make rpartition compatible with Ruby 2.7 (#2320, @gogainda).
* Include the type name in exception messages from `rb_check_type` (#2307).
* Fix `Hash#rehash` to remove duplicate keys after modifications (#2266, @MattAlp).
* Only fail `rb_check_type` for typed data, not wrapped untyped structs (#2331).
* Decide the visibility in `Module#define_method` based on `self` and the default definee (#2334).
* Configure `mandir` value in `RbConfig::CONFIG` and `RbConfig::MAKEFILE_CONFIG` (#2315).
* TruffleRuby now supports the Truffle polyglot Hash interop API.
* Implement `Fiber#raise` (#2338).
* Update `File.basename` to return new `String` instances (#2343).
* Allow `Fiber#raise` after `Fiber#transfer` like Ruby 3.0 (#2342).
* Fix `ObjectSpace._id2ref` for Symbols and frozen String literals (#2358).
* Implemented `Enumerator::Lazy#filter_map` (#2356).
* Fix LLVM toolchain issue on macOS 11.3 (#2352, [oracle/graal#3383](https://github.com/oracle/graal/issues/3383)).
* Implement `IO#set_encoding_by_bom` (#2372, pawandubey).
* Implemented `Enumerator::Lazy#with_index` (#2356).
* Implement `rb_backref_set`.
* Fix `Float#<=>` when comparing `Infinity` to other `#infinite?` values.
* Implement `date` library as a C extension to improve compatibility (#2344).

Performance:

* Make `#dig` iterative to make it faster and compile better for calls with 3+ arguments (#2301, @chrisseaton, @jantnovi).
* Make `Struct#dig` faster in interpreter by avoiding exceptions (#2306, @kirs).
* Reduce the number of AST nodes created for methods and blocks (#2261).
* Fiber-local variables are much faster now by using less synchronization.
* Improved the performance of the exceptional case of `String#chr` (#2318, @chrisseaton).
* Improved the performance of `IO#read_nonblock` when no data is available to be read.
* `TruffleSafepoint` is now used instead of custom logic, which no longer invalidates JITed code for guest safepoints (e.g., `Thread#{backtrace,raise,kill}`, `ObjectSpace`, etc).
* Significantly improved performance of `Time#strftime` for common formats (#2361, @wildmaples, @chrisseaton).
* Faster solution for lazy integer length (#2365, @lemire, @chrisseaton).
* Speedup `rb_funcallv*()` by directly unwrapping the C arguments array instead of going through a Ruby `Array` (#2089).
* Improved the performance of several `Truffle::RegexOperations` methods (#2374, @wildmapes, @nirvdrum).

Changes:

* `rb_iterate()` (deprecated since 1.9) no longer magically passes the block to `rb_funcall()`, use `rb_block_call()` instead.

Security:

* Updated to Ruby 2.7.3 to fix CVE-2021-28965 and CVE-2021-28966.

# 21.1.0

New features:

* Access to local variables of the interactive Binding via language bindings is now supported: `context.getBindings("ruby").putMember("my_var", 42);` (#2030).
* `VALUE`s in C extensions now expose the Ruby object when viewed in the debugger, as long as they have not been converted to native values.
* Signal handlers can now be run without triggering multi-threading.
* Fibers no longer trigger Truffle multi-threading.

Bug fixes:

* `Range#to_a` wasn't working for `long` ranges (#2198, @tomstuart and @LillianZ).
* Show the interleaved host and guest stacktrace for host exceptions (#2226).
* Fix the label of the first location reported by `Thread#backtrace_locations` (#2229).
* Fix `Thread.handle_interrupt` to defer non-pure interrupts until the end of the `handle_interrupt` block (#2219).
* Clear and restore errinfo on entry and normal return from methods in C extensions (#2227).
* Fix extra whitespace in squiggly heredoc with escaped newline (#2238, @wildmaples and @norswap).
* Fix handling of signals with `--single-threaded` (#2265).
* Fix `Enumerator::Lazy#{chunk_while, slice_before, slice_after, slice_when}` to return instances of `Enumerator::Lazy` (#2273).
* Fix `Truffle::Interop.source_location` to return unavailable source sections for modules instead of null (#2257).
* Fix usage of `Thread.handle_interrupt` in `MonitorMixin#mon_synchronize`.
* Fixed `TruffleRuby.synchronized` to handle guest safepoints (#2277).
* Fix control flow bug when assigning constants using ||= (#1489).
* Fix `Kernel#raise` argument handling for hashes (#2298).
* Set errinfo when `rb_protect` captures a Ruby exception (#2245).
* Fixed handling of multiple optional arguments and keywords when passed a positional `Hash` (#2302).

Compatibility:

* Prepend the GraalVM LLVM Toolchain to `PATH` when installing gems (#1974, #1088, #1343, #1400, #1947, #1931, #1588).
* Installing the `nokogiri` gem now defaults to use the vendored `libxml2` and `libxslt`, similar to CRuby, which means the corresponding system packages are no longer needed (#62).
* Implemented `$LOAD_PATH.resolve_feature_path`.
* Add `Pathname#/` alias to `Pathname#+` (#2178).
* Fixed issue with large `Integer`s in `Math.log` (#2184).
* Updated `Regexp.last_match` to support `Symbol` and `String` parameter (#2179).
* Added support for numbered block parameters (`_1` etc).
* Fixed `String#upto` issue with non-ascii strings (#2183).
* Implemented partial support for pattern matching (#2186).
* Make `File.extname` return `'.'` if the path ends with one (#2192, @tomstuart).
* Include fractional seconds in `Time#inspect` output (#2194, @tomstuart).
* Add support for `Integer#[Range]` and `Integer#[start, length]` (#2182, @gogainda).
* Allow private calls with `self` as an explicit receiver (#2196, @wildmaples).
* Fixed `:perm` parameter for `File.write`.
* Implemented `Time#floor` and `#ceil` (#2201, @wildmaples).
* Allow `Range#include?` and `#member?` with `Time` (#2202, @wildmaples).
* Implemented `Comparable#clamp(Range)` (#2200, @wildmaples).
* Added a `Array#minmax` to override `Enumerable#minmax` (#2199, @wildmaples).
* Implemented `chomp` parameter for `IO.{readlines, foreach}` (#2205).
* Implemented the Debug Inspector C API.
* Added beginless range support for `Range#{new, bsearch, count, each, equal_value, first, inspect, max, min, size, cover?, include?, ===}`.
* Added beginless range support for `Array#{[], []=, slice, slice!, to_a, fill, values_at}` (#2155, @LillianZ).
* Added beginless range support for `String#{byteslice, slice, slice!}` and `Symbol#slice` (#2211, @LillianZ).
* Added beginless range support for `Kernel#{caller, caller_locations}` and `Thread#backtrace_locations` (#2211, @LillianZ).
* Make rand work with exclusive range with Float (#1506, @gogainda).
* Fixed `String#dump`'s formatting of escaped unicode characters (#2217, @meganniu).
* Switched to the io-console C extension from C ruby for better performance and compatibility in `irb`.
* Coerce the message to a `String` for `BasicSocket#send` (#2209, @HoneyryderChuck).
* Support buffer argument for `UDPSocket#recvfrom_nonblock` (#2209, @HoneyryderChuck).
* Fixed `Integer#digits` implementation to handle more bases (#2224, #2225).
* Support the `inherit` parameter for `Module#{private, protected, public}_method_defined?`.
* Implement `Thread.pending_interrupt?` and `Thread#pending_interrupt?` (#2219).
* Implement `rb_lastline_set` (#2170).
* Implemented `Module#const_source_location` (#2212, @tomstuart and @wildmaples).
* Do not call `File.exist?` in `Dir.glob` as `File.exist?` is often mocked (#2236, @gogainda).
* Coerce the inherit argument to a boolean in `Module#const_defined?` and `Module#const_get` (#2240).
* Refinements take place at `Object#method` and `Module#instance_method` (#2004, @ssnickolay).
* Add support for `rb_scan_args_kw` in C API (#2244, @LillianZ).
* Update random implementation layout to be more compatible (#2234).
* Set `RbConfig::CONFIG['LIBPATHFLAG'/'RPATHFLAG']` like MRI to let `$LIBPATH` changes in `extconf.rb` work.
* Access to path and mode via `rb_io_t` from C has been changed to improve compatibility for io-console.
* Implemented the `Time.at` `in:` parameter.
* Implemented `Kernel#raise` `cause` parameter.
* Improved compatibility of `Signal.trap` and `Kernel#trap` (#2287, @chrisseaton).
* Implemented `GC.stat(:total_allocated_objects)` as `0` (#2292, @chrisseaton).
* `ObjectSpace::WeakMap` now supports immediate and frozen values as both keys and values (#2267).
* Call `divmod` when coercion to `Float` fails for `#sleep` (#2289, @LillianZ).

Performance:

* Multi-Tier compilation is now enabled by default, which improves warmup significantly.
* Improve the performance of checks for recursion (#2189, @LillianZ).
* Improve random number generation performance by avoiding synchronization (#2190, @ivoanjo).
* We now create a single call target per block by default instead of two.
* Some uses of class variables are now much better optimized (#2259, @chrisseaton).
* Several methods that need the caller frame are now always inlined in their caller, which speeds up the interpreter and reduces footprint.
* Pasting code in IRB should be reasonably fast, by updating to `irb` 1.3.3 and `reline` 0.2.3 (#2233).

Changes:

* Standalone builds of TruffleRuby are now based on JDK11 (they used JDK8 previously). There should be no user-visible changes. Similarly, JDK11 is now used by default in development instead of JDK8.
* The deprecated `Truffle::System.synchronized` has been removed.
* `Java.synchronized` has been removed, it did not work on host objects.

# 21.0.0

Release notes:

* The new IRB is quite slow when copy/pasting code into it. This is due to an inefficient `io/console` implementation which will be addressed in the next release. A workaround is to use `irb --readline`, which disables some IRB features but is much faster for copy/pasting code.

New features:

* Updated to Ruby 2.7.2 (#2004).

Bug fixes:

* Fix error message when the method name is not a Symbol or String for `Kernel#respond_to?` (#2132, @ssnickolay).
* Fixed setting of special variables in enumerators and enumerables (#1484).
* Fixed return value of `Enumerable#count` and `Enumerable#uniq` with multiple yielded arguments (#2145, @LillianZ).
* Fixed `String#unpack` for `w*` format (#2143).
* Fixed issue with ``Kernel#` `` when invalid UTF-8 given (#2118).
* Fixed issue with `Method#to_proc` and special variable storage (#2156).
* Add missing `offset` parameter for `FFI::Pointer#put_array_of_*` (#1525).
* Fixed issue with different `Struct`s having the same hash values (#2214).

Compatibility:

* Implement `String#undump` (#2131, @kustosz).
* `Errno` constants with the same `errno` number are now the same class.
* Implement `Enumerable#tally` and `Enumerable#filter_map` (#2144 and #2152, @LillianZ).
* Implement `Range#minmax`.
* Pass more `Enumerator::Lazy#uniq` and `Enumerator::Lazy#chunk` specs (#2146, @LillianZ).
* Implement `Enumerator#produce` (#2160, @zverok).
* Implement `Complex#<=>` (#2004, @ssnickolay).
* Add warning for `proc` without block (#2004, @ssnickolay).
* Implemented `FrozenError#receiver`.
* `Proc#<<` and `Proc#>>` raises TypeError if passed not callable object (#2004, @ssnickolay).
* Support time and date related messages for `Time` (#2166).
* Updated `Dir.{glob,[]}` to raise `ArgumentError` for nul-separated strings.
* `Kernel#lambda` with no block in a method called with a block raises an exception (#2004, @ssnickolay).
* Implemented `BigDecimal` as C extension to improve compatibility.
* Comment lines can be placed between fluent dot now (#2004, @ssnickolay).
* Implemented `rb_make_exception`.
* `**kwargs` now accept non-Symbol keys like Ruby 2.7.
* Updated the Unicode Emoji version (#2173, @wildmaples).
* Added `Enumerator::Yielder#to_proc`.
* Implemented `Enumerator::Lazy#eager`.
* Updated `Method#inspect` to include paremeter information.
* Update `Module#name` to return the same frozen string.
* Implemented `inherit` argument for `Module#autoload?`.

Performance:

* Refactor and implement more performant `MatchData#length` (#2147, @LillianZ).
* Refactor and implement more performant `Array#sample` (#2148, @LillianZ).
* `String#inspect` is now more efficient.

Changes:

* All `InteropLibrary` messages are now exposed consistently as methods on `Truffle::Interop` (#2139). Some methods were renamed to match the scheme described in the documentation.

# 20.3.0

Bug fixes:

* Handle foreign null object as falsy value (#1902, @ssnickolay).
* Fixed return value of `Enumerable#first` with multiple yielded arguments (#2056, @LillianZ).
* Improve reliability of the post install hook by disabling RubyGems (#2075).
* Fixed top level exception handler to print exception cause (#2013).
* Fixed issue when extending FFI from File (#2094).
* Fixed issue with `Kernel#freeze` not freezing singleton class (#2093).
* Fixed `String#encode` with options issue (#2091, #2095, @LillianZ).
* Fixed issue with `spawn` when `:close` redirect is used (#2097).
* Fixed `coverage` issue when `*eval` is used (#2078).
* Use expanded load paths for feature matching (#1501).
* Fixed handling of post arguments for `super()` (#2111).
* Fixed `SystemStackError` sometimes replaced by an internal Java `NoClassDefFoundError` on JVM (#1743).
* Fixed constant/identifier detection in lexer for non-ASCII encodings (#2079, #2102, @ivoanjo).
* Fixed parsing of `--jvm` as an application argument (#2108).
* Fix `rb_rescue2` to ignore the end marker `(VALUE)0` (#2127, #2130).
* Fix status and output when SystemExit is subclassed and raised (#2128).
* Fix `String#{chomp, chomp!}` issue with invalid encoded strings (#2133).

Compatibility:

* Run `at_exit` handlers even if parsing the main script fails (#2047).
* Load required libraries (`-r`) before parsing the main script (#2047).
* `String#split` supports block (#2052, @ssnickolay).
* Implemented `String#{grapheme_clusters, each_grapheme_cluster}`.
* Fix the caller location for `#method_added` (#2059).
* Fix issue with `Float#round` when `self` is `-0.0`.
* Fix `String#unpack` issue with `m0` format (#2065).
* Fix issue with `File.absolute_path` returning a path to current directory (#2062).
* Update `Range#cover?` to handle `Range` parameter.
* Fix `String#{casecmp, casecmp?}` parameter conversion.
* Fix `Regexp` issue which raised syntax error instead of `RegexpError` (#2066).
* Handle `Object#autoload` when autoload itself (#1616, @ssnickolay).
* Skip upgraded default gems while loading RubyGems (#2075).
* Verify that gem paths are correct before loading RubyGems (#2075).
* Implement `rb_ivar_count`.
* Implemented `rb_yield_values2`.
* Implemented `Digest::Base#{update, <<}` (#2100).
* Pass the final `super` specs (#2104, @chrisseaton).
* Fix arity for arguments with optional kwargs (#1669, @ssnickolay).
* Fix arity for `Proc` (#2098, @ssnickolay).
* Check bounds for `FFI::Pointer` accesses when the size of the memory behind is known.
* Implement negative line numbers for eval (#1482).
* Support refinements for `#to_s` called by string interpolation (#2110, @ssnickolay).
* Module#using raises error in method scope (#2112, @ssnickolay).
* `File#path` now returns a new mutable String on every call like MRI (#2115).
* Avoid infinite recursion when redefining `Warning#warn` and calling `Kernel#warn` (#2109).
* Convert objects with `#to_path` in `$LOAD_PATH` (#2119).
* Handle the functions being native for `rb_thread_call_without_gvl()` (#2090).
* Support refinements for Kernel#respond_to? (#2120, @ssnickolay).
* JCodings has been updated from 1.0.45 to 1.0.55.
* Joni has been updated from 2.1.30 to 2.1.40.

Performance:

* Calls with a literal block are no longer always split but instead the decision is made by the Truffle splitting heuristic.
* `Symbol#to_proc` is now AST-inlined in order to not rely on splitting and to avoid needing the caller frame to find refinements which apply.
* `Symbol#to_proc` is now globally cached per Symbol and refinements, to avoid creating many redundant `CallTargets`.
* Setting and access to the special variables `$~` and `$_` has been refactored to require less splitting.

Changes:

* Migrated from JLine 2 to JLine 3 for the `readline` standard library.

# 20.2.0

New features:

* Updated to Ruby 2.6.6.
* Use `InteropLibrary#toDisplayString()` to better display objects from other languages.
* Implement writing to the top scope for global variables (#2024).
* `foreign_object.to_s` now uses `InteropLibrary#toDisplayString()` (and still `asString()` if `isString()`).
* `foreign_object.inspect` has been improved to be more useful (include the language and meta object).
* `foreign_object.class` now calls `getMetaObject()` (except for Java classes, same as before).
* Add basic support for Linux AArch64.
* `foreign_object.name = value` will now call `Interoplibrary#writeMember("name", value)` instead of `invokeMember("name=", value)`.
* Always show the Ruby core library files in backtraces (#1414).
* The Java stacktrace is now shown when sending SIGQUIT to the process, also on TruffleRuby Native, see [Debugging](doc/user/debugging.md) for details (#2041).
* Calls to foreign objects with a block argument will now pass the block as the last argument.
* `foreign.name` will now use `invokeMember` if invocable and if not use `readMember`, see `doc/contrib/interop_implicit_api.md` for details.
* `foreign.to_f` and `foreign.to_i` will now attempt to convert to Ruby `Float` and `Integer` (#2038).
* `foreign.equal?(other)` now uses `InteropLibrary#isIdentical(other)` and `foreign.object_id/__id__` now uses `InteropLibrary#identityHashCode()`.

Bug fixes:

* Fix `#class_exec`, `#module_exec`, `#instance_eval`, and `instance_exec` to use activated refinements (#1988, @ssnickolay).
* Fixed missing method error for FFI calls with `blocking: true` when interrupted.
* Use upgraded default gems when installed (#1956).
* Fixed `NameError` when requiring an autoload path that does not define the autoload constant (#1905).
* Thread local IO buffers are now allocated using a stack to ensure safe operating if a signal handler uses one during an IO operation.
* Fixed `TracePoint` thread-safety by storing the state on the Ruby `Thread` (like MRI) instead of inside the `TracePoint` instance.
* Make `require 'rubygems/package'` succeed and define `Gem::Deprecate` correctly (#2014).
* Fix `MBCLEN_CHARFOUND_P` error.
* Fix `rb_enc_str_new` when `NULL` encoding is given with a constant string.
* Fixed `rb_enc_precise_mbclen` to handle more inputs.
* The output for `--engine.TraceCompilation` is now significantly easier to read, by having shorter method names and source names (oracle/graal#2052).
* Fix indentation for squiggly heredoc with single quotes (#1564).
* Only print members which are readable for foreign `#inspect` (#2027).
* Fixed the return value of the first call to `Kernel#srand` in a Thread (#2028).
* Fix missing flushing when printing an exception at top-level with a custom backtrace, which caused no output being shown (#1750, #1895).
* Use the mode of the given `IO` for `IO#reopen(IO)` which is important for the 3 standard IOs (#2034).
* Fix potential deadlock when running finalizers (#2041).
* Let `require 'rubygems/specification'` work before `require 'rubygems'`.

Compatibility:

* Implement `UnboundMethod#bind_call`.
* Implemented `ObjectSpace::WeakMap` (#1385, #1958).
* Implemented `strtod` and `ruby_strtod` (#2007).
* Fix detection of `#find_type` in FFI to ignore `MakeMakefile#find_type` from `mkmf` (#1896, #2010).
* Implemented `rb_uv_to_utf8` (#1998, @skateman).
* Implemented `rb_str_cat_cstr`.
* Implemented `rb_fstring`.
* Support `#refine` for Module (#2021, @ssnickolay).
* Implemented `rb_ident_hash_new`.
* Improved the compatibility of `Symbol.all_symbols` (#2022, @chrisseaton).
* Implemented `rb_enc_str_buf_cat`.
* Implemented `rb_int_positive_pow`.
* Implemented `rb_usascii_str_new_lit`.
* Define `#getch` and `#getpass` on `StringIO` when `io/console` is required.
* Implemented `rb_uv_to_utf8` (#1998).
* Single character IDs now behave more like those in MRI to improve C extension compatibility, so `rb_funcall(a, '+', b)` will now do the same thing as in MRI.
* Removed extra public methods on `String`.
* Implemented `rb_array_sort` and `rb_array_sort_bang`.
* Do not create a finalizers `Thread` if there are other public languages, which is helpful for polyglot cases (#2035).
* Implemented `rb_enc_isalnum` and `rb_enc_isspace`.
* `RUBY_REVISION` is now the full commit hash used to build TruffleRuby, similar to MRI 2.7+.
* Implemented `rb_enc_mbc_to_codepoint`.
* Changed the lookup methods to achieve Refinements specification (#2033, @ssnickolay).
* Implemented `Digest::Instance#new` (#2040).
* Implemented `ONIGENC_MBC_CASE_FOLD`.
* Fixed `Thread#raise` to call the exception class' constructor with no arguments when given no message (#2045).
* Fixed `refine + super` compatibility (#2039, #2048, @ssnickolay).
* Make the top-level exception handler more compatible with MRI (#2047).
* Implemented `rb_enc_codelen`.
* Implemented `Ripper` by using the C extension (#1585).

Changes:

* RubyGems gem commands updated to use the `--no-document` option by default.

Performance:

* Enable lazy translation from the parser AST to the Truffle AST for user code by default. This should improve application startup time (#1992).
* `instance variable ... not initialized` and similar warnings are now optimized to have no peak performance impact if they are not printed (depends on `$VERBOSE`).
* Implement integer modular exponentiation using `BigInteger#mod_pow` (#1999, @skateman).
* Fixed a performance issue when computing many substrings of a given non-leaf `String` with non-US-ASCII characters.
* Speedup native handle to Ruby object lookup for C extensions.

# 20.1.0

New features:

* Nightly builds of TruffleRuby are now available, see the README for details (#1483).
* `||=` will not compile the right-hand-side if it's only executed once, to match the idiomatic lazy-initialisation use-case ([blog post](https://engineering.shopify.com/blogs/engineering/optimizing-ruby-lazy-initialization-in-truffleruby-with-deoptimization), #1887, @kipply).
* Added `--metrics-profile-require` option to profile searching, parsing, translating and loading files.
* Added support for captured variables for the Truffle instruments (e.g. Chrome debugger).

Bug fixes:

* Fixed `Exception#dup` to copy the `Exception#backtrace` string array.
* Fixed `rb_warn` and `rb_warning` when used as statements (#1886, @chrisseaton).
* Fixed `NameError.new` and `NoMethodError.new` `:receiver` argument.
* Correctly handle large numbers of arguments to `rb_funcall` (#1882).
* Added arity check to `Module#{include, prepend}`.
* Fix `OpenSSL::Digest.{digest,hexdigest,base64digest}` to handle `algorithm, data` arguments (#1889, @bdewater).
* Fixed `SystemCallError.new` parameter conversion.
* Fixed `File#{chmod, umask}` argument conversion check.
* Added warning in `Hash.[]` for non-array elements.
* Fixed `File.lchmod` to raise `NotImplementedError` when not available.
* `RSTRING_PTR()` now always returns a native pointer, resolving two bugs `memcpy`ing to (#1822) and from (#1772) Ruby Strings.
* Fixed issue with duping during splat (#1883).
* Fixed `Dir#children` implementation.
* Fixed `SignalException.new` error when bad parameter given.
* Added deprecation warning to `Kernel#=~`.
* Fixed `puts` for a foreign objects, e.g. `puts Polyglot.eval('js', '[]')` (#1881).
* Fixed `Exception#full_message` implementation.
* Updated `Kernel.Complex()` to handle the `exception: false` parameter.
* Fixed `Kernel#dup` to return self for `Complex` and `Rational` objects.
* Updated `Kernel.Float()` to handle the `exception: false` parameter.
* Fixed `String#unpack` `M` format (#1901).
* Fixed error when `SystemCallError` message contained non-ASCII characters.
* Fixed `rb_rescue` to allow null rescue methods (#1909, @kipply).
* Fixed incorrect comparisons between bignums and doubles.
* Prevented some internal uses of `Kernel#caller_locations` to be overridden by user code (#1934).
* Fixed an issue caused by recursing inlining within `Regexp#quote` (#1927).
* Updated `Kernel.Float()` to return given string in error message (#1945).
* Parameters and arity of methods derived from `method_missing` should now match MRI (#1921).
* Fixed compile error in `RB_FLOAT_TYPE_P` macro (#1928).
* Fixed `Symbol#match` to call the block with the `MatchData` (#1933).
* Fixed `Digest::SHA2.hexdigest` error with long messages (#1922).
* Fixed `Date.parse` to dup the coerced string to not modify original (#1946).
* Update `Comparable` error messages for special constant values (#1941).
* Fixed `File.ftype` parameter conversion (#1961).
* Fixed `Digest::Instance#file` to not modify string literals (#1964).
* Make sure that string interpolation returns a `String`, and not a subclass (#1950).
* `alias_method` and `instance_methods` should now work correctly inside a refinement (#1942).
* Fixed `Regexp.union` parameter conversion (#1963).
* `IO#read(n)` no longer buffers more than needed, which could cause hanging if detecting readability via a native call such as `select(2)` (#1951).
* Fixed `Random::DEFAULT.seed` to be different on boot (#1965, @kipply).
* `rb_encoding->name` can now be read even if the `rb_encoding` is stored in native memory.
* Detect and cut off recursion when inspecting a foreign object, substituting an ellipsis instead.
* Fixed feature lookup order to check every `$LOAD_PATH` path entry for `.rb`, then every entry for native extension when `require` is called with no extension.
* Define the `_DARWIN_C_SOURCE` macro in extension makefiles (#1592).
* Change handling of var args in `rb_rescue2` to handle usage in C extensions (#1823).
* Fixed incorrect `Encoding::CompatibilityError` raised for some interpolated Regexps (#1967).
* Actually unset environment variables with a `nil` value for `Process.spawn` instead of setting them to an empty String.
* Core library methods part of the Native Image heap are no longer added in the compilation queue on the first call, but after they reach the thresholds like other methods.
* Fix `RbConfig::CONFIG['LIBRUBY_SO']` file extension.
* Fix `char`, `short`, `unsigned char`, `unsigned int`, and `unsigned short` types in `Fiddle` (#1971).
* Fix `IO#select` to reallocate its buffer if it is interrupted by a signal.
* Fix issue where interpolated string matched `#` within string as being a variable (#1495).
* Fix `File.join` to raise error on strings with null bytes.
* Fix initialization of Ruby Thread for foreign thread created in Java.
* Fix registration of default specs in RubyGems (#1987).

Compatibility:

* The C API type `VALUE` is now defined as `unsigned long` as on MRI. This enables `switch (VALUE)` and other expressions which rely on `VALUE` being an integer type (#1409, #1541, #1675, #1917, #1954).
* Implemented `Float#{floor, ceil}` with `ndigits` argument.
* Implemented `Thread#fetch`.
* Implemented `Float#truncate` with `ndigits` argument.
* Made `String#{byteslice, slice, slice!}` and `Symbol#slice` compatible with endless ranges.
* Implemented "instance variable not initialized" warning.
* Make `Kernel#{caller, caller_locations}` and `Thread#backtrace_locations` compatible with endless ranges.
* Implemented `Dir#each_child`.
* Implemented `Kernel.{chomp, chop}` and `Kernel#{chomp, chop}`.
* Implemented `-p` and `-a`, and `-l` CLI options.
* Convert the argument to `File.realpath` with `#to_path` (#1894).
* `StringIO#binmode` now sets the external encoding to BINARY like MRI (#1898).
* `StringIO#inspect` should not include the contents of the `StringIO` (#1898).
* Implemented `rb_fd_*` functions (#1623).
* Fixed uninitialized variable warnings in core and lib (#1897).
* Make `Thread#backtrace` support omit, length and range arguments.
* Implemented `Range#%`.
* Fixed the type of the `flags` field of `rb_data_type_t` (#1911).
* Implemented `rb_obj_is_proc` (#1908, @kipply, @XrXr).
* Implemented C API macro `RARRAY_ASET()`.
* Implemented `num2short` (#1910, @kipply).
* `RSTRING_END()` now always returns a native pointer.
* Removed `register` specifier for `rb_mem_clear()` (#1924).
* Implemented `Thread::Backtrace::Locations#base_label` (#1920).
* Implemented `rb_mProcess` (#1936).
* Implemented `rb_gc_latest_gc_info` (#1937).
* Implemented `RBASIC_CLASS` (#1935).
* Yield 2 arguments for `Hash#map` if the arity of the block is > 1 (#1944).
* Add all `Errno` constants to match MRI, needed by recent RubyGems.
* Silence `ruby_dep` warnings since that gem is unmaintained.
* Clarify error message for not implemented `Process.daemon` (#1962).
* Allow multiple assignments in conditionals (#1513).
* Update `NoMethodError#message` to match MRI (#1957).
* Make `StringIO` work with `--enable-frozen-string-literal` (#1969).
* Support `NULL` for the status of `rb_protect()`.
* Ensure `BigDecimal#inspect` does not call `BigDecimal#to_s` to avoid behaviour change on `to_s` override (#1960).
* Define all C-API `rb_{c,m,e}*` constants as C global variables (#1541).
* Raise `ArgumentError` for `Socket.unpack_sockaddr_un` if the socket family is incorrect.
* Implemented `RTYPEDDATA_*()` macros and `rb_str_tmp_new()` (#1975).
* Implemented `rb_set_end_proc` (#1959).
* Implemented `rb_to_symbol`.
* Implemented `rb_class_instance_methods`, `rb_class_public_instance_methods`, `rb_class_protected_instance_methods`, and `rb_class_private_instance_methods`.
* Implemented `rb_tracepoint_new`, `rb_tracepoint_disable`, `rb_tracepoint_enable`, and `rb_tracepoint_enabled_p` (#1450).
* Implemented `RbConfig::CONFIG['AR']` and `RbConfig::CONFIG['STRIP']` (#1973).
* Not yet implemented C API functions are now correctly detected as missing via `mkmf`'s `have_func` (#1980).
* Accept `RUBY_INTERNAL_EVENT_{NEWOBJ,FREEOBJ}` events but warn they are not triggered (#1978, #1983).
* `IO.copy_stream(in, STDOUT)` now writes to `STDOUT` without buffering like MRI.
* Implemented `RbConfig['vendordir']`.
* Implemented `Enumerator::ArithmeticSequence`.
* Support `(struct RBasic *)->flags` and `->klass` from `ruby.h` (#1891, #1884, #1978).

Changes:

* `TRUFFLERUBY_RESILIENT_GEM_HOME` has been removed. Unset `GEM_HOME` and `GEM_PATH` instead if you need to.
* The deprecated `Truffle::System.full_memory_barrier`, `Truffle::Primitive.logical_processors`, and `Truffle::AtomicReference` have been removed.
* The implicit interface for allowing Ruby objects to behave as polyglot arrays with `#size`, `#[]` methods has been removed and replaced with an explicit interface where each method starts with `polyglot_*`.
* Hash keys are no longer reported as polyglot members.
* All remaining implicit polyglot behaviour for `#[]` method was replaced with `polyglot_*` methods.
* Rename dynamic API to match InteropLibrary. All the methods keep the name as it is in InteropLibrary with the following changes: use snake_case, add `polyglot_` prefix, drop `get` and `is` prefix, append `?` on all predicates.
* Split `Truffle::Interop.write` into `.write_array_element` and `.write_member` methods.
* Rename `Truffle::Interop.size` to `.array_size`.
* Rename `Truffle::Interop.is_boolean?` to `.boolean?`.
* Split `Truffle::Interop.read` into `.read_member` and `.read_array_element`.
* Drop `is_` prefix in `Truffle::Interop.is_array_element_*` predicates.
* `Truffle::Interop.hash_keys_as_members` has been added to treat a Ruby Hash as a polyglot object with the Hash keys as members.

Performance:

* Optimized `RSTRING_PTR()` accesses by going to native directly, optimized various core methods, use Mode=latency and tune GC heap size for Bundler. This speeds up `bundle install` from 84s to 19s for a small Gemfile with 6 gems (#1398).
* Fixed memory footprint issue due to large compilation on Native Image, notably during `bundle install` (#1893).
* `ArrayBuilderNode` now uses a new Truffle library for manipulating array stores.
* Ruby objects passed to C extensions are now converted less often to native handles.
* Calling blocking system calls and running C code with unblocking actions has been refactored to remove some optimisation boundaries.
* `return` expressions are now rewritten as implicit return expressions where control flow allows this to be safely done as a tail optimisation. This can improve interpreter performance by up to 50% in some benchmarks, and can be applied to approximately 80% of return nodes seen in Rails and its dependencies (#1977).
* The old array strategy code has been removed and all remaining nodes converted to the new `ArrayStoreLibrary`.
* Updated `nil` to be a global immutable singleton (#1835).

# 20.0.0

New features:

* Enable and document `--coverage` option (#1840, @chrisseaton).
* Update the internal LLVM toolchain to LLVM 9 and reduce its download size.
* Updated to Ruby 2.6.5 (#1749).
* Automatically set `PKG_CONFIG_PATH` as needed for compiling OpenSSL on macOS (#1830).

Bug fixes:

* Fix `Tempfile#{size,length}` when the IO is not flushed (#1765, @rafaelfranca).
* Dump and load instance variables in subclasses of `Exception` (#1766, @rafaelfranca).
* Fix `Date._iso8601` and `Date._rfc3339` when the string is an invalid date (#1773, @rafaelfranca).
* Fail earlier for bad handle unwrapping (#1777, @chrisseaton).
* Match out of range `ArgumentError` message with MRI (#1774, @rafaelfranca).
* Raise `Encoding::CompatibilityError` with incompatible encodings on `Regexp` (#1775, @rafaelfranca).
* Fixed interactions between attributes and instance variables in `Struct` (#1776, @chrisseaton).
* Coercion fixes for `TCPServer.new` (#1780, @XrXr).
* Fix `Float#<=>` not calling `coerce` when `other` argument responds to it (#1783, @XrXr).
* Do not warn / crash when requiring a file that sets and trigger autoload on itself (#1779, @XrXr).
* Strip trailing whitespaces when creating a `BigDecimal` with a `String` (#1796, @XrXr).
* Default `close_others` in `Process.exec` to `false` like Ruby 2.6 (#1798, @XrXr).
* Don't clone methods when setting method to the same visibility (#1794, @XrXr).
* `BigDecimal()` deal with large rationals precisely (#1797, @XrXr).
* Make it possible to call `instance_exec` with `rb_block_call` (#1802, @XrXr).
* Check for duplicate members in `Struct.new` (#1803, @XrXr).
* `Process::Status#to_i` return raw `waitpid(2)` status (#1800, @XrXr).
* `Process#exec`: set close-on-exec to false for fd redirection (#1805, @XrXr, @rafaelfranca).
* Building C extensions should now work with frozen string literals (#1786).
* Keep the Truffle working directory in sync with the native working directory.
* Rename `to_native` to `polyglot_to_native` to match `polyglot_pointer?` and `polyglot_address` methods.
* Fixed missing partial evaluation boundary in `Array#{sort,sort!}` (#1727).
* Fixed the class of `self` and the wrapping `Module` for `Kernel#load(path, wrap=true)` (#1739).
* Fixed missing polyglot type declaration for `RSTRING_PTR` to help with native/managed interop.
* Fixed `Module#to_s` and `Module#inspect` to not return an extra `#<Class:` for singleton classes.
* Arrays backed by native storage now allocate the correct amount of memory (#1828).
* Fixed issue in `ConditionVariable#wait` that could lose a `ConditionVariable#signal`.
* Do not expose TruffleRuby-specific method `Array#swap` (#1816).
* Fixed `#inspect` on broken UTF-8 sequences (#1842, @chrisseaton).
* `Truffle::Interop.keys` should report methods of `String` and `Symbol` (#1817).
* `Kernel#sprintf` encoding validity has been fixed (#1852, @XrXr).
* Fixed `ArrayIndexOutOfBoundsException` in `File.fnmatch` (#1845).
* Make `String#concat` work with no or multiple arguments (#1519).
* Make `Array#concat` work with no or multiple arguments (#1519).
* Coerce `BigDecimal(arg)` using `to_str` (#1826).
* Fixed `NameError#dup`, `NoMethodError#dup`, and `SystemCallError#dup` to copy internal fields.
* Make `Enumerable#chunk` work without a block (#1518).
* Fixed issue with `SystemCallError.new` setting a backtrace too early.
* Fixed `BigDecimal#to_s` formatting issue (#1711).
* Run `END` keyword block only once at exit.
* Implement `Numeric#clone` to return `self`.
* Fixed `Symbol#to_proc` to create a `Proc` with `nil` `source_location` (#1663).
* Make `GC.start` work with keyword arguments.
* Fixed `Kernel#clone` for `nil`, `true`, `false`, `Integer`, and `Symbol`.
* Make top-level methods available in `Context#getBindings()` (#1838).
* Made `Kernel#caller_locations` accept a range argument, and return `nil` when appropriate.
* Made `rb_respond_to` work with primitives (#1869, @chrisseaton).
* Fixed issue with missing backtrace for `rescue $ERROR_INFO` (#1660).
* Fixed `Struct#hash` for `keyword_init: true` `Struct`.
* Fixed `String#{upcase!,downcase!,swapcase!}(:ascii)` for non-ASCII-compatible encodings like UTF-16.
* Fixed `String#capitalize!` for strings that weren't full ASCII.
* Fixed enumeration issue in `ENV.{select, filter}`.
* Fixed `Complex` and `Rational` should be frozen after initializing.
* Fixed `printf` should raise error when not enough arguments for positional argument.
* Removed "shadowing outer local variable" warning.
* Fixed parameter conversion to `String` in ENV methods.
* Fixed deprecation warning when `ENV.index` is called.
* Fixed issue with `ENV.each_key`.
* Fixed `ENV.replace` implementation.
* Fixed `ENV.udpate` implementation.
* Fixed argument handling in `Kernel.printf`.
* Fixed character length after conversion to binary from a non-US-ASCII String.
* Fixed issue with installing latest bundler (#1880).
* Fixed type conversion for `Numeric#step` `step` parameter.
* Fixed `Kernel#Integer` conversion.
* Fixed `IO.try_convert` parameter conversion.
* Fixed linking of always-inline C API functions with `-std=gnu90` (#1837, #1879).
* Avoid race conditions during `gem install` by using a single download thread.
* Do not use gems precompiled for MRI on TruffleRuby (#1837).
* Fixed printing foreign arrays that were also pointers (#1679).
* Fixed `nil#=~` to not warn.
* Fixed `Enumerable#collect` to give user block arity in the block passed to `Enumerable#each`.

Compatibility:

* Implemented `String#start_with?(Regexp)` (#1771, @zhublik).
* Various improvements to `SignalException` and signal handling (#1790, @XrXr).
* Implemented `rb_utf8_str_new`, `rb_utf8_str_new_cstr`, `rb_utf8_str_new_static` (#1788, @chrisseaton).
* Implemented the `unit` argument of `Time.at` (#1791, @XrXr).
* Implemented `keyword_init: true` for `Struct.new` (#1789, @XrXr).
* Implemented `MatchData#dup` (#1792, @XrXr).
* Implemented a native storage strategy for `Array` to allow better C extension compatibility.
* Implemented `rb_check_symbol_cstr` (#1814).
* Implemented `rb_hash_start` (#1841, @XrXr).
* JCodings has been updated from 1.0.42 to 1.0.45.
* Joni has been updated from 2.1.25 to 2.1.30.
* Implemented `Method#<<` and `Method#>>` (#1821).
* The `.bundle` file extension is now used for C extensions on macOS (#1819, #1837).
* Implemented `Comparable#clamp` (#1517).
* Implemented `rb_gc_register_mark_object` and `rb_enc_str_asciionly_p` (#1856, @chrisseaton).
* Implemented `rb_io_set_nonblock` (#1741).
* Include the major kernel version in `RUBY_PLATFORM` on macOS like MRI (#1860, @eightbitraptor).
* Implemented `Enumerator::Chain`, `Enumerator#+`, and `Enumerable#chain` (#1859, #1858).
* Implemented `Thread#backtrace_locations` and `Exception#backtrace_locations` (#1556).
* Implemented `rb_module_new`, `rb_define_class_id`, `rb_define_module_id`, (#1876, @XrXr, @chrisseaton).
* Implemented `-n` CLI option (#1532).
* Cache the `Symbol` of method names in call nodes only when needed (#1872).
* Implemented `rb_get_alloc_func` and related functions (#1874, @XrXr).
* Implemented `rb_module_new`, `rb_define_class_id`, `rb_define_module_id`, (#1876, @chrisseaton).
* Implemented `ENV.slice`.
* Support for the Darkfish theme for RDoc generation has been added back.
* Implemented `Kernel#system` `exception: true` option.
* Implemented `Random.bytes`.
* Implemented `Random.random_number`.
* Added the ability to parse endless ranges.
* Made `Range#{to_a, step, each, bsearch, step, last, max, min, to_s, ==}` compatible with endless ranges.
* Made `Array#{[], []=, values_at, fill, slice!}` compatible with endless ranges.
* Defined `Array#{min, max}` methods.

Performance:

* Use a smaller limit for identity-based inline caches to improve warmup by avoiding too many deoptimizations.
* `long[]` array storage now correctly declare that they accept `int` values, reducing deoptimisations and promotions to `Object[]` storage.
* Enable inline caching of `Symbol` conversion for `rb_iv_get` and `rb_iv_set`.
* `rb_type` information is now cached on classes as a hidden variable to improve performance.
* Change to using thread local buffers for socket calls to reduce allocations.
* Refactor `IO.select` to reduce copying and optimisation boundaries.
* Refactor various `String` and `Rope` nodes to avoid Truffle performance warnings.
* Reading caller frames should now work in more cases without deoptimisation.

# 19.3.0

New features:

* Compilation of C extensions is now done with an internal LLVM toolchain producing both native code and bitcode. This means more C extensions should compile out of the box and this should resolve most linker-related issues.
* It is no longer necessary to install LLVM for installing C extensions on TruffleRuby.
* It is no longer necessary to install libc++ and libc++abi for installing C++ extensions on TruffleRuby.
* On macOS, it is no longer necessary to install the system headers package (#1417).
* License updated to EPL 2.0/GPL 2.0/LGPL 2.1 like recent JRuby.

Bug fixes:

* `rb_undef_method` now works for private methods (#1731, @cky).
* Fixed several issues when requiring C extensions concurrently (#1565).
* `self.method ||= value` with a private method now works correctly (#1673).
* Fixed `RegexpError: invalid multibyte escape` for binary regexps with a non-binary String (#1433).
* Arrays now report their methods to other languages for interopability (#1768).
* Installing `sassc` now works due to using the LLVM toolchain (#1753).
* Renamed `Truffle::Interop.respond_to?` to avoid conflict with Ruby's `respond_to?` (#1491).
* Warn only if `$VERBOSE` is `true` when a magic comment is ignored (#1757, @nirvdrum).
* Make C extensions use the same libssl as the one used for the openssl C extension (#1770).

Compatibility:

* `GC.stat` can now take an optional argument (#1716, @kirs).
* `Kernel#load` with `wrap` has been implemented (#1739).
* Implemented `Kernel#spawn` with `:chdir` (#1492).
* Implemented `rb_str_drop_bytes`, notably used by OpenSSL (#1740, @cky).
* Include executables of default gems, needed for `rails new` in Rails 6.
* Use compilation flags similar to MRI for C extension compilation.
* Warn for `gem update --system` as it is not fully supported yet and is often not needed.
* Pass `-undefined dynamic_lookup` to the linker on macOS like MRI.

Performance:

* Core methods are no longer always cloned, which reduces memory footprint and should improve warmup.
* Inline cache calls to `rb_intern()` with a constant name in C extensions.
* Improve allocation speed of native handles for C extensions.
* Improve the performance of `NIL_P` and `INT2FIX` in C extensions.
* Various fixes to improve Rack performance.
* Optimize `String#gsub(String)` by not creating a `Regexp` and using `String#index` instead.
* Fixed "FrameWithoutBoxing should not be materialized" compilation issue in `TryNode`.

# 19.2.0, August 2019

New features:

* `Fiddle` has been implemented.

Bug fixes:

* Set `RbConfig::CONFIG['ruby_version']` to the same value as the TruffleRuby version. This fixes reusing C extensions between different versions of TruffleRuby with Bundler (#1715).
* Fixed `Symbol#match` returning `MatchData` (#1706, @zhublik).
* Allow `Time#strftime` to be called with binary format strings.
* Do not modify the argument passed to `IO#write` when the encoding does not match (#1714).
* Use the class where the method was defined to check if an `UnboundMethod` can be used for `#define_method` (#1710).
* Fixed setting `$~` for `Enumerable` and `Enumerator::Lazy`'s `#grep` and `#grep_v`.
* Improved errors when interacting with single-threaded languages (#1709).

Compatibility:

* Added `Kernel#then` (#1703, @zhublik).
* `FFI::Struct#[]=` is now supported for inline character arrays.
* `blocking: true` is now supported for `FFI::Library#attach_function`.
* Implemented `Proc#>>` and `#<<` (#1688).
* `Thread.report_on_exception` is now `true` by default like MRI 2.5+.
* `BigDecimal` compatibility has been generally improved in several ways.

Changes:

* An interop read message sent to a `Proc` will no longer call the `Proc`.

Performance:

* Several `String` methods have been made faster by the usage of vector instructions
  when searching for a single-byte character in a String.
* Methods needing the caller frame are now better optimized.

# 19.1.0, June 2019

*Ruby is an experimental language in the GraalVM 19.1.0 release*

Bug fixes:

* Sharing for thread-safety of objects is now triggered later as intended, e.g., when a second `Thread` is started.
* Fixed `Array#to_h` so it doesn't set a default value (#1698).
* Removed extra `public` methods on `IO` (#1702).
* Fixed `Process.kill(signal, Process.pid)` when the signal is trapped as `:IGNORE` (#1702).
* Fixed `Addrinfo.new(String)` to reliably find the address family (#1702).
* Fixed argument checks in `BasicSocket#setsockopt` (#1460).
* Fixed `ObjectSpace.trace_object_allocations` (#1456).
* Fixed `BigDecimal#{clone,dup}` so it now just returns the receiver, per Ruby 2.5+ semantics (#1680).
* Fixed creating `BigDecimal` instances from non-finite `Float` values (#1685).
* Fixed `BigDecimal#inspect` output for non-finite values (e.g, NaN or -Infinity) (#1683).
* Fixed `BigDecimal#hash` to return the same value for two `BigDecimal` objects that are equal (#1656).
* Added missing `BigDecimal` constant definitions (#1684).
* Implemented `rb_eval_string_protect`.
* Fixed `rb_get_kwargs` to correctly handle optional and rest arguments.
* Calling `Kernel#raise` with a raised exception will no longer set the cause of the exception to itself (#1682).
* Return a `FFI::Function` correctly for functions returning a callback.
* Convert to intuitive Ruby exceptions when INVOKE fails (#1690).
* Implemented `FFI::Pointer#clear` (#1687).
* Procs will now yield to the block in their declaration context even when called with a block argument (#1657).
* Fixed problems with calling POSIX methods if `Symbol#[]` is redefined (#1665).
* Fixed sharing of `Array` and `Hash` elements for thread-safety of objects (#1601).
* Fixed concurrent modifications of `Gem::Specification::LOAD_CACHE` (#1601).
* Fix `TCPServer#accept` to set `#do_not_reverse_lookup` correctly on the created `TCPSocket`.

Compatibility:

* Exceptions from `coerce` are no longer rescued, like MRI.
* Implemented `Integer#{allbits?,anybits?,nobits?}`.
* `Integer#{ceil,floor,truncate}` now accept a precision and `Integer#round` accepts a rounding mode.
* Added missing `Enumerable#filter` and `Enumerator::Lazy#filter` aliases to the respective `select` method (#1610).
* Implemented more `Ripper` methods as no-ops (#1694, @Mogztter).
* Implemented `rb_enc_sprintf` (#1702).
* Implemented `ENV#{filter,filter!}` aliases for `select` and `select!`.
* Non-blocking `StringIO` and `Socket` APIs now support `exception: false` like MRI (#1702).
* Increased compatibility of `BigDecimal`.
* `String#-@` now performs string deduplication (#1608).
* `Hash#merge` now preserves the key order from the original hash for merged values (#1650).
* Coerce values given to `FFI::Pointer` methods.
* `FrozenError` is now defined and is used for `can't modify frozen` object exceptions.
* `StringIO` is now available by default like in MRI, because it is required by RubyGems.

Changes:

* Interactive sources (like the GraalVM polyglot shell) now all share the same binding (#1695).
* Hash code calculation has been improved to reduce hash collisions for `Hash` and other cases.

Performance:

* `eval(code, binding)` for a fixed `code` containing blocks is now much faster. This improves the performance of rendering `ERB` templates containing loops.
* `rb_str_cat` is faster due to the C string now being concatenated without first being converted to a Ruby string or having its encoding checked. As a side effect the behaviour of `rb_str_cat` should now more closely match that of MRI.

# 19.0.0, May 2019

*Ruby is an experimental language in the GraalVM 19.0.0 release*

Bug fixes:

* The debugger now sees global variables as the global scope.
* Temporary variables are no longer visible in the debugger.
* Setting breakpoints on some lines has been fixed.
* The OpenSSL C extension is now always recompiled, fixing various bugs when using the extension (e.g., when using Bundler in TravisCI) (#1676, #1627, #1632).
* Initialize `$0` when not run from the 'ruby' launcher, which is needed to `require` gems (#1653).

Compatibility:

* `do...end` blocks can now have `rescue/else/ensure` clauses like MRI (#1618).

Changes:

* `TruffleRuby.sulong?` has been replaced by `TruffleRuby.cexts?`, and `TruffleRuby.graal?` has been replaced by `TruffleRuby.jit?`. The old methods will continue to work for now, but will produce warnings, and will be removed at a future release.

# 1.0 RC 16, 19 April 2019

Bug fixes:

* Fixed `Hash#merge` with no arguments to return a new copy of the receiver (#1645).
* Fixed yield with a splat and keyword arguments (#1613).
* Fixed `rb_scan_args` to correctly handle kwargs in combination with optional args.
* Many fixes for `FFI::Pointer` to be more compatible with the `ffi` gem.

New features:

* Rounding modes have been implemented or improved for `Float`, `Rational`, `BigDecimal` (#1509).
* Support Homebrew installed in other prefixes than `/usr/local` (#1583).
* Added a pure-Ruby implementation of FFI which passes almost all Ruby FFI specs (#1529, #1524).

Changes:

* Support for the Darkfish theme for RDoc generation has been removed.

Compatibility:

* The `KeyError` raised from `ENV#fetch` and `Hash#fetch` now matches MRI's message formatting (#1633).
* Add the missing `key` and `receiver` values to `KeyError` raised from `ENV#fetch`.
* `String#unicode_normalize` has been moved to the core library like in MRI.
* `StringScanner` will now match a regexp beginning with `^` even when not scanning from the start of the string.
* `Module#define_method` is now public like in MRI.
* `Kernel#warn` now supports the `uplevel:` keyword argument.

# 1.0 RC 15, 5 April 2019

Bug fixes:

* Improved compatibility with MRI's `Float#to_s` formatting (#1626).
* Fixed `String#inspect` when the string uses a non-UTF-8 ASCII-compatible encoding and has non-ASCII characters.
* Fixed `puts` for strings with non-ASCII-compatible encodings.
* `rb_protect` now returns `Qnil` when an error occurs.
* Fixed a race condition when using the interpolate-once (`/o`) modifier in regular expressions.
* Calling `StringIO#close` multiple times no longer raises an exception (#1640).
* Fixed a bug in include file resolution when compiling C extensions.

New features:

* `Process.clock_getres` has been implemented.

Changes:

* `debug`, `profile`, `profiler`, which were already marked as unsupported, have been removed.
* Our experimental JRuby-compatible Java interop has been removed - use `Polyglot` and `Java` instead.
* The Trufle handle patches applied to `psych` C extension have now been removed.
* The `rb_tr_handle_*` functions have been removed as they are no longer used in any C extension patches.
* Underscores and dots in options have become hyphens, so `--exceptions.print_uncaught_java` is now `--exceptions-print-uncaught-java`, for example.
* The `rb_tr_handle_*` functions have been removed as they are no longer used in any C extension patches.

Bug fixes:

* `autoload :C, "path"; require "path"` now correctly triggers the autoload.
* Fixed `UDPSocket#bind` to specify family and socktype when resolving address.
* The `shell` standard library can now be `require`-d.
* Fixed a bug where `for` could result in a `NullPointerException` when trying to assign the iteration variable.
* Existing global variables can now become aliases of other global variables (#1590).

Compatibility:

* ERB now uses StringScanner and not the fallback, like on MRI. As a result `strscan` is required by `require 'erb'` (#1615).
* Yield different number of arguments for `Hash#each` and `Hash#each_pair` based on the block arity like MRI (#1629).
* Add support for the `base` keyword argument to `Dir.{[], glob}`.

# 1.0 RC 14, 18 March 2019

Updated to Ruby 2.6.2.

Bug fixes:

* Implement `rb_io_wait_writable` (#1586).
* Fixed error when using arrows keys first within `irb` or `pry` (#1478, #1486).
* Coerce the right hand side for all `BigDecimal` operations (#1598).
* Combining multiple `**` arguments containing duplicate keys produced an incorrect hash. This has now been fixed (#1469).
* `IO#read_nonblock` now returns the passed buffer object, if one is supplied.
* Worked out autoloading issue (#1614).

New features:

* Implemented `String#delete_prefix`, `#delete_suffix`, and related methods.
* Implemented `Dir.children` and `Dir#children`.
* Implemented `Integer#sqrt`.

Changes:

* `-Xoptions` has been removed - use `--help:languages` instead.
* `-Xlog=` has been removed - use `--log.level=` instead.
* `-J` has been removed - use `--vm.` instead.
* `-J-cp lib.jar` and so on have removed - use `--vm.cp=lib.jar` or `--vm.classpath=lib.jar` instead.
* `--jvm.` and `--native.` have been deprecated, use `--vm.` instead to pass VM options.
* `-Xoption=value` has been removed - use `--option=value` instead.
* The `-X` option now works as in MRI.
* `--help:debug` is now `--help:internal`.
* `ripper` is still not implemented, but the module now exists and has some methods that are implemented as no-ops.

# 1.0 RC 13, 5 March 2019

Note that as TruffleRuby RC 13 is built on Ruby 2.4.4 it is still vulnerable to CVE-2018-16395. This will be fixed in the next release.

New features:

* Host interop with Java now works on SubstrateVM too.

Bug fixes:

* Fixed `Enumerator::Lazy` which wrongly rescued `StandardError` (#1557).
* Fixed several problems with `Numeric#step` related to default arguments, infinite sequences, and bad argument types (#1520).
* Fixed incorrect raising of `ArgumentError` with `Range#step` when at least one component of the `Range` is `Float::INFINITY` (#1503).
* Fixed the wrong encoding being associated with certain forms of heredoc strings (#1563).
* Call `#coerce` on right hand operator if `BigDecimal` is the left hand operator (#1533, @Quintasan).
* Fixed return type of division of `Integer.MIN_VALUE` and `Long.MIN_VALUE` by -1 (#1581).
* `Exception#cause` is now correctly set for internal exceptions (#1560).
* `rb_num2ull` is now implemented as well as being declared in the `ruby.h` header (#1573).
* `rb_sym_to_s` is now implemented (#1575).
* `R_TYPE_P` now returns the type number for a wider set of Ruby objects (#1574).
* `rb_fix2str` has now been implemented.
* `rb_protect` will now work even if `NilClass#==` has been redefined.
* `BigDecimal` has been moved out of the `Truffle` module to match MRI.
* `StringIO#puts` now correctly handles `to_s` methods which do not return strings (#1577).
* `Array#each` now behaves like MRI when the array is modified (#1580).
* Clarified that `$SAFE` can never be set to a non-zero value.
* Fix compatibility with RubyGems 3 (#1558).
* `Kernel#respond_to?` now returns false if a method is protected and the `include_all` argument is false (#1568).

Changes:

* `TRUFFLERUBY_CEXT_ENABLED` is no longer supported and C extensions are now always built, regardless of the value of this environment variable.
* Getting a substring of a string created by a C extension now uses less memory as only the requested portion will be copied to a managed string.
* `-Xoptions` has been deprecated and will be removed - use `--help:languages` instead.
* `-Xlog=` has been deprecated and will be removed - use `--log.level=` instead.
* `-J` has been deprecated and will be removed - use `--jvm.` instead.
* `-J-cp lib.jar` and so on have been deprecated and will be removed - use `--jvm.cp=lib.jar` or `--jvm.classpath=lib.jar` instead.
* `-J-cmd`, `--jvm.cmd`, `JAVA_HOME`, `JAVACMD`, and `JAVA_OPTS` do not work in any released configuration of TruffleRuby, so have been removed.
* `-Xoption=value` has been deprecated and will be removed - use `--option=value` instead.
* `TracePoint` now raises an `ArgumentError` for unsupported events.
* `TracePoint.trace` and `TracePoint#inspect` have been implemented.

Compatibility:

* Improved the exception when an `-S` file isn't found.
* Removed the message from exceptions raised by bare `raise` to better match MRI (#1487).
* `TracePoint` now handles the `:class` event.

Performance:

* Sped up `String` handling in native extensions, quite substantially in some cases, by reducing conversions between native and managed strings and allowing for mutable metadata in native strings.

# 1.0 RC 12, 4 February 2019

Bug fixes:

* Fixed a bug with `String#lines` and similar methods with multibyte characters (#1543).
* Fixed an issue with `String#{encode,encode!}` double-processing strings using XML conversion options and a new destination encoding (#1545).
* Fixed a bug where a raised cloned exception would be caught as the original exception (#1542).
* Fixed a bug with `StringScanner` and patterns starting with `^` (#1544).
* Fixed `Enumerable::Lazy#uniq` with infinite streams (#1516).

Compatibility:

* Change to a new system for handling Ruby objects in C extensions which greatly increases compatibility with MRI.
* Implemented `BigDecimal#to_r` (#1521).
* `Symbol#to_proc` now returns `-1` like on MRI (#1462).

# 1.0 RC 11, 15 January 2019

New features:

* macOS clocks `CLOCK_MONOTONIC_RAW`, `_MONOTONIC_RAW_APPROX`, `_UPTIME_RAW`, `_UPTIME_RAW_APPROX`, and `_PROCESS_CPUTIME_ID` have been implemented (#1480).
* TruffleRuby now automatically detects native access and threading permissions from the `Context` API, and can run code with no permissions given (`Context.create()`).

Bug fixes:

* FFI::Pointer now does the correct range checks for signed and unsigned values.
* Allow signal `0` to be used with `Process.kill` (#1474).
* `IO#dup` now properly sets the new `IO` instance to be close-on-exec.
* `IO#reopen` now properly resets the receiver to be close-on-exec.
* `StringIO#set_encoding` no longer raises an exception if the underlying `String` is frozen (#1473).
* Fix handling of `Symbol` encodings in `Marshal#dump` and `Marshal#load` (#1530).

Compatibility:

* Implemented `Dir.each_child`.
* Adding missing support for the `close_others` option to `exec` and `spawn`.
* Implemented the missing `MatchData#named_captures` method (#1512).

Changes:

* `Process::CLOCK_` constants have been given the same value as in standard Ruby.

Performance:

* Sped up accesses to native memory through FFI::Pointer.
* All core files now make use of frozen `String` literals, reducing the number of `String` allocations for core methods.
* New -Xclone.disable option to disable all manual cloning.

# 1.0 RC 10, 5 December 2018

New features:

* The `nkf` and `kconv` standard libraries were added (#1439).
* `Mutex` and `ConditionVariable` have a new fast path for acquiring locks that are unlocked.
* `Queue` and `SizedQueue`, `#close` and `#closed?`, have been implemented.
* `Kernel#clone(freeze)` has been implemented (#1454).
* `Warning.warn` has been implemented (#1470).
* `Thread.report_on_exception` has been implemented (#1476).
* The emulation symbols for `Process.clock_gettime` have been implemented.

Bug fixes:

* Added `rb_eEncodingError` for C extensions (#1437).
* Fixed race condition when creating threads (#1445).
* Handle `exception: false` for IO#write_nonblock (#1457, @ioquatix).
* Fixed `Socket#connect_nonblock` for the `EISCONN` case (#1465, @ioquatix).
* `File.expand_path` now raises an exception for a non-absolute user-home.
* `ArgumentError` messages now better match MRI (#1467).
* Added support for `:float_millisecond`, `:millisecond`, and `:second` time units to `Process.clock_gettime` (#1468).
* Fixed backtrace of re-raised exceptions (#1459).
* Updated an exception message in Psych related to loading a non-existing class so that it now matches MRI.
* Fixed a JRuby-style Java interop compatibility issue seen in `test-unit`.
* Fixed problem with calling `warn` if `$stderr` has been reassigned.
* Fixed definition of `RB_ENCODING_GET_INLINED` (#1440).

Changes:

* Timezone messages are now logged at `CONFIG` level, use `-Xlog=CONFIG` to debug if the timezone is incorrectly shown as `UTC`.

# 1.0 RC 9, 5 November 2018

Security:

* CVE-2018-16396, *tainted flags are not propagated in Array#pack and String#unpack with some directives* has been mitigated by adding additional taint operations.

New features:

* LLVM for Oracle Linux 7 can now be installed without building from source.

Bug fixes:

* Times can now be created with UTC offsets in `+/-HH:MM:SS` format.
* `Proc#to_s` now has `ASCII-8BIT` as its encoding instead of the incorrect `UTF-8`.
* `String#%` now has the correct encoding for `UTF-8` and `US-ASCII` format strings, instead of the incorrect `ASCII-8BIT`.
* Updated `BigDecimal#to_s` to use `e` instead of `E` for exponent notation.
* Fixed `BigDecimal#to_s` to allow `f` as a format flag to indicate conventional floating point notation. Previously only `F` was allowed.

Changes:

* The supported version of LLVM for Oracle Linux has been updated from 3.8 to 4.0.
* `mysql2` is now patched to avoid a bug in passing `NULL` to `rb_scan_args`, and now passes the majority of its test suite.
* The post-install script now automatically detects if recompiling the OpenSSL C extension is needed. The post-install script should always be run in TravisCI as well.
* Detect when the system libssl is incompatible more accurately and add instructions on how to recompile the extension.

# 1.0 RC 8, 19 October 2018

New features:

* `Java.synchronized(object) { }` and `TruffleRuby.synchronized(object) { }` methods have been added.
* Added a `TruffleRuby::AtomicReference` class.
* Ubuntu 18.04 LTS is now supported.
* macOS 10.14 (Mojave) is now supported.

Changes:

* Random seeds now use Java's `NativePRNGNonBlocking`.
* The supported version of Fedora is now 28, upgraded from 25.
* The FFI gem has been updated from 1.9.18 to 1.9.25.
* JCodings has been updated from 1.0.30 to 1.0.40.
* Joni has been updated from 2.1.16 to 2.1.25.

Performance:

* Performance of setting the last exception on a thread has now been improved.

# 1.0 RC 7, 3 October 2018

New features:

* Useful `inspect` strings have been added for more foreign objects.
* The C extension API now defines a preprocessor macro `TRUFFLERUBY`.
* Added the rbconfig/sizeof native extension for better MRI compatibility.
* Support for `pg` 1.1. The extension now compiles successfully, but may still have issues with some datatypes.

Bug fixes:

* `readline` can now be interrupted by the interrupt signal (Ctrl+C). This fixes Ctrl+C to work in IRB.
* Better compatibility with C extensions due to a new "managed struct" type.
* Fixed compilation warnings which produced confusing messages for end users (#1422).
* Improved compatibility with Truffle polyglot STDIO.
* Fixed version check preventing TruffleRuby from working with Bundler 2.0 and later (#1413).
* Fixed problem with `Kernel.public_send` not tracking its caller properly (#1425).
* `rb_thread_call_without_gvl()` no longer holds the C-extensions lock.
* Fixed `caller_locations` when called inside `method_added`.
* Fixed `mon_initialize` when called inside `initialize_copy` (#1428).
* `Mutex` correctly raises a `TypeError` when trying to serialize with `Marshal.dump`.

Performance:

* Reduced memory footprint for private/internal AST nodes.
* Increased the number of cases in which string equality checks will become compile-time constants.
* Major performance improvement for exceptional paths where the rescue body does not access the exception object (e.g., `x.size rescue 0`).

Changes:

* Many clean-ups to our internal patching mechanism used to make some native extensions run on TruffleRuby.
* Removed obsoleted patches for Bundler compatibility now that Bundler 1.16.5 has built-in support for TruffleRuby.
* Reimplemented exceptions and other APIs that can return a backtrace to use Truffle's lazy stacktraces API.

# 1.0 RC 6, 3 September 2018

New features:

* `Polyglot.export` can now be used with primitives, and will now convert strings to Java, and `.import` will convert them from Java.
* Implemented `--encoding`, `--external-encoding`, `--internal-encoding`.
* `rb_object_tainted` and similar C functions have been implemented.
* `rb_struct_define_under` has been implemented.
* `RbConfig::CONFIG['sysconfdir']` has been implemented.
* `Etc` has been implemented (#1403).
* The `-Xcexts=false` option disables C extensions.
* Instrumentation such as the CPUSampler reports methods in a clearer way like `Foo#bar`, `Gem::Specification.each_spec`, `block in Foo#bar` instead of just `bar`, `each_spec`, `block in bar` (which is what MRI displays in backtraces).
* TruffleRuby is now usable as a JSR 223 (`javax.script`) language.
* A migration guide from JRuby (`doc/user/jruby-migration.md`) is now included.
* `kind_of?` works as an alias for `is_a?` on foreign objects.
* Boxed foreign strings unbox on `to_s`, `to_str`, and `inspect`.

Bug fixes:

* Fix false-positive circular warning during autoload.
* Fix Truffle::AtomicReference for `concurrent-ruby`.
* Correctly look up `llvm-link` along `clang` and `opt` so it is no longer needed to add LLVM to `PATH` on macOS for Homebrew and MacPorts.
* Fix `alias` to work when in a refinement module (#1394).
* `Array#reject!` no longer truncates the array if the block raises an exception for an element.
* WeakRef now has the same inheritance and methods as MRI's version.
* Support `-Wl` linker argument for C extensions. Fixes compilation of`mysql2` and `pg`.
* Using `Module#const_get` with a scoped argument will now correctly autoload the constant if needed.
* Loaded files are read as raw bytes, rather than as a UTF-8 string and then converted back into bytes.
* Return 'DEFAULT' for `Signal.trap(:INT) {}`. Avoids a backtrace when quitting a Sinatra server with Ctrl+C.
* Support `Signal.trap('PIPE', 'SYSTEM_DEFAULT')`, used by the gem `rouge` (#1411).
* Fix arity checks and handling of arity `-2` for `rb_define_method()`.
* Setting `$SAFE` to a negative value now raises a `SecurityError`.
* The offset of `DATA` is now correct in the presence of heredocs.
* Fix double-loading of the `json` gem, which led to duplicate constant definition warnings.
* Fix definition of `RB_NIL_P` to be early enough. Fixes compilation of `msgpack`.
* Fix compilation of megamorphic interop calls.
* `Kernel#singleton_methods` now correctly ignores prepended modules of non-singleton classes. Fixes loading `sass` when `activesupport` is loaded.
* Object identity numbers should never be negative.

Performance:

* Optimize keyword rest arguments (`def foo(**kwrest)`).
* Optimize rejected (non-Symbol keys) keyword arguments.
* Source `SecureRandom.random_bytes` from `/dev/urandom` rather than OpenSSL.
* C extension bitcode is no longer encoded as Base64 to pass it to Sulong.
* Faster `String#==` using vectorization.

Changes:

* Clarified that all sources that come in from the Polyglot API `eval` method will be treated as UTF-8, and cannot be re-interpreted as another encoding using a magic comment.
* The `-Xembedded` option can now be set set on the launcher command line.
* The `-Xplatform.native=false` option can now load the core library, by enabling `-Xpolyglot.stdio`.
* `$SAFE` and `Thread#safe_level` now cannot be set to `1` - raising an error rather than warning as before. `-Xsafe` allows it to be set, but there are still no checks.
* Foreign objects are now printed as `#<Foreign:system-identity-hash-code>`, except for foreign arrays which are now printed as `#<Foreign [elements...]>`.
* Foreign objects `to_s` now calls `inspect` rather than Java's `toString`.
* The embedded configuration (`-Xembedded`) now warns about features which may not work well embedded, such as signals.
* The `-Xsync.stdio` option has been removed - use standard Ruby `STDOUT.sync = true` in your program instead.

# 1.0 RC 5, 3 August 2018

New features:

* It is no longer needed to add LLVM (`/usr/local/opt/llvm@4/bin`) to `PATH` on macOS.
* Improve error message when LLVM, `clang` or `opt` is missing.
* Automatically find LLVM and libssl with MacPorts on macOS (#1386).
* `--log.ruby.level=` can be used to set the log level from any launcher.
* Add documentation about installing with Ruby managers/installers and how to run TruffleRuby in CI such as TravisCI (#1062, #1070).
* `String#unpack1` has been implemented.

Bug fixes:

* Allow any name for constants with `rb_const_get()`/`rb_const_set()` (#1380).
* Fix `defined?` with an autoload constant to not raise but return `nil` if the autoload fails (#1377).
* Binary Ruby Strings can now only be converted to Java Strings if they only contain US-ASCII characters. Otherwise, they would produce garbled Java Strings (#1376).
* `#autoload` now correctly calls `main.require(path)` dynamically.
* Hide internal file from user-level backtraces (#1375).
* Show caller information in warnings from the core library (#1375).
* `#require` and `#require_relative` should keep symlinks in `$"` and `__FILE__` (#1383).
* Random seeds now always come directly from `/dev/urandom` for MRI compatibility.
* SIGINFO, SIGEMT and SIGPWR are now defined (#1382).
* Optional and operator assignment expressions now return the value assigned, not the value returned by an assignment method (#1391).
* `WeakRef.new` will now return the correct type of object, even if `WeakRef` is subclassed (#1391).
* Resolving constants in prepended modules failed, this has now been fixed (#1391).
* Send and `Symbol#to_proc` now take account of refinements at their call sites (#1391).
* Better warning when the timezone cannot be found on WSL (#1393).
* Allow special encoding names in `String#force_encoding` and raise an exception on bad encoding names (#1397).
* Fix `Socket.getifaddrs` which would wrongly return an empty array (#1375).
* `Binding` now remembers the file and line at which it was created for `#eval`. This is notably used by `pry`'s `binding.pry`.
* Resolve symlinks in `GEM_HOME` and `GEM_PATH` to avoid related problems (#1383).
* Refactor and fix `#autoload` so other threads see the constant defined while the autoload is in progress (#1332).
* Strings backed by `NativeRope`s now make a copy of the rope when `dup`ed.
* `String#unpack` now taints return strings if the format was tainted, and now does not taint the return array if the format was tainted.
* Lots of fixes to `Array#pack` and `String#unpack` tainting, and a better implementation of `P` and `p`.
* Array literals could evaluate an element twice under some circumstances. This has now been fixed.

Performance:

* Optimize required and optional keyword arguments.
* `rb_enc_to_index` is now faster by eliminating an expensive look-up.

Changes:

* `-Xlog=` now needs log level names to be upper case.
* `-Dtruffleruby.log` and `TRUFFLERUBY_LOG` have been removed - use `-Dpolyglot.log.ruby.level`.
* The log format, handlers, etc are now managed by the Truffle logging system.
* The custom log levels `PERFORMANCE` and `PATCH` have been removed.

# 1.0 RC 4, 18 July 2018

*TruffleRuby was not updated in RC 4*

# 1.0 RC 3, 2 July 2018

New features:

* `is_a?` can be called on foreign objects.

Bug fixes:

* It is no longer needed to have `ruby` in `$PATH` to run the post-install hook.
* `Qnil`/`Qtrue`/`Qfalse`/`Qundef` can now be used as initial value for global variables in C extensions.
* Fixed error message when the runtime libssl has no SSLv2 support (on Ubuntu 16.04 for instance).
* `RbConfig::CONFIG['extra_bindirs']` is now a String as other RbConfig values.
* `SIGPIPE` is correctly caught on SubstrateVM, and the corresponding write() raises `Errno::EPIPE` when the read end of a pipe or socket is closed.
* Use the magic encoding comment for determining the source encoding when using eval().
* Fixed a couple bugs where the encoding was not preserved correctly.

Performance:

* Faster stat()-related calls, by returning the relevant field directly and avoiding extra allocations.
* `rb_str_new()`/`rb_str_new_cstr()` are much faster by avoiding extra copying and allocations.
* `String#{sub,sub!}` are faster in the common case of an empty replacement string.
* Eliminated many unnecessary memory copy operations when reading from `IO` with a delimiter (e.g., `IO#each`), leading to overall improved `IO` reading for common use cases such as iterating through lines in a `File`.
* Use the byte[] of the given Ruby String when calling eval() directly for parsing.

# 1.0 RC 2, 6 June 2018

New features:

* We are now compatible with Ruby 2.4.4.
* `object.class` on a Java `Class` object will give you an object on which you can call instance methods, rather than static methods which is what you get by default.
* The log level can now also be set with `-Dtruffleruby.log=info` or `TRUFFLERUBY_LOG=info`.
* `-Xbacktraces.raise` will print Ruby backtraces whenever an exception is raised.
* `Java.import name` imports Java classes as top-level constants.
* Coercion of foreign numbers to Ruby numbers now works.
* `to_s` works on all foreign objects and calls the Java `toString`.
* `to_str` will try to `UNBOX` and then re-try `to_str`, in order to provoke the unboxing of foreign strings.

Changes:

* The version string now mentions if you're running GraalVM Community Edition (`GraalVM CE`) or GraalVM Enterprise Edition (`GraalVM EE`).
* The inline JavaScript functionality `-Xinline_js` has been removed.
* Line numbers `< 0`, in the various eval methods, are now warned about, because we don't support these at all. Line numbers `> 1` are warned about (at the fine level) but they are shimmed by adding blank lines in front to get to the correct offset. Line numbers starting at `0` are also warned about at the fine level and set to `1` instead.
* The `erb` standard library has been patched to stop using a -1 line number.
* `-Xbacktraces.interleave_java` now includes all the trailing Java frames.
* Objects with a `[]` method, except for `Hash`, now do not return anything for `KEYS`, to avoid the impression that you could `READ` them. `KEYINFO` also returns nothing for these objects, except for `Array` where it returns information on indices.
* `String` now returns `false` for `HAS_KEYS`.
* The supported additional functionality module has been renamed from `Truffle` to `TruffleRuby`. Anything not documented in `doc/user/truffleruby-additions.md` should not be used.
* Imprecise wrong gem directory detection was replaced. TruffleRuby newly marks its gem directories with a marker file, and warns if you try to use TruffleRuby with a gem directory which is lacking the marker.

Bug fixes:

* TruffleRuby on SubstrateVM now correctly determines the system timezone.
* `Kernel#require_relative` now coerces the feature argument to a path and canonicalizes it before requiring, and it now uses the current directory as the directory for a synthetic file name from `#instance_eval`.

# 1.0 RC 1, 17 April 2018

New features:

* The Ruby version has been updated to version 2.3.7.

Security:

* CVE-2018-6914, CVE-2018-8779, CVE-2018-8780, CVE-2018-8777, CVE-2017-17742 and CVE-2018-8778 have been mitigated.

Changes:

* `RubyTruffleError` has been removed and uses replaced with standard exceptions.
* C++ libraries like `libc++` are now not needed if you don't run C++ extensions. `libc++abi` is now never needed. Documentation updated to make it more clear what the minimum requirements for pure Ruby, C extensions, and C++ extensions separately.
* C extensions are now built by default - `TRUFFLERUBY_CEXT_ENABLED` is assumed `true` unless set to `false`.
* The `KEYS` interop message now returns an array of Java strings, rather than Ruby strings. `KEYS` on an array no longer returns indices.
* `HAS_SIZE` now only returns `true` for `Array`.
* A method call on a foreign object that looks like an operator (the method name does not begin with a letter) will call `IS_BOXED` on the object and based on that will possibly `UNBOX` and convert to Ruby.
* Now using the native version of Psych.
* The supported version of LLVM on Oracle Linux has been dropped to 3.8.
* The supported version of Fedora has been dropped to 25, and the supported version of LLVM to 3.8, due to LLVM incompatibilities. The instructions for installing `libssl` have changed to match.

# 0.33, April 2018

New features:

* The Ruby version has been updated to version 2.3.6.
* Context pre-initialization with TruffleRuby `--native`, which significantly improves startup time and loads the `did_you_mean` gem ahead of time.
* The default VM is changed to SubstrateVM, where the startup is significantly better. Use `--jvm` option for full JVM VM.
* The `Truffle::Interop` module has been replaced with a new `Polyglot` module which is designed to use more idiomatic Ruby syntax rather than explicit methods. A [new document](doc/user/polyglot.md) describes polyglot programming at a higher level.
* The `REMOVABLE`, `MODIFIABLE` and `INSERTABLE` Truffle interop key info flags have been implemented.
* `equal?` on foreign objects will check if the underlying objects are equal if both are Java interop objects.
* `delete` on foreign objects will send `REMOVE`, `size` will send `GET_SIZE`, and `keys` will send `KEYS`. `respond_to?(:size)` will send `HAS_SIZE`, `respond_to?(:keys)` will send `HAS_KEYS`.
* Added a new Java-interop API similar to the one in the Nashorn JavaScript implementation, as also implemented by Graal.js. The `Java.type` method returns a Java class object on which you can use normal interop methods. Needs the `--jvm` flag to be used.
* Supported and tested versions of LLVM for different platforms have been more precisely [documented](doc/user/installing-llvm.md).

Changes:

* Interop semantics of `INVOKE`, `READ`, `WRITE`, `KEYS` and `KEY_INFO` have changed significantly, so that `INVOKE` maps to Ruby method calls, `READ` calls `[]` or returns (bound) `Method` objects, and `WRITE` calls `[]=`.

Performance:

* `Dir.glob` is much faster and more memory efficient in cases that can reduce to direct filename lookups.
* `SecureRandom` now defers loading OpenSSL until it's needed, reducing time to load `SecureRandom`.
* `Array#dup` and `Array#shift` have been made constant-time operations by sharing the array storage and keeping a starting index.

Bug fixes:

* Interop key-info works with non-string-like names.

Internal changes:

* Changes to the lexer and translator to reduce regular expression calls.
* Some JRuby sources have been updated to 9.1.13.0.

# 0.32, March 2018

New features:

* A new embedded configuration is used when TruffleRuby is used from another language or application. This disables features like signals which may conflict with the embedding application, and threads which may conflict with other languages, and enables features such as the use of polyglot IO streams.

Performance:

* Conversion of ASCII-only Ruby strings to Java strings is now faster.
* Several operations on multi-byte character strings are now faster.
* Native I/O reads are about 22% faster.

Bug fixes:

* The launcher accepts `--native` and similar options in the `TRUFFLERUBYOPT` environment variable.

Internal changes:

* The launcher is now part of the TruffleRuby repository, rather than part of the GraalVM repository.
* `ArrayBuilderNode` now uses `ArrayStrategies` and `ArrayMirrors` to remove direct knowledge of array storage.
* `RStringPtr` and `RStringPtrEnd` now report as pointers for interop purposes, fixing several issues with `char *` usage in C extensions.<|MERGE_RESOLUTION|>--- conflicted
+++ resolved
@@ -56,13 +56,10 @@
 * Update `NoMethodError#message` to not use `#inspect` on receiver (#3681, @rwstauner).
 * Socket `#recv*` methods (`{BasicSocket,IPSocket,TCPSocket,UDPSocket,Socket}#{recv,recv_nonblock,recvmsg,recvmsg_nonblock,recvfrom,recvfrom_nonblock}`) return `nil` instead of an empty String on closed connections (#3681, @andrykonchyn).
 * Fix `Marshal.dump` when a Float value is dumped repeatedly (#3747, @andrykochin).
-<<<<<<< HEAD
 * Emit warning when `Kernel#format` called with excessive arguments (@andrykonchin).
 * Fix `Integer#ceil` when self is 0 (@andrykonchin).
 * Fix `Module#remove_const` and emit warning when constant is deprecated (@andrykonchin).
-=======
 * Add `Module#set_temporary_name` (#3681, @andrykonchin).
->>>>>>> af551fa0
 
 Performance:
 
