# 20.0.0

New features:

* Enable and document `--coverage` option (#1840, @chrisseaton).

Bug fixes:

* Fix `Tempfile#{size,length}` when the IO is not flushed (#1765, @rafaelfranca).
* Dump and load instance variables in subclasses of `Exception` (#1766, @rafaelfranca).
* Fix `Date._iso8601` and `Date._rfc3339` when the string is an invalid date (#1773, @rafaelfranca).
* Fail earlier for bad handle unwrapping (#1777, @chrisseaton).
* Match out of range ArgumentError message with MRI (#1774, @rafaelfranca)
* Raise Encoding::CompatibilityError with incompatible encodings on regexp (#1775, @rafaelfranca).
* Fixed interactions between attributes and instance variables in structs (#1776, @chrisseaton).
* Coercion fixes for `TCPServer.new` (#1780, @XrXr)
* Fix `Float#<=>` not calling `coerce` when `other` argument responds to it (#1783, @XrXr).
* Do not warn / crash when requiring a file that sets and trigger autoload on itself (#1779, @XrXr).
* Strip trailing whitespaces when BigDecimal gets a string (#1796, @XrXr).
* Default `close_others` in `Process.exec` to false like Ruby 2.6 (#1798, @XrXr).
* Don't clone methods when setting method to the same visibility (#1794, @XrXr).
* BigDecimal() deal with large rationals precisely (#1797, @XrXr).
* Make it possible to call `instance_exec` with `rb_block_call` (#1802, @XrXr).
* Struct.new: check for duplicate members (#1803, @XrXr).
* `Process::Status#to_i` return raw `waitpid(2)` status (#1800, @XrXr).
* Process#exec: set close-on-exec to false for fd redirection (#1805, @XrXr, @rafaelfranca).
* Building C extensions should now work with frozen string literals (#1786).
* Keep the Truffle working directory in sync with the native working directory.
* Rename `to_native` to `polyglot_to_native` to match `polyglot_pointer?` and `polyglot_address` methods. 
* Fixed missing partial evaluation boundary in `Array#{sort,sort!}` (#1727).
* Fixed the class of `self` and the wrapping `Module` for `Kernel#load(path, wrap=true)` (#1739).
* Fixed missing polyglot type declaration for `RSTRING_PTR` to help with native/managed interop.
* Fixed `Module#to_s` and `Module#inspect` to not return an extra `#<Class:` for singleton classes.
* Arrays backed by native storage now allocate the correct amount of memory (#1828).
* Fixed issue in `ConditionVariable#wait` that could lose a `ConditionVariable#signal`.
* Do not leak TruffleRuby specific method Array#swap (#1816)
* Fixed `#inspect` on broken UTF-8 sequences (#1842, @chrisseaton).
* `Truffle::Interop.keys` should report methods of String and Symbol (#1817)
* `Kernel#sprintf` encoding validity has been fixed (#1852, @XrXr).
* Fixed File.fnmatch causes ArrayIndexOutOfBoundsException (#1845).

Compatibility:

* Implemented `String#start_with?(Regexp)` (#1771, @zhublik).
* Various improvements to `SignalException` and signal handling (#1790, @XrXr).
* Implemented `rb_utf8_str_new`, `rb_utf8_str_new_cstr`, `rb_utf8_str_new_static` (#1788, @chrisseaton).
* Implemented the `unit` argument of `Time.at` (#1791, @XrXr).
* Implemented `keyword_init: true` for `Struct.new` (#1789, @XrXr).
* Implemented `MatchData#dup` (#1792, @XrXr).
* Implemented a native storage strategy for arrays to allow better C extension compatibility.
* Implemented `rb_check_symbol_cstr` (#1814).
* Implemented `rb_hash_start` (#1841, @XrXr).
<<<<<<< HEAD
* JCodings has been updated from 1.0.42 to 1.0.45.
* Joni has been updated from 2.1.25 to 2.1.30.
=======
* Implemented `Method#<<` and `Method#>>` (#1821).
>>>>>>> d55a8272

Performance:

* Use a smaller limit for identity-based inline caches to improve warmup by avoiding too many deoptimizations.
* Long array strategies now correctly declare that they accept Integers, reducing deoptimisations and proomotions to Object arrays.
* Enable inline caching of symbol conversion for `rb_iv_get` and `rb_iv_set`.
* `rb_type` information is now cached on classes as a hidden variable to improve performance.
* Change to using thread local buffers for socket calls to reduce allocations.
* Refactor `IO.select` to reduce copying and optimisation boundaries.
* Refactor various `String` and `Rope` nodes to avoid Truffle performance warnings.

# 19.3.0

New features:

* Compilation of C extensions is now done with an internal LLVM toolchain producing both native code and bitcode. This means more C extensions should compile out of the box and this should resolve most linker-related issues.
* It is no longer necessary to install LLVM for installing C extensions on TruffleRuby.
* It is no longer necessary to install libc++ and libc++abi for installing C++ extensions on TruffleRuby.
* On macOS, it is no longer necessary to install the system headers package (#1417).
* License updated to EPL 2.0/GPL 2.0/LGPL 2.1 like recent JRuby.

Bug fixes:

* `rb_undef_method` now works for private methods (#1731, @cky).
* Fixed several issues when requiring C extensions concurrently (#1565).
* `self.method ||= value` with a private method now works correctly (#1673).
* Fixed `RegexpError: invalid multibyte escape` for binary regexps with a non-binary String (#1433).
* Arrays now report their methods to other languages for interopability (#1768).
* Installing `sassc` now works due to using the LLVM toolchain (#1753).
* Renamed `Truffle::Interop.respond_to?` to avoid conflict with Ruby's `respond_to?` (#1491).
* Warn only if `$VERBOSE` is `true` when a magic comment is ignored (#1757, @nirvdrum).
* Make C extensions use the same libssl as the one used for the openssl C extension (#1770).

Compatibility:

* `GC.stat` can now take an optional argument (#1716, @kirs).
* `Kernel#load` with `wrap` has been implemented (#1739).
* Implemented `Kernel#spawn` with `:chdir` (#1492).
* Implemented `rb_str_drop_bytes`, notably used by OpenSSL (#1740, @cky).
* Include executables of default gems, needed for `rails new` in Rails 6.
* Use compilation flags similar to MRI for C extension compilation.
* Warn for `gem update --system` as it is not fully supported yet and is often not needed.
* Pass `-undefined dynamic_lookup` to the linker on macOS like MRI.

Performance:

* Core methods are no longer always cloned, which reduces memory footprint and should improve warmup.
* Inline cache calls to `rb_intern()` with a constant name in C extensions.
* Improve allocation speed of native handles for C extensions.
* Improve the performance of `NIL_P` and `INT2FIX` in C extensions.
* Various fixes to improve Rack performance.
* Optimize `String#gsub(String)` by not creating a `Regexp` and using `String#index` instead.
* Fixed "FrameWithoutBoxing should not be materialized" compilation issue in `TryNode`.

# 19.2.0, August 2019

New features:

* `Fiddle` has been implemented.

Bug fixes:

* Set `RbConfig::CONFIG['ruby_version']` to the same value as the TruffleRuby version. This fixes reusing C extensions between different versions of TruffleRuby with Bundler (#1715).
* Fixed `Symbol#match` returning `MatchData` (#1706, @zhublik).
* Allow `Time#strftime` to be called with binary format strings.
* Do not modify the argument passed to `IO#write` when the encoding does not match (#1714).
* Use the class where the method was defined to check if an `UnboundMethod` can be used for `#define_method` (#1710).
* Fixed setting `$~` for `Enumerable` and `Enumerator::Lazy`'s `#grep` and `#grep_v`.
* Improved errors when interacting with single-threaded languages (#1709).

Compatibility:

* Added `Kernel#then` (#1703, @zhublik).
* `FFI::Struct#[]=` is now supported for inline character arrays.
* `blocking: true` is now supported for `FFI::Library#attach_function`.
* Implemented `Proc#>>` and `#<<` (#1688).
* `Thread.report_on_exception` is now `true` by default like MRI 2.5+.
* `BigDecimal` compatibility has been generally improved in several ways.

Changes:

* An interop read message sent to a `Proc` will no longer call the `Proc`.

Performance:

* Several `String` methods have been made faster by the usage of vector instructions
  when searching for a single-byte character in a String.
* Methods needing the caller frame are now better optimized.

# 19.1.0, June 2019

*Ruby is an experimental language in the GraalVM 19.1.0 release*

Bug fixes:

* Sharing for thread-safety of objects is now triggered later as intended, e.g., when a second `Thread` is started.
* Fixed `Array#to_h` so it doesn't set a default value (#1698).
* Removed extra `public` methods on `IO` (#1702).
* Fixed `Process.kill(signal, Process.pid)` when the signal is trapped as `:IGNORE` (#1702).
* Fixed `Addrinfo.new(String)` to reliably find the address family (#1702).
* Fixed argument checks in `BasicSocket#setsockopt` (#1460).
* Fixed `ObjectSpace.trace_object_allocations` (#1456).
* Fixed `BigDecimal#{clone,dup}` so it now just returns the receiver, per Ruby 2.5+ semantics (#1680).
* Fixed creating `BigDecimal` instances from non-finite `Float` values (#1685).
* Fixed `BigDecimal#inspect` output for non-finite values (e.g, NaN or -Infinity) (#1683).
* Fixed `BigDecimal#hash` to return the same value for two `BigDecimal` objects that are equal (#1656).
* Added missing `BigDecimal` constant definitions (#1684).
* Implemented `rb_eval_string_protect`.
* Fixed `rb_get_kwargs` to correctly handle optional and rest arguments.
* Calling `Kernel#raise` with a raised exception will no longer set the cause of the exception to itself (#1682).
* Return a `FFI::Function` correctly for functions returning a callback.
* Convert to intuitive Ruby exceptions when INVOKE fails (#1690).
* Implemented `FFI::Pointer#clear` (#1687).
* Procs will now yield to the block in their declaration context even when called with a block argument (#1657).
* Fixed problems with calling POSIX methods if `Symbol#[]` is redefined (#1665).
* Fixed sharing of `Array` and `Hash` elements for thread-safety of objects (#1601).
* Fixed concurrent modifications of `Gem::Specification::LOAD_CACHE` (#1601).
* Fix `TCPServer#accept` to set `#do_not_reverse_lookup` correctly on the created `TCPSocket`.

Compatibility:

* Exceptions from `coerce` are no longer rescued, like MRI.
* Implemented `Integer#{allbits?,anybits?,nobits?}`.
* `Integer#{ceil,floor,truncate}` now accept a precision and `Integer#round` accepts a rounding mode.
* Added missing `Enumerable#filter` and `Enumerator::Lazy#filter` aliases to the respective `select` method (#1610).
* Implemented more `Ripper` methods as no-ops (#1694, @Mogztter).
* Implemented `rb_enc_sprintf` (#1702).
* Implemented `ENV#{filter,filter!}` aliases for `select` and `select!`.
* Non-blocking `StringIO` and `Socket` APIs now support `exception: false` like MRI (#1702).
* Increased compatibility of `BigDecimal`.
* `String#-@` now performs string deduplication (#1608).
* `Hash#merge` now preserves the key order from the original hash for merged values (#1650).
* Coerce values given to `FFI::Pointer` methods.
* `FrozenError` is now defined and is used for `can't modify frozen` object exceptions.
* `StringIO` is now available by default like in MRI, because it is required by RubyGems.

Changes:

* Interactive sources (like the GraalVM polyglot shell) now all share the same binding (#1695).
* Hash code calculation has been improved to reduce hash collisions for `Hash` and other cases.

Performance:

* `eval(code, binding)` for a fixed `code` containing blocks is now much faster. This improves the performance of rendering `ERB` templates containing loops.
* `rb_str_cat` is faster due to the C string now being concatenated without first being converted to a Ruby string or having its encoding checked. As a side effect the behaviour of `rb_str_cat` should now more closely match that of MRI.

# 19.0.0, May 2019

*Ruby is an experimental language in the GraalVM 19.0.0 release*

Bug fixes:

* The debugger now sees global variables as the global scope.
* Temporary variables are no longer visible in the debugger.
* Setting breakpoints on some lines has been fixed.
* The OpenSSL C extension is now always recompiled, fixing various bugs when using the extension (e.g., when using Bundler in TravisCI) (#1676, #1627, #1632).
* Initialize `$0` when not run from the 'ruby' launcher, which is needed to `require` gems (#1653).

Compatibility:

* `do...end` blocks can now have `rescue/else/ensure` clauses like MRI (#1618).

Changes:

* `TruffleRuby.sulong?` has been replaced by `TruffleRuby.cexts?`, and `TruffleRuby.graal?` has been replaced by `TruffleRuby.jit?`. The old methods will continue to work for now, but will produce warnings, and will be removed at a future release.

# 1.0 RC 16, 19 April 2019

Bug fixes:

* Fixed `Hash#merge` with no arguments to return a new copy of the receiver (#1645).
* Fixed yield with a splat and keyword arguments (#1613).
* Fixed `rb_scan_args` to correctly handle kwargs in combination with optional args.
* Many fixes for `FFI::Pointer` to be more compatible with the `ffi` gem.

New features:

* Rounding modes have been implemented or improved for `Float`, `Rational`, `BigDecimal` (#1509).
* Support Homebrew installed in other prefixes than `/usr/local` (#1583).
* Added a pure-Ruby implementation of FFI which passes almost all Ruby FFI specs (#1529, #1524).

Changes:

* Support for the Darkfish theme for RDoc generation has been removed.

Compatibility:

* The `KeyError` raised from `ENV#fetch` and `Hash#fetch` now matches MRI's message formatting (#1633).
* Add the missing `key` and `receiver` values to `KeyError` raised from `ENV#fetch`.
* `String#unicode_normalize` has been moved to the core library like in MRI.
* `StringScanner` will now match a regexp beginning with `^` even when not scanning from the start of the string.
* `Module#define_method` is now public like in MRI.
* `Kernel#warn` now supports the `uplevel:` keyword argument.

# 1.0 RC 15, 5 April 2019

Bug fixes:

* Improved compatibility with MRI's `Float#to_s` formatting (#1626).
* Fixed `String#inspect` when the string uses a non-UTF-8 ASCII-compatible encoding and has non-ASCII characters.
* Fixed `puts` for strings with non-ASCII-compatible encodings.
* `rb_protect` now returns `Qnil` when an error occurs.
* Fixed a race condition when using the interpolate-once (`/o`) modifier in regular expressions.
* Calling `StringIO#close` multiple times no longer raises an exception (#1640).
* Fixed a bug in include file resolution when compiling C extensions.

New features:

* `Process.clock_getres` has been implemented.

Changes:

* `debug`, `profile`, `profiler`, which were already marked as unsupported, have been removed.
* Our experimental JRuby-compatible Java interop has been removed - use `Polyglot` and `Java` instead.
* The Trufle handle patches applied to `psych` C extension have now been removed.
* The `rb_tr_handle_*` functions have been removed as they are no longer used in any C extension patches.
* Underscores and dots in options have become hyphens, so `--exceptions.print_uncaught_java` is now `--exceptions-print-uncaught-java`, for example.
* The `rb_tr_handle_*` functions have been removed as they are no longer used in any C extension patches.

Bug fixes:

* `autoload :C, "path"; require "path"` now correctly triggers the autoload.
* Fixed `UDPSocket#bind` to specify family and socktype when resolving address.
* The `shell` standard library can now be `require`-d.
* Fixed a bug where `for` could result in a `NullPointerException` when trying to assign the iteration variable.
* Existing global variables can now become aliases of other global variables (#1590).

Compatibility:

* ERB now uses StringScanner and not the fallback, like on MRI. As a result `strscan` is required by `require 'erb'` (#1615).
* Yield different number of arguments for `Hash#each` and `Hash#each_pair` based on the block arity like MRI (#1629).
* Add support for the `base` keyword argument to `Dir.{[], glob}`.

# 1.0 RC 14, 18 March 2019

Updated to Ruby 2.6.2.

Bug fixes:

* Implement `rb_io_wait_writable` (#1586).
* Fixed error when using arrows keys first within `irb` or `pry` (#1478, #1486).
* Coerce the right hand side for all `BigDecimal` operations (#1598).
* Combining multiple `**` arguments containing duplicate keys produced an incorrect hash. This has now been fixed (#1469).
* `IO#read_nonblock` now returns the passed buffer object, if one is supplied.
* Worked out autoloading issue (#1614).

New features:

* Implemented `String#delete_prefix`, `#delete_suffix`, and related methods.
* Implemented `Dir.children` and `Dir#children`.
* Implemented `Integer#sqrt`.

Changes:

* `-Xoptions` has been removed - use `--help:languages` instead.
* `-Xlog=` has been removed - use `--log.level=` instead.
* `-J` has been removed - use `--vm.` instead.
* `-J-cp lib.jar` and so on have removed - use `--vm.cp=lib.jar` or `--vm.classpath=lib.jar` instead.
* `--jvm.` and `--native.` have been deprecated, use `--vm.` instead to pass VM options.
* `-Xoption=value` has been removed - use `--option=value` instead.
* The `-X` option now works as in MRI.
* `--help:debug` is now `--help:internal`.
* `ripper` is still not implemented, but the module now exists and has some methods that are implemented as no-ops.

# 1.0 RC 13, 5 March 2019

Note that as TruffleRuby RC 13 is built on Ruby 2.4.4 it is still vulnerable to CVE-2018-16395. This will be fixed in the next release.

New features:

* Host interop with Java now works on SubstrateVM too.

Bug fixes:

* Fixed `Enumerator::Lazy` which wrongly rescued `StandardError` (#1557).
* Fixed several problems with `Numeric#step` related to default arguments, infinite sequences, and bad argument types (#1520).
* Fixed incorrect raising of `ArgumentError` with `Range#step` when at least one component of the `Range` is `Float::INFINITY` (#1503).
* Fixed the wrong encoding being associated with certain forms of heredoc strings (#1563).
* Call `#coerce` on right hand operator if `BigDecimal` is the left hand operator (#1533, @Quintasan).
* Fixed return type of division of `Integer.MIN_VALUE` and `Long.MIN_VALUE` by -1 (#1581).
* `Exception#cause` is now correctly set for internal exceptions (#1560).
* `rb_num2ull` is now implemented as well as being declared in the `ruby.h` header (#1573).
* `rb_sym_to_s` is now implemented (#1575).
* `R_TYPE_P` now returns the type number for a wider set of Ruby objects (#1574).
* `rb_fix2str` has now been implemented.
* `rb_protect` will now work even if `NilClass#==` has been redefined.
* `BigDecimal` has been moved out of the `Truffle` module to match MRI.
* `StringIO#puts` now correctly handles `to_s` methods which do not return strings (#1577).
* `Array#each` now behaves like MRI when the array is modified (#1580).
* Clarified that `$SAFE` can never be set to a non-zero value.
* Fix compatibility with RubyGems 3 (#1558).
* `Kernel#respond_to?` now returns false if a method is protected and the `include_all` argument is false (#1568).

Changes:

* `TRUFFLERUBY_CEXT_ENABLED` is no longer supported and C extensions are now always built, regardless of the value of this environment variable.
* Getting a substring of a string created by a C extension now uses less memory as only the requested portion will be copied to a managed string.
* `-Xoptions` has been deprecated and will be removed - use `--help:languages` instead.
* `-Xlog=` has been deprecated and will be removed - use `--log.level=` instead.
* `-J` has been deprecated and will be removed - use `--jvm.` instead.
* `-J-cp lib.jar` and so on have been deprecated and will be removed - use `--jvm.cp=lib.jar` or `--jvm.classpath=lib.jar` instead.
* `-J-cmd`, `--jvm.cmd`, `JAVA_HOME`, `JAVACMD`, and `JAVA_OPTS` do not work in any released configuration of TruffleRuby, so have been removed.
* `-Xoption=value` has been deprecated and will be removed - use `--option=value` instead.
* `TracePoint` now raises an `ArgumentError` for unsupported events.
* `TracePoint.trace` and `TracePoint#inspect` have been implemented.

Compatibility:

* Improved the exception when an `-S` file isn't found.
* Removed the message from exceptions raised by bare `raise` to better match MRI (#1487).
* `TracePoint` now handles the `:class` event.

Performance:

* Sped up `String` handling in native extensions, quite substantially in some cases, by reducing conversions between native and managed strings and allowing for mutable metadata in native strings.

# 1.0 RC 12, 4 February 2019

Bug fixes:

* Fixed a bug with `String#lines` and similar methods with multibyte characters (#1543).
* Fixed an issue with `String#{encode,encode!}` double-processing strings using XML conversion options and a new destination encoding (#1545).
* Fixed a bug where a raised cloned exception would be caught as the original exception (#1542).
* Fixed a bug with `StringScanner` and patterns starting with `^` (#1544).
* Fixed `Enumerable::Lazy#uniq` with infinite streams (#1516).

Compatibility:

* Change to a new system for handling Ruby objects in C extensions which greatly increases compatibility with MRI.
* Implemented `BigDecimal#to_r` (#1521).
* `Symbol#to_proc` now returns `-1` like on MRI (#1462).

# 1.0 RC 11, 15 January 2019

New features:

* macOS clocks `CLOCK_MONOTONIC_RAW`, `_MONOTONIC_RAW_APPROX`, `_UPTIME_RAW`, `_UPTIME_RAW_APPROX`, and `_PROCESS_CPUTIME_ID` have been implemented (#1480).
* TruffleRuby now automatically detects native access and threading permissions from the `Context` API, and can run code with no permissions given (`Context.create()`).

Bug fixes:

* FFI::Pointer now does the correct range checks for signed and unsigned values.
* Allow signal `0` to be used with `Process.kill` (#1474).
* `IO#dup` now properly sets the new `IO` instance to be close-on-exec.
* `IO#reopen` now properly resets the receiver to be close-on-exec.
* `StringIO#set_encoding` no longer raises an exception if the underlying `String` is frozen (#1473).
* Fix handling of `Symbol` encodings in `Marshal#dump` and `Marshal#load` (#1530).

Compatibility:

* Implemented `Dir.each_child`.
* Adding missing support for the `close_others` option to `exec` and `spawn`.
* Implemented the missing `MatchData#named_captures` method (#1512).

Changes:

* `Process::CLOCK_` constants have been given the same value as in standard Ruby.

Performance:

* Sped up accesses to native memory through FFI::Pointer.
* All core files now make use of frozen `String` literals, reducing the number of `String` allocations for core methods.
* New -Xclone.disable option to disable all manual cloning.

# 1.0 RC 10, 5 December 2018

New features:

* The `nkf` and `kconv` standard libraries were added (#1439).
* `Mutex` and `ConditionVariable` have a new fast path for acquiring locks that are unlocked.
* `Queue` and `SizedQueue`, `#close` and `#closed?`, have been implemented.
* `Kernel#clone(freeze)` has been implemented (#1454).
* `Warning.warn` has been implemented (#1470).
* `Thread.report_on_exception` has been implemented (#1476).
* The emulation symbols for `Process.clock_gettime` have been implemented.

Bug fixes:

* Added `rb_eEncodingError` for C extensions (#1437).
* Fixed race condition when creating threads (#1445).
* Handle `exception: false` for IO#write_nonblock (#1457, @ioquatix).
* Fixed `Socket#connect_nonblock` for the `EISCONN` case (#1465, @ioquatix).
* `File.expand_path` now raises an exception for a non-absolute user-home.
* `ArgumentError` messages now better match MRI (#1467).
* Added support for `:float_millisecond`, `:millisecond`, and `:second` time units to `Process.clock_gettime` (#1468).
* Fixed backtrace of re-raised exceptions (#1459).
* Updated an exception message in Psych related to loading a non-existing class so that it now matches MRI.
* Fixed a JRuby-style Java interop compatibility issue seen in `test-unit`.
* Fixed problem with calling `warn` if `$stderr` has been reassigned.
* Fixed definition of `RB_ENCODING_GET_INLINED` (#1440).

Changes:

* Timezone messages are now logged at `CONFIG` level, use `-Xlog=CONFIG` to debug if the timezone is incorrectly shown as `UTC`.

# 1.0 RC 9, 5 November 2018

Security:

* CVE-2018-16396, *tainted flags are not propagated in Array#pack and String#unpack with some directives* has been mitigated by adding additional taint operations.

New features:

* LLVM for Oracle Linux 7 can now be installed without building from source.

Bug fixes:

* Times can now be created with UTC offsets in `+/-HH:MM:SS` format.
* `Proc#to_s` now has `ASCII-8BIT` as its encoding instead of the incorrect `UTF-8`.
* `String#%` now has the correct encoding for `UTF-8` and `US-ASCII` format strings, instead of the incorrect `ASCII-8BIT`.
* Updated `BigDecimal#to_s` to use `e` instead of `E` for exponent notation.
* Fixed `BigDecimal#to_s` to allow `f` as a format flag to indicate conventional floating point notation. Previously only `F` was allowed.

Changes:

* The supported version of LLVM for Oracle Linux has been updated from 3.8 to 4.0.
* `mysql2` is now patched to avoid a bug in passing `NULL` to `rb_scan_args`, and now passes the majority of its test suite.
* The post-install script now automatically detects if recompiling the OpenSSL C extension is needed. The post-install script should always be run in TravisCI as well, see `doc/user/standalone-distribution.md`.
* Detect when the system libssl is incompatible more accurately and add instructions on how to recompile the extension.

# 1.0 RC 8, 19 October 2018

New features:

* `Java.synchronized(object) { }` and `TruffleRuby.synchronized(object) { }` methods have been added.
* Added a `TruffleRuby::AtomicReference` class.
* Ubuntu 18.04 LTS is now supported.
* macOS 10.14 (Mojave) is now supported.

Changes:

* Random seeds now use Java's `NativePRNGNonBlocking`.
* The supported version of Fedora is now 28, upgraded from 25.
* The FFI gem has been updated from 1.9.18 to 1.9.25.
* JCodings has been updated from 1.0.30 to 1.0.40.
* Joni has been updated from 2.1.16 to 2.1.25.

Performance:

* Performance of setting the last exception on a thread has now been improved.

# 1.0 RC 7, 3 October 2018

New features:

* Useful `inspect` strings have been added for more foreign objects.
* The C extension API now defines a preprocessor macro `TRUFFLERUBY`.
* Added the rbconfig/sizeof native extension for better MRI compatibility.
* Support for `pg` 1.1. The extension now compiles successfully, but may still have issues with some datatypes.

Bug fixes:

* `readline` can now be interrupted by the interrupt signal (Ctrl+C). This fixes Ctrl+C to work in IRB.
* Better compatibility with C extensions due to a new "managed struct" type.
* Fixed compilation warnings which produced confusing messages for end users (#1422).
* Improved compatibility with Truffle polyglot STDIO.
* Fixed version check preventing TruffleRuby from working with Bundler 2.0 and later (#1413).
* Fixed problem with `Kernel.public_send` not tracking its caller properly (#1425).
* `rb_thread_call_without_gvl()` no longer holds the C-extensions lock.
* Fixed `caller_locations` when called inside `method_added`.
* Fixed `mon_initialize` when called inside `initialize_copy` (#1428).
* `Mutex` correctly raises a `TypeError` when trying to serialize with `Marshal.dump`.

Performance:

* Reduced memory footprint for private/internal AST nodes.
* Increased the number of cases in which string equality checks will become compile-time constants.
* Major performance improvement for exceptional paths where the rescue body does not access the exception object (e.g., `x.size rescue 0`).

Changes:

* Many clean-ups to our internal patching mechanism used to make some native extensions run on TruffleRuby.
* Removed obsoleted patches for Bundler compatibility now that Bundler 1.16.5 has built-in support for TruffleRuby.
* Reimplemented exceptions and other APIs that can return a backtrace to use Truffle's lazy stacktraces API.

# 1.0 RC 6, 3 September 2018

New features:

* `Polyglot.export` can now be used with primitives, and will now convert strings to Java, and `.import` will convert them from Java.
* Implemented `--encoding`, `--external-encoding`, `--internal-encoding`.
* `rb_object_tainted` and similar C functions have been implemented.
* `rb_struct_define_under` has been implemented.
* `RbConfig::CONFIG['sysconfdir']` has been implemented.
* `Etc` has been implemented (#1403).
* The `-Xcexts=false` option disables C extensions.
* Instrumentation such as the CPUSampler reports methods in a clearer way like `Foo#bar`, `Gem::Specification.each_spec`, `block in Foo#bar` instead of just `bar`, `each_spec`, `block in bar` (which is what MRI displays in backtraces).
* TruffleRuby is now usable as a JSR 223 (`javax.script`) language.
* A migration guide from JRuby (`doc/user/jruby-migration.md`) is now included.
* `kind_of?` works as an alias for `is_a?` on foreign objects.
* Boxed foreign strings unbox on `to_s`, `to_str`, and `inspect`.

Bug fixes:

* Fix false-positive circular warning during autoload.
* Fix Truffle::AtomicReference for `concurrent-ruby`.
* Correctly look up `llvm-link` along `clang` and `opt` so it is no longer needed to add LLVM to `PATH` on macOS for Homebrew and MacPorts.
* Fix `alias` to work when in a refinement module (#1394).
* `Array#reject!` no longer truncates the array if the block raises an exception for an element.
* WeakRef now has the same inheritance and methods as MRI's version.
* Support `-Wl` linker argument for C extensions. Fixes compilation of`mysql2` and `pg`.
* Using `Module#const_get` with a scoped argument will now correctly autoload the constant if needed.
* Loaded files are read as raw bytes, rather than as a UTF-8 string and then converted back into bytes.
* Return 'DEFAULT' for `Signal.trap(:INT) {}`. Avoids a backtrace when quitting a Sinatra server with Ctrl+C.
* Support `Signal.trap('PIPE', 'SYSTEM_DEFAULT')`, used by the gem `rouge` (#1411).
* Fix arity checks and handling of arity `-2` for `rb_define_method()`.
* Setting `$SAFE` to a negative value now raises a `SecurityError`.
* The offset of `DATA` is now correct in the presence of heredocs.
* Fix double-loading of the `json` gem, which led to duplicate constant definition warnings.
* Fix definition of `RB_NIL_P` to be early enough. Fixes compilation of `msgpack`.
* Fix compilation of megamorphic interop calls.
* `Kernel#singleton_methods` now correctly ignores prepended modules of non-singleton classes. Fixes loading `sass` when `activesupport` is loaded.
* Object identity numbers should never be negative.

Performance:

* Optimize keyword rest arguments (`def foo(**kwrest)`).
* Optimize rejected (non-Symbol keys) keyword arguments.
* Source `SecureRandom.random_bytes` from `/dev/urandom` rather than OpenSSL.
* C extension bitcode is no longer encoded as Base64 to pass it to Sulong.
* Faster `String#==` using vectorization.

Changes:

* Clarified that all sources that come in from the Polyglot API `eval` method will be treated as UTF-8, and cannot be re-interpreted as another encoding using a magic comment.
* The `-Xembedded` option can now be set set on the launcher command line.
* The `-Xplatform.native=false` option can now load the core library, by enabling `-Xpolyglot.stdio`.
* `$SAFE` and `Thread#safe_level` now cannot be set to `1` - raising an error rather than warning as before. `-Xsafe` allows it to be set, but there are still no checks.
* Foreign objects are now printed as `#<Foreign:system-identity-hash-code>`, except for foreign arrays which are now printed as `#<Foreign [elements...]>`.
* Foreign objects `to_s` now calls `inspect` rather than Java's `toString`.
* The embedded configuration (`-Xembedded`) now warns about features which may not work well embedded, such as signals.
* The `-Xsync.stdio` option has been removed - use standard Ruby `STDOUT.sync = true` in your program instead.

# 1.0 RC 5, 3 August 2018

New features:

* It is no longer needed to add LLVM (`/usr/local/opt/llvm@4/bin`) to `PATH` on macOS.
* Improve error message when LLVM, `clang` or `opt` is missing.
* Automatically find LLVM and libssl with MacPorts on macOS (#1386).
* `--log.ruby.level=` can be used to set the log level from any launcher.
* Add documentation about installing with Ruby managers/installers and how to run TruffleRuby in CI such as TravisCI (#1062, #1070).
* `String#unpack1` has been implemented.

Bug fixes:

* Allow any name for constants with `rb_const_get()`/`rb_const_set()` (#1380).
* Fix `defined?` with an autoload constant to not raise but return `nil` if the autoload fails (#1377).
* Binary Ruby Strings can now only be converted to Java Strings if they only contain US-ASCII characters. Otherwise, they would produce garbled Java Strings (#1376).
* `#autoload` now correctly calls `main.require(path)` dynamically.
* Hide internal file from user-level backtraces (#1375).
* Show caller information in warnings from the core library (#1375).
* `#require` and `#require_relative` should keep symlinks in `$"` and `__FILE__` (#1383).
* Random seeds now always come directly from `/dev/urandom` for MRI compatibility.
* SIGINFO, SIGEMT and SIGPWR are now defined (#1382).
* Optional and operator assignment expressions now return the value assigned, not the value returned by an assignment method (#1391).
* `WeakRef.new` will now return the correct type of object, even if `WeakRef` is subclassed (#1391).
* Resolving constants in prepended modules failed, this has now been fixed (#1391).
* Send and `Symbol#to_proc` now take account of refinements at their call sites (#1391).
* Better warning when the timezone cannot be found on WSL (#1393).
* Allow special encoding names in `String#force_encoding` and raise an exception on bad encoding names (#1397).
* Fix `Socket.getifaddrs` which would wrongly return an empty array (#1375).
* `Binding` now remembers the file and line at which it was created for `#eval`. This is notably used by `pry`'s `binding.pry`.
* Resolve symlinks in `GEM_HOME` and `GEM_PATH` to avoid related problems (#1383).
* Refactor and fix `#autoload` so other threads see the constant defined while the autoload is in progress (#1332).
* Strings backed by `NativeRope`s now make a copy of the rope when `dup`ed.
* `String#unpack` now taints return strings if the format was tainted, and now does not taint the return array if the format was tainted.
* Lots of fixes to `Array#pack` and `String#unpack` tainting, and a better implementation of `P` and `p`.
* Array literals could evaluate an element twice under some circumstances. This has now been fixed.

Performance:

* Optimize required and optional keyword arguments.
* `rb_enc_to_index` is now faster by eliminating an expensive look-up.

Changes:

* `-Xlog=` now needs log level names to be upper case.
* `-Dtruffleruby.log` and `TRUFFLERUBY_LOG` have been removed - use `-Dpolyglot.log.ruby.level`.
* The log format, handlers, etc are now managed by the Truffle logging system.
* The custom log levels `PERFORMANCE` and `PATCH` have been removed.

# 1.0 RC 4, 18 July 2018

*TruffleRuby was not updated in RC 4*

# 1.0 RC 3, 2 July 2018

New features:

* `is_a?` can be called on foreign objects.

Bug fixes:

* It is no longer needed to have `ruby` in `$PATH` to run the post-install hook.
* `Qnil`/`Qtrue`/`Qfalse`/`Qundef` can now be used as initial value for global variables in C extensions.
* Fixed error message when the runtime libssl has no SSLv2 support (on Ubuntu 16.04 for instance).
* `RbConfig::CONFIG['extra_bindirs']` is now a String as other RbConfig values.
* `SIGPIPE` is correctly caught on SubstrateVM, and the corresponding write() raises `Errno::EPIPE` when the read end of a pipe or socket is closed.
* Use the magic encoding comment for determining the source encoding when using eval().
* Fixed a couple bugs where the encoding was not preserved correctly.

Performance:

* Faster stat()-related calls, by returning the relevant field directly and avoiding extra allocations.
* `rb_str_new()`/`rb_str_new_cstr()` are much faster by avoiding extra copying and allocations.
* `String#{sub,sub!}` are faster in the common case of an empty replacement string.
* Eliminated many unnecessary memory copy operations when reading from `IO` with a delimiter (e.g., `IO#each`), leading to overall improved `IO` reading for common use cases such as iterating through lines in a `File`.
* Use the byte[] of the given Ruby String when calling eval() directly for parsing.

# 1.0 RC 2, 6 June 2018

New features:

* We are now compatible with Ruby 2.4.4.
* `object.class` on a Java `Class` object will give you an object on which you can call instance methods, rather than static methods which is what you get by default.
* The log level can now also be set with `-Dtruffleruby.log=info` or `TRUFFLERUBY_LOG=info`.
* `-Xbacktraces.raise` will print Ruby backtraces whenever an exception is raised.
* `Java.import name` imports Java classes as top-level constants.
* Coercion of foreign numbers to Ruby numbers now works.
* `to_s` works on all foreign objects and calls the Java `toString`.
* `to_str` will try to `UNBOX` and then re-try `to_str`, in order to provoke the unboxing of foreign strings.

Changes:

* The version string now mentions if you're running GraalVM Community Edition (`GraalVM CE`) or GraalVM Enterprise Edition (`GraalVM EE`).
* The inline JavaScript functionality `-Xinline_js` has been removed.
* Line numbers `< 0`, in the various eval methods, are now warned about, because we don't support these at all. Line numbers `> 1` are warned about (at the fine level) but they are shimmed by adding blank lines in front to get to the correct offset. Line numbers starting at `0` are also warned about at the fine level and set to `1` instead.
* The `erb` standard library has been patched to stop using a -1 line number.
* `-Xbacktraces.interleave_java` now includes all the trailing Java frames.
* Objects with a `[]` method, except for `Hash`, now do not return anything for `KEYS`, to avoid the impression that you could `READ` them. `KEYINFO` also returns nothing for these objects, except for `Array` where it returns information on indices.
* `String` now returns `false` for `HAS_KEYS`.
* The supported additional functionality module has been renamed from `Truffle` to `TruffleRuby`. Anything not documented in `doc/user/truffleruby-additions.md` should not be used.
* Imprecise wrong gem directory detection was replaced. TruffleRuby newly marks its gem directories with a marker file, and warns if you try to use TruffleRuby with a gem directory which is lacking the marker.

Bug fixes:

* TruffleRuby on SubstrateVM now correctly determines the system timezone.
* `Kernel#require_relative` now coerces the feature argument to a path and canonicalizes it before requiring, and it now uses the current directory as the directory for a synthetic file name from `#instance_eval`.

# 1.0 RC 1, 17 April 2018

New features:

* The Ruby version has been updated to version 2.3.7.

Security:

* CVE-2018-6914, CVE-2018-8779, CVE-2018-8780, CVE-2018-8777, CVE-2017-17742 and CVE-2018-8778 have been mitigated.

Changes:

* `RubyTruffleError` has been removed and uses replaced with standard exceptions.
* C++ libraries like `libc++` are now not needed if you don't run C++ extensions. `libc++abi` is now never needed. Documentation updated to make it more clear what the minimum requirements for pure Ruby, C extensions, and C++ extensions separately.
* C extensions are now built by default - `TRUFFLERUBY_CEXT_ENABLED` is assumed `true` unless set to `false`.
* The `KEYS` interop message now returns an array of Java strings, rather than Ruby strings. `KEYS` on an array no longer returns indices.
* `HAS_SIZE` now only returns `true` for `Array`.
* A method call on a foreign object that looks like an operator (the method name does not begin with a letter) will call `IS_BOXED` on the object and based on that will possibly `UNBOX` and convert to Ruby.
* Now using the native version of Psych.
* The supported version of LLVM on Oracle Linux has been dropped to 3.8.
* The supported version of Fedora has been dropped to 25, and the supported version of LLVM to 3.8, due to LLVM incompatibilities. The instructions for installing `libssl` have changed to match.

# 0.33, April 2018

New features:

* The Ruby version has been updated to version 2.3.6.
* Context pre-initialization with TruffleRuby `--native`, which significantly improves startup time and loads the `did_you_mean` gem ahead of time.
* The default VM is changed to SubstrateVM, where the startup is significantly better. Use `--jvm` option for full JVM VM.
* The `Truffle::Interop` module has been replaced with a new `Polyglot` module which is designed to use more idiomatic Ruby syntax rather than explicit methods. A [new document](doc/user/polyglot.md) describes polyglot programming at a higher level.
* The `REMOVABLE`, `MODIFIABLE` and `INSERTABLE` Truffle interop key info flags have been implemented.
* `equal?` on foreign objects will check if the underlying objects are equal if both are Java interop objects.
* `delete` on foreign objects will send `REMOVE`, `size` will send `GET_SIZE`, and `keys` will send `KEYS`. `respond_to?(:size)` will send `HAS_SIZE`, `respond_to?(:keys)` will send `HAS_KEYS`.
* Added a new Java-interop API similar to the one in the Nashorn JavaScript implementation, as also implemented by Graal.js. The `Java.type` method returns a Java class object on which you can use normal interop methods. Needs the `--jvm` flag to be used.
* Supported and tested versions of LLVM for different platforms have been more precisely [documented](doc/user/installing-llvm.md).

Changes:

* Interop semantics of `INVOKE`, `READ`, `WRITE`, `KEYS` and `KEY_INFO` have changed significantly, so that `INVOKE` maps to Ruby method calls, `READ` calls `[]` or returns (bound) `Method` objects, and `WRITE` calls `[]=`.

Performance:

* `Dir.glob` is much faster and more memory efficient in cases that can reduce to direct filename lookups.
* `SecureRandom` now defers loading OpenSSL until it's needed, reducing time to load `SecureRandom`.
* `Array#dup` and `Array#shift` have been made constant-time operations by sharing the array storage and keeping a starting index.

Bug fixes:

* Interop key-info works with non-string-like names.

Internal changes:

* Changes to the lexer and translator to reduce regular expression calls.
* Some JRuby sources have been updated to 9.1.13.0.

# 0.32, March 2018

New features:

* A new embedded configuration is used when TruffleRuby is used from another language or application. This disables features like signals which may conflict with the embedding application, and threads which may conflict with other languages, and enables features such as the use of polyglot IO streams.

Performance:

* Conversion of ASCII-only Ruby strings to Java strings is now faster.
* Several operations on multi-byte character strings are now faster.
* Native I/O reads are about 22% faster.

Bug fixes:

* The launcher accepts `--native` and similar options in  the `TRUFFLERUBYOPT` environment variable.

Internal changes:

* The launcher is now part of the TruffleRuby repository, rather than part of the GraalVM repository.
* `ArrayBuilderNode` now uses `ArrayStrategies` and `ArrayMirrors` to remove direct knowledge of array storage.
* `RStringPtr` and `RStringPtrEnd` now report as pointers for interop purposes, fixing several issues with `char *` usage in C extensions.<|MERGE_RESOLUTION|>--- conflicted
+++ resolved
@@ -50,12 +50,9 @@
 * Implemented a native storage strategy for arrays to allow better C extension compatibility.
 * Implemented `rb_check_symbol_cstr` (#1814).
 * Implemented `rb_hash_start` (#1841, @XrXr).
-<<<<<<< HEAD
 * JCodings has been updated from 1.0.42 to 1.0.45.
 * Joni has been updated from 2.1.25 to 2.1.30.
-=======
 * Implemented `Method#<<` and `Method#>>` (#1821).
->>>>>>> d55a8272
 
 Performance:
 
