--- conflicted
+++ resolved
@@ -18,12 +18,9 @@
 * Fix explicitly inherited `Struct` subclasses and don't provide `#members` method (#3802, @andrykonchin).
 * Support Digest plugins (#1390, @nirvdrum).
 * Joni has been updated from 2.2.1 to 2.2.6 (@andrykonchin).
-<<<<<<< HEAD
 * Fix numeric coercing when `#coerce` method is not public (#3848, @andrykonchin).
 * Fix `Kernel#raise` and don't override `cause` at exception re-raising (#3831, @andrykonchin).
-=======
 * Return a pointer with `#type_size` of 1 for `Pointer#read_pointer` (@eregon).
->>>>>>> 780ec0c2
 
 Performance:
 
