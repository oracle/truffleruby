# 24.0.0

New features:

* C/C++ extensions are now compiled using the system toolchain and executed natively instead of using GraalVM LLVM (Sulong). This leads to faster startup, no warmup, better compatibility, smaller distribution and faster installation for C/C++ extensions (#3118, @eregon).

Bug fixes:

* Fix `rb_enc_left_char_head()` so it is not always `ArgumentError` (#3267, @eregon).
* Fix `IO.copy_stream` with a `Tempfile` destination (#3280, @eregon).
* Fix `Regexp.union` negotiating the wrong result encoding (#3287, @nirvdrum, @simonlevasseur).
* Fix `Proc#parameters` and return all the numbered parameters lower than the used explicitly ones (@andrykonchin).
* Fix some C API functions which were failing when called with Ruby values represented as Java primitives (#3352, @eregon).
* Fix `IO.select([io], nil, [io])` on macOS, it was hanging due to a bug in macOS `poll(2)` (#3346, @eregon, @andrykonchin).
* Run context cleanup such as showing the output of tools when `SignalException` and `Interrupt` escape (@eregon).
* Handle a new variable inside the `case` target expression correctly (#3377, @eregon).
* The arguments of `Thread.new(*args, &block)` need to be marked as shared between multiple threads (#3179, @eregon).
* Fix `Range#bsearch` and raise `TypeError` when range boundaries are non-numeric and block not passed (@andrykonchin).
* Fix using the `--cpusampler` profiler when there are custom unblock functions for `rb_thread_call_without_gvl()` (#3013, @eregon).
* Fix recursive raising `FrozenError` exception when redefined `#inspect` modifies an object (#3388, @andrykonchin).
* Fix `Integer#div` returning the wrong object type when the divisor is a `Rational` (@simonlevasseur, @nirvdrum).

Compatibility:

* Add `Exception#detailed_message` method (#3257, @andrykonchin).
* Fix `rb_enc_vsprintf` and force String encoding instead of converting it (@andrykonchin).
* Add `rb_gc_mark_movable` function (@andrykonchin).
* Promote `File#path` and `File#to_path` to `IO#path` and `IO#to_path` and make IO#new accept an optional `path:` keyword argument (#3039, @moste00)
* Display "unhandled exception" as the message for `RuntimeError` instances with an empty message (#3255, @nirvdrum).
* Set `RbConfig::CONFIG['configure_args']` for openssl and libyaml (#3170, #3303, @eregon).
* Support `Socket.sockaddr_in(port, Socket::INADDR_ANY)` (#3361, @mtortonesi).
* Implement the `Data` class from Ruby 3.2 (#3039, @moste00, @eregon).
* Make `Coverage.start` and `Coverage.result` accept parameters (#3149, @mtortonesi, @andrykonchin).
* Implement `rb_check_funcall()` (@eregon).
<<<<<<< HEAD
* Implement `MatchData#{byteoffset,deconstruct,deconstruct_keys}` from Ruby 3.2 (#3039, @rwstauner).
=======
* Add `Integer#ceildiv` method (#3039, @simonlevasseur, @nirvdrum).
>>>>>>> 7d87b623

Performance:

* Change the `Hash` representation from traditional buckets to a "compact hash table" for improved locality, performance and memory footprint (#3172, @moste00).
* Optimize calls with `ruby2_keywords` forwarding by deciding it per call site instead of per callee thanks to [my fix in CRuby 3.2](https://bugs.ruby-lang.org/issues/18625) (@eregon).
* Optimize feature loading when require is called with an absolute path to a .rb file (@rwstauner).

Changes:


Memory Footprint:


# 23.1.0

New features:

* Updated to Ruby 3.2.2 (#3039, @eregon, @andrykonchin).
* TruffleRuby Native on Oracle GraalVM on Linux now uses the G1 garbage collector which is much faster (@eregon).

Bug fixes:

* Fix `Dir.glob` returning blank string entry with leading `**/` in glob and `base:` argument (@rwstauner).
* Fix class lookup after an object's class has been replaced by `IO#reopen` (@itarato, @nirvdrum, @eregon).
* Fix `Marshal.load` and raise `ArgumentError` when dump is broken and is too short (#3108, @andrykonchin).
* Fix `super` method lookup for unbounded attached methods (#3131, @itarato).
* Fix `Module#define_method(name, Method)` to respect `module_function` visibility (#3181, @andrykonchin).
* Fix stack overflow with `Kernel.require` and `zeitwerk` (#3224, @eregon).
* Reimplement `IO.select` with `poll(2)` to support file descriptors >= 1024 (#3201, @eregon).

Compatibility:

* Fix `Hash#shift` when Hash is empty but has initial default value or initial default proc (#3039, @itarato).
* Make `Array#shuffle` produce the same results as CRuby (@rwstauner).
* Add `Process.argv0` method (@andrykonchin).
* Add support for array pattern matching. This is opt-in via `--pattern-matching` since pattern matching is not fully supported yet (#2683, @razetime).
* Fix `Array#[]` with `ArithmeticSequence` argument when step is negative (#3039, @itarato).
* Fix `Range#size` and return `nil` for beginningless Range when end isn't Numeric (#3039, @rwstauner).
* Alias `String#-@` to `String#dedup` (#3039, @itarato).
* Fix `Pathname#relative_path_from` to convert string arguments to Pathname objects (@rwstauner).
* Add `String#bytesplice` (#3039, @itarato).
* Add `String#byteindex` and `String#byterindex` (#3039, @itarato).
* Add implementations of `rb_proc_call_with_block`, `rb_proc_call_kw`, `rb_proc_call_with_block_kw` and `rb_funcall_with_block_kw` (#3068, @andrykonchin).
* Add optional `timeout` argument to `Thread::Queue#pop` (#3039, @itarato).
* Add optional `timeout` argument to `Thread::SizedsQueue#pop` (#3039, @itarato).
* Handle `long long` and aliases in `Fiddle` (#3128, @eregon).
* Add `Module#refinements` (#3039, @itarato).
* Add `Refinement#refined_class` (#3039, @itarato).
* Add `rb_hash_new_capa` function (#3039, @itarato).
* Fix `Encoding::Converter#primitive_convert` and raise `FrozenError` when a destination buffer argument is frozen (@andrykonchin).
* Add `Module#undefined_instance_methods` (#3039, @itarato).
* Add `Thread.each_caller_location` (#3039, @itarato).
* Add `timeout` argument to `Thread::SizedQueue#push` (#3039, @itarato).
* Add `rb_syserr_new` function (@rwstauner).
* Add `Enumerator#product` (#3039, @itarato).
* Add `Module#const_added` (#3039, @itarato).
* Show the pointer size information (if available) in `FFI::Pointer#inspect` (@nirvdrum).
* Implement performance warnings (`Warning[:performance]`) like in CRuby 3.3 (@eregon).
* The output of `Marshal.dump` is now compatible with CRuby for `Rational` and `Complex` instances (#3228, @eregon).

Performance:

* Improve `Truffle::FeatureLoader.loaded_feature_path` by removing expensive string ops from a loop. Speeds up feature lookup time (#3010, @itarato).
* Improve `String#-@` performance by reducing unnecessary data copying and supporting substring lookups (@nirvdrum)
* Specialize `Array#<<` and related methods appending elements per call site to have a single array storage strategy in the inline cache for most cases (@eregon).

Changes:

* `gu install $LANGUAGE` is replaced by `truffleruby-polyglot-get $LANGUAGE`, available in the TruffleRuby JVM standalone (@eregon).
* The TruffleRuby `ScriptEngine` implementation is removed in favor of the generic [ScriptEngine](https://github.com/oracle/graal/blob/master/docs/reference-manual/embedding/embed-languages.md#compatibility-with-jsr-223-scriptengine) in GraalVM docs (@eregon).

Memory Footprint:

* Replaced `RubyLibrary` with `FreezeNode` and `IsFrozenNode` (@horakivo).
* Address many truffle-sharing warnings (@horakivo).
* Address many truffle-inlining warnings (@horakivo).


# 23.0.0

New features:

* Updated to Ruby 3.1.3 (#2733, @andrykonchin, @eregon).
* `foreign_object.is_a?(foreign_meta_object)` is now supported (@eregon).
* Foreign big integers are now supported and work with all `Numeric` operators (@eregon).

Bug fixes:

* Ensure every parse node has a source section and fix the source section for `ensure` (#2758, @eregon).
* Fix `spawn(..., fd => fd)` on macOS, it did not work due to a macOS bug (@eregon).
* Fix `rb_gc_register_address()`/`rb_global_variable()` to read the latest value (#2721, #2734, #2720, @eregon).
* Synchronize concurrent writes to the same StringIO (@eregon).
* Fix `StringIO#write(str)` when `str` is of an incompatible encoding and position < buffer size (#2770, @eregon).
* Fix `rb_thread_fd_select()` to correctly initialize fdset copies and handle the timeout (@eregon).
* Fix `TracePoint#inspect` when it's called outside of a callback (@andrykonchin).
* Fix `Signal.trap` when signal argument is not supported (#2774, @andrykonchin).
* Fix `Dir.mkdir` and convert permissions argument to `Integer` (#2781, @andrykonchin).
* Fix `String#dump` and use `\u{xxxx}` notation (with curly brackets) for characters that don't fit in `\uxxxx` (#2794, @andrykonchin).
* Fix `Marshal.dump` when big Integer (that cannot be expressed with 4 bytes) is serialized (#2790, @andrykonchin).
* Fix `Array#pack` and accept `Numeric` values when `Float` is expected (#2815, @andrykonchin).
* Fix `\P{}` matching in regular expressions (#2798, @andrykonchin).
* Fix constants lookup when `BasicObject#instance_eval` method is called with a String (#2810, @andrykonchin).
* Don't trigger the `method_added` event when changing a method's visibility or calling `module_function` (@paracycle, @nirvdrum).
* Fix `rb_time_timespec_new` function to not call `Time.at` method directly (@andrykonchin).
* Fix `StringIO#write` to transcode strings with encodings that don't match the `StringIO`'s `external_encoding` (#2839, @flavorjones).
* Fix processing of proc rest arguments located at the beginning if there are no actual arguments (#2921, @andrykonchin).
* Fix `Monitor#exit` to raise `ThreadError` when monitor not owned by the current thread (#2922, @andrykonchin).
* Fix `MatchData#[]` to support negative `length` argument (#2929, @andrykonchin).
* Fix `IO` line reading calls when using a multi-byte delimiter (`IO#{each,gets,readline,readlines,etc.}`) (#2961, @vinistock, @nirvdrum).
* Fix the exception type raised when type coercion raises a `NoMethodError` (#2903, @paracycle, @nirvdrum).
* Fix `Method` and `Proc` `#parameters` method to return `_` parameter name without synthetic suffix when there are multiple `_` parameters (@paracycle).
* Fixed errors in IRB when attempting to navigate beyond bounds in singleline mode (@rwstauner).

Compatibility:

* Fix `MatchData#[]` when passed unbounded Range (#2755, @andrykonchin).
* Updated `rb_define_class`, `rb_define_class_under`, and `rb_define_class_id_under` to allow class names that aren't valid in Ruby (#2739, @nirvdrum).
* Fixed `rb_gv_get` so that it no longer implicitly creates global variables (#2748, @nirvdrum).
* Added implementations of `rb_gvar_val_getter` and `rb_define_virtual_variable` (#2750, @nirvdrum).
* Implement `rb_warning_category_enabled_p` to support the `syntax_tree` gem (#2764, @andrykonchin).
* Fix desctructuring of a single block argument that implements `#to_ary` dynamically (#2719, @andrykonchin).
* Fix `Kernel#Complex` and raise exception when an argument is formatted incorrectly (#2765, @andrykonchin).
* Add `#public?`, `#private?` and `#protected?` methods for `Method` and `UnboundMethod` classes (@andrykonchin).
* Add optional argument to `Thread::Queue.new` (@andrykonchin).
* Support a module as the second argument of `Kernel#load` (@andrykonchin).
* Improve argument validation in `Struct#valies_at` - raise `IndexError` or `RangeError` when arguments are out of range (#2773, @andrykonchin).
* Fix `MatchData#values_at` and handling indices that are out of range (#2783, @andrykonchin).
* Add support for `%-z` (UTC for unknown local time offset, RFC 3339) to `Time#strftime` (@andrykonchin).
* Add support for `UTC` and `A`-`Z` utc offset values, as well as `+/-HH`, `+/-HHMM`, `+/-HHMMSS` (without `:`) (@andrykonchin).
* Treat time with `UTC`, `Z` and `-00:00` utc offset as UTC time (@andrykonchin).
* Raise `FrozenError` when `Time#localtime`, `Time#utc` and `Time#gmtime` is called on a frozen time object (@andrykonchin).
* Validate a microseconds argument used to create a time object (@andrykonchin).
* Support accessing `dmark` and `dfree` fields for `RData` (#2771, @eregon).
* Implement `rb_enc_nth()` (#2771, @eregon).
* Support `offset` keyword argument for `String#unpack` and `String#unpack1` (@andrykonchin).
* Fix `Process.detach` and cast `pid` argument to `Integer` (#2782, @andrykonchin).
* `rb_to_id()` should create a static `ID`, used by RMagick (@eregon).
* Resolve the current user home even when `$HOME` is not set (#2784, @eregon).
* Fix `IO#lineno=` and convert argument to `Integer` more strictly (#2786, @andrykonchin).
* Fix argument implicit convertion in `IO#pos=` and `IO#seek` methods (#2787, @andrykonchin).
* Warn about unknown directive passed to `Array#pack` in verbose mode (#2791, @andrykonchin).
* Added constants `IO::SEEK_DATE` and `IO::SEEK_HOLE` (#2792, @andrykonchin).
* Fix `StringIO.new` to accept keyword arguments (#2793, @andrykonchin).
* `Process#spawn` should call `#to_io` on non-IO file descriptor objects (#2809, @jcouball).
* Add constants `IO::SEEK_DATE` and `IO::SEEK_HOLE` (#2792, @andrykonchin).
* Add `Class#subclasses` method (#2733, @andrykonchin).
* Implement `Coverage.running?` method (@andrykonchin).
* Fix arguments implicit type conversion for `Enumerable#zip` and `Array#zip` (#2788, @andrykonchin).
* Fix `Array#unshift` to not depend on `Array#[]=` and allow overriding `#[]=` in a subclass (#2772, @andrykonchin).
* Fix syntactic check for `void value expression` (#2821, @eregon).
* Fix `Range#step` with no block and non-`Numeric` values (#2824, @eregon).
* Fix execution order of `END` blocks and `at_exit` callbacks (#2818, @andrykonchin).
* Fix `String#casecmp?` for empty strings of different encodings (#2826, @eregon).
* Implement `Enumerable#compact` and `Enumerator::Lazy#compact` (#2733, @andrykonchin).
* Implement `Array#intersect?` (#2831, @nirvdrum).
* Record the source location in the constant for the `module`/`class` keywords (#2833, @eregon).
* Fix `File.open` and support `flags` option (#2820, @andrykonchin).
* Support writing to `RData.dfree` for native extensions (#2830, #2732, #2165, @eregon).
* Fix `IO#write` and support multiple arguments with different encodings (#2829, @andrykonchin).
* Fix `Array` methods `reject`, `reject!`, `inject`, `map`, `select`, `each_index` and handle a case when array is modified by a passed block like CRuby does (#2822, andrykonchin, @eregon).
* Fix `EncodingError` exception message when Symbol has invalid encoding (#2850, @andrykonchin).
* Raise `EncodingError` at parse time when Hash literal contains a Symbol key with invalid encoding (#2848, @andrykonchin).
* Fix `Array` methods `reject`, `reject!`, `inject`, `map`, `select`, `each_index` and handle a case when array is modified by a passed block like CRuby does (#2822, @andrykonchin, @eregon).
* Fix `Array` methods `select!` and `keep_if` and handle a case when exception is raised in a passed block properly (@andrykonchin).
* Fix `Enumerable` methods `each_cons` and `each_slice` to return receiver (#2733, @horakivo).
* `Module` methods `#private`, `#public`, `#protected`, `#module_function` now returns their arguments like in CRuby 3.1 (#2733, @horakivo).
* `Kernel#exit!`, killing Fibers and internal errors do not run code in `ensure` clauses anymore, the same as CRuby (@eregon).
* Implement `UnboundMethod#original_name` (@paracycle, @nirvdrum).
* Implement `Thread#native_thread_id` method (#2733, @horakivo).
* Modify `Struct#{inspect,to_s}` to match MRI when the struct is nested inside of an anonymous class or module (@st0012, @nirvdrum).
* `Fiber.current` and `Fiber#transfer` are available without `require 'fiber'` like in CRuby 3.1 (#2733, @eregon).
* Add `freeze` keyword argument to `Marshal.load` (#2733, @andrykonchin).
* Add `Integer.try_convert` (#2733, @moste00, @eregon).
* Support optional `:in` keyword argument for `Time.now` and `Time.new` (#2733, @andrykonchin).
* Add optional `Hash` argument to `Enumerable#tally` (#2733, @andrykonchin).
* Update `$LOAD_PATH.resolve_feature_path` to return `nil` instead of raising `LoadError` when feature isn't found (#2733, @andrykonchin).
* Add `objspace/trace` file (#2733, @andrykonchin).
* Add `Process._fork` (#2733, @horakivo).
* Update to JCodings 1.0.58 and Joni 2.1.44 (@eregon).
* Add `MatchData#match` and `MatchData#match_length` (#2733, @horakivo).
* Add `StructClass#keyword_init?` method (#2377, @moste00).
* Support optional `level` argument for `File.dirname` method (#2733, @moste00).
* Add `Thread::Backtrace.limit` method (#2733, @andrykonchin).
* Deprecate `rb_gc_force_recycle` and make it a no-op function (#2733, @moste00).
* Add `Refinement#import_methods` method and add deprecation warning for `Refinement#include` and `Refinement#prepend` (#2733, @horakivo).
* Upgrading `UNICODE` version to 13.0.0 and `EMOJI` version to 13.1 (#2733, @horakivo).
* Add `rb_io_maybe_wait_readable`, `rb_io_maybe_wait_writable` and `rb_io_maybe_wait` functions (#2733, @andrykonchin).
* `StringIO#set_encoding` should coerce the argument to an Encoding (#2954, @eregon).
* Implement changes of Ruby 3.0 to `IO#wait` (#2953, @larskanis).
* Implement `rb_io_descriptor()` (@eregon).

Performance:

* Marking of native structures wrapped in objects is now done on C call exit to reduce memory overhead (@aardvark179).
* Splitting (copying) of call targets has been optimized by implementing `cloneUninitialized()` (@andrykonchin, @eregon).
* `Process.pid` is now cached per process like `$$` (#2882, @horakivo).
* Use the system `libyaml` for `psych` to improve warmup when parsing YAML (#2089, @eregon).
* Fixed repeated deoptimizations for methods building an `Array` which is growing over multiple calls at a given call site (@eregon).

Changes:

* Remove `Truffle::Interop.deproxy` as it is unsafe and not useful (@eregon).
* Removed `Truffle::Interop.unbox_without_conversion` (should not be needed by user code) (@eregon).

# 22.3.0

New features:

* Foreign strings now have all methods of Ruby `String`. They are treated as `#frozen?` UTF-8 Ruby Strings (@eregon).
* Add `Java.add_to_classpath` method to add jar paths at runtime (#2693, @bjfish).
* Add support for Ruby 3.1's Hash shorthand/punning syntax (@nirvdrum).
* Add support for Ruby 3.1's anonymous block forwarding syntax (@nirvdrum).
* Added the following keyword arguments to `Polyglot::InnerContext.new`: `languages, language_options, inherit_all_access, code_sharing` (@eregon).

Bug fixes:

* Fix `StringIO` to set position correctly after reading multi-byte characters (#2207, @aardvark179).
* Update `Process` methods to use `module_function` (@bjfish).
* Fix `File::Stat`'s `#executable?` and `#executable_real?` predicates that unconditionally returned `true` for a superuser (#2690, @andrykonchin).
* The `strip` option `--keep-section=.llvmbc` is not supported on macOS (#2697, @eregon).
* Disallow the marshaling of polyglot exceptions since we can't properly reconstruct them (@nirvdrum).
* Fix `String#split` missing a value in its return array when called with a pattern of `" "` and a _limit_ value > 0 on a string with trailing whitespace where the limit hasn't been met (@nirvdrum).
* Fix `Kernel#sleep` and `Mutex#sleep` for durations smaller than 1 millisecond (#2716, @eregon).
* Fix `IO#{wait,wait_readable,wait_writable}` with a timeout > INT_MAX seconds (@eregon).
* Use the compatible encoding for `String#{sub,gsub,index,rindex}` (#2749, @eregon).
* Fix `Warning#warn` called with category specified is no longer throwing exception (#20446, @horakivo).

Compatibility:

* Fix `Array#fill` to raise `TypeError` instead of `ArgumentError` when the length argument is not numeric (#2652, @andrykonchin).
* Warn when a global variable is not initialized (#2595, @andrykonchin).
* Fix escaping of `/` by `Regexp#source` (#2569, @andrykonchin).
* Range literals of integers are now created at parse time like in CRuby (#2622, @aardvark179).
* Fix `IO.pipe` - allow overriding `IO.new` that is used to create new pipes (#2692, @andykonchin).
* Fix exception message when there are missing or extra keyword arguments - it contains all the missing/extra keywords now (#1522, @andrykonchin).
* Always terminate native strings with enough `\0` bytes (#2704, @eregon).
* Support `#dup` and `#clone` on foreign strings (@eregon).
* Fix `Regexp.new` to coerce non-String arguments (#2705, @andrykonchin).
* Fix `Kernel#sprintf` formatting for `%c` when used non-ASCII encoding (#2369, @andrykonchin).
* Fix `Kernel#sprintf` argument casting for `%c` (@andrykonchin).
* Implement the `rb_enc_strlen` function for use by native extensions (@nirvdrum).
* Match tag values used by `rb_protect` and `rb_jump_tag` for the `tk` gem (#2556, @aardvark179).
* Implement `rb_eval_cmd_kw` to support the `tk` gem (#2556, @aardvark179).
* Fix `rb_class2name` to call `inspect` on anonymous classes like in CRuby (#2701, @aardvark179).
* Implement `rb_ivar_foreach` to iterate over instance and class variables like in CRuby (#2701, @aardvark179).
* Fix the absolute path of the main script after chdir (#2709, @eregon).
* Fix exception for `Fiddle::Handle.new` with a missing library (#2714, @eregon).
* Fix arguments implicit type conversion for `BasicObject#instance_eval`, `Module#class_eval`, `Module#module_eval`, `Module#define_method` (@andrykonchin).
* Raise `ArgumentError` unconditionally when `Proc.new` is called without a block argument (@andrykonchin).
* Fix `UnboundMethod#hash` to not depend on a module it was retrieved from (#2728, @andrykonchin).

Performance:

* Replace a call of `-"string"` with frozen string literal at parse time (@andrykonchin).
* Report polymorphism inside `Hash#[]` to recover performance (@aardvark179).
* Improved interpreter performance by optimizing for better host inlining (@eregon).
* Use `poll` instead of `select` for simple IO waiting to reduce overheads (#1584, @aardvark179).

Changes:

* No more conversion between Java Strings and Ruby Strings at the interop boundary (@eregon).
* Removed `Truffle::Interop.{import_without_conversion,export_without_conversion}` (use `Polyglot.{import,export}` instead).
* Removed `Truffle::Interop.members_without_conversion` (use `Truffle::Interop.members` instead).
* Refactored internals of `rb_sprintf` to simplify handling of `VALUE`s in common cases (@aardvark179).
* Refactored sharing of array objects between threads using new `SharedArrayStorage` (@aardvark179).

Security:

* The native access permission is now properly checked before any native pointer (e.g. `Truffle::FFI::Pointer`) is created (@eregon).

# 22.2.0

New features:

* Add support for `darwin-aarch64` (macOS M1) (#2181, @lewurm, @chrisseaton, @eregon).
* Add support for OpenSSL 3.0.0 by updating the openssl gem (@aardvark179, @eregon).

Bug fixes:

* Fix `rb_id2name` to ensure the native string will have the same lifetime as the id (#2630, @aardvark179).
* Fix `MatchData#[]` exception when passing a length argument larger than the number of match values (#2636, @nirvdrum).
* Fix `MatchData#[]` exception when supplying a large negative index along with a length argument (@nirvdrum).
* Fix capacity computation for huge `Hash` (#2635, @eregon).
* Fix aliased methods to return the correct owner when method is from a superclass (@bjfish).
* Fix `String#[Regexp, Integer]` when the capture group exists but is not matched (@eregon).
* Fix `File.open` mode string parsing when binary option is the third character (@bjfish).
* Fix `rb_scan_args_kw` macro to avoid shadowing variables (#2649, @aardvark179).
* Fix `String#unpack("Z")` to not advance after the null byte, like CRuby (#2659, @aardvark179).
* Fix `Float#round` to avoid losing precision during the rounding process (@aardvark179).
* Fix `String#insert` to not call a subclassed string method (@bjfish).
* Fix `rb_obj_call_init` to pass any block argument to the `initialize` method (#2675, @aardvark179).
* Fix issue with feature loading not detecting a previously loaded feature (#2677, @bjfish).
* Fix `/#{...}/o` to evaluate only once per context when splitting happens (@eregon).
* Fix `Kernel#sprintf` formatting of floats to be like CRuby (@aardvark179).
* Fix `Process.egid=` to accept `String`s (#2615, @ngtban).
* Fix optional assignment to only evaluate index arguments once (#2658, @aardvark179).

Compatibility:

* Updated to Ruby 3.0.3. The 3 CVEs did not affect TruffleRuby, this is to bring the stdlib and gem updates (@eregon).
* Fix `Marshal.dump` to raise an error when an object has singleton methods (@bjfish).
* `Exception#full_message` now defaults the order to `:top` like CRuby 3+ (@eregon).
* Fix `Process.wait2` to return `nil` when the `WNOHANG` flag is given and the child process is still running (@bjfish).
* Disable most `nokogiri` C extension patches when system libraries are not being used (#2693, @aardvark179).
* Implement `rb_gc_mark_maybe` and `rb_global_variable` to ensure `VALUE` stay live in C extensions (@aardvark179).
* Implement `rb_imemo_tmpbuf` allocation for `ripper` (@aardvark179).
* Implement `inherit` argument for `Module#class_variables` (#2653, @bjfish).
* Fix `Float#/` when dividing by `Rational` (@bjfish).
* `Process.euid=` should accept String (#2615, @ngtban).
* Fix `instance_variable_get` and `instance_variable_set` for immutable objects (@bjfish).
* `Thread#raise(exc, message)` now calls `exc.exception` in the target thread like CRuby (@eregon).
* Define `Process::{CLOCK_BOOTTIME,CLOCK_BOOTTIME_ALARM,CLOCK_REALTIME_ALARM}` (#1480, @eregon).
* Improve support of `:chomp` keyword argument in `IO` and `StringIO` methods (#2650, @andrykonchin). 
* Implement specializations for immutable ruby objects for ObjectSpace methods (@bjfish).
* Use `$PAGER` for `--help` and `--help*`, similar to CRuby (#2542, @Strech).
* Ensure all headers are warnings-free (#2662, @eregon).
* All `IO` instances should have `T_FILE` as their `rb_type()`, not only `File` instances (#2662, @eregon).
* Make `rb_fd_select` retry on `EINTR` (#1584, @aardvark179).

Performance:

* Reimplement `Float#to_s` for better performance (#1584, @aardvark179).
* Improve reference processing by making C object free functions and other finalizers more lightweight (@aardvark179).
* Improve performance of `RSTRING_PTR` for interned strings (@aardvark179).
* Cache constant argument formats used with `rb_scan_args_kw` (@aardvark179).

Changes:

* `-Werror=implicit-function-declaration` is now used for compiling C extensions to fail more clearly and earlier if a function is missing, like CRuby 3.2 (#2618, @eregon).
* Disable thread pool for Fibers as it causes correctness issues (#2551, @eregon).

# 22.1.0

New features:

* Foreign exceptions are now fully integrated and have most methods of `Exception` (@eregon).
* Foreign exceptions can now be rescued with `rescue Polyglot::ForeignException` or `rescue foreign_meta_object` (#2544, @eregon).

Bug fixes:

* Guard against unterminated ranges in file matching patterns (#2556, @aardvark179).
* Fixed `rb_proc_new` to return a proc that will pass all required arguments to C (#2556, @aardvark179).
* Fixed `String#split` to return empty array when splitting all whitespace on whitespace (#2565, @bjfish).
* Raise `RangeError` for `Time.at(bignum)` (#2580, @eregon).
* Fix `Integer#{<<,>>}` with RHS bignum and long (@eregon).
* Fix a resource leak from allocators defined in C extensions (@aardvark179).
* `SIGINT`/`Interrupt`/`Ctrl+C` now shows the backtrace and exits as signaled, like CRuby (@eregon).
* Update patch feature finding to prefer the longest matching load path (#2605, @bjfish).
* Fix `Hash#{to_s,inspect}` for keys whose `#inspect` return a frozen String (#2613, @eregon).
* Fix `Array#pack` with `x*` to not output null characters (#2614, @bjfish).
* Fix `Random#rand` not returning random floats when given float ranges (#2612, @bjfish).
* Fix `Array#sample` for `[]` when called without `n` and a `Random` is given (#2612, @bjfish).
* Fix `Module#const_get` to raise a `NameError` when nested modules do not exist (#2610, @bjfish).
* Ensure native `VALUE`s returned from C are unwrapped before the objects can be collected (@aardvark179).
* Fix `Enumerator::Lazy#with_index` to start with new index for multiple enumerations (@bjfish).
* Fix `rb_id2name` to ensure the native string will have the same lifetime as the id (#2630, @aardvark179).
* Fix `Integer#fdiv` and `Rational#to_f` for large `Integer` values (#2631, @bjfish).
* Remove the `RB_NEWOBJ/NEWOBJ` and `OBJSETUP` macros since we cannot support them in TruffleRuby and native extensions may use `#ifdef` to detect features (#2869, @nirvdrum).
* Fix memory leak in `--native` mode for native extension handles and native pointers (@eregon).

Compatibility:

* Implement full Ruby 3 keyword arguments semantics (#2453, @eregon, @chrisseaton).
* Implement `ruby_native_thread_p` for compatibility (#2556, @aardvark179).
* Add `rb_argv0` for the `tk` gem (#2556, @aardvark179).
* Implement more correct conversion of array elements by `Array#pack`(#2503, #2504, @aardvark179).
* Implement `Pathname#{empty?, glob}` (#2559, @bjfish).
* Fixed `Rational('')` to raise error like MRI (#2566, @aardvark179).
* Freeze instances of `Range` but not subclasses, like CRuby (#2570, @MattAlp).
* When writing to STDOUT redirected to a closed pipe, no broken pipe error message will be shown now (#2532, @gogainda).
* Use `#to_a` for converting `list` in `rescue *list` (#2572, @eregon).
* Implement 'rb_str_buf_append' (@bjfish).
* Add patch for `digest` so that TruffleRuby implementation is not overridden (@bjfish).
* Handle encoding conversion errors when reading directory entries (@aardvark179).
* Follow symlinks when processing `*/` directory glob patterns (#2589, @aardvark179).
* Set `@gem_prelude_index` variable on the default load paths (#2586 , @bjfish).
* Do not call `IO#flush` dynamically from `IO#close` (#2594, @gogainda).
* Implement `rb_str_new_static` for C extensions that use it (@aardvark179).
* Rewrote `ArrayEachIteratorNode` and re-introduced `each` specs for MRI parity when mutating arrays whilst iterating, rather than crashing (#2587, @MattAlp).
* Update `String#rindex` to only accept `Regexp` or objects convertable to `String` as the first parameter (#2608, @bjfish).
* Update `String#<<` to require one argument (#2609, @bjfish).
* Update `String#split` to raise `TypeError` when false is given (#2606, @bjfish).
* Update `String#lstrip!` to remove leading null characters (#2607, @bjfish).
* Update `File.utime` to return the number of file names in the arguments (#2616, @bjfish).
* Update `Dir.foreach` to accept an `encoding` parameter (#2627, @bjfish).
* Update `IO.readlines` to ignore negative limit parameters (#2625 , @bjfish).
* Update `Math.sqrt` to raise a `Math::DomainError` for negative numbers (#2621, @bjfish).
* Update `Enumerable#inject` to raise an `ArgumentError` if no block or symbol are given (#2626, @bjfish).

Performance:

* Increase dispatch limit for string library to handle mutable, immutable and non-strings (@aardvark179).
* Switch to `Arrays.mismatch()` in string comparison for better performance (@aardvark179).
* Removed extra array allocations for method calls in the interpreter to improve warmup performance (@aardvark179).
* Optimize `Dir[]` by sorting entries as they are found and grouping syscalls (#2092, @aardvark179).
* Reduce memory footprint by tracking `VALUE`s created during C extension init separately (@aardvark179).
* Rewrote `ArrayEachIteratorNode` to optimize performance for a constant-sized array and reduce specializations to 1 general case (#2587, @MattAlp).
* Reduce conversion of `VALUE`s to native handle during common operations in C extensions (@aardvark179).
* Improved performance of regex boolean matches (e.g., `Regexp#match?`) by avoiding match data allocation in TRegex (#2588, @nirvdrum).
* Remove overhead when getting using `RDATA_PTR` (@aardvark179).
* Additional copy operations have been reduced when performing IO (#2536, @aardvark179).

Changes:

* Foreign exceptions are no longer translated to `RuntimeError` but instead remain as foreign exceptions, see the [documentation](doc/user/polyglot.md) for how to rescue them (@eregon).

# 22.0.0

New features:

* Updated to Ruby 3.0.2 (#2453, @eregon).

Bug fixes:

* Fix `File.utime` to use nanoseconds (#2448, @bjfish).
* Capture the intercepted feature path during patching to reuse during patch require (#2441, @bjfish).
* Update `Module#constants` to filter invalid constant identifiers (#2452, @bjfish).
* Fixed `-0.0 <=> 0.0` and `-0.0 <=> 0` to return `0` like on CRuby (#1391, @eregon).
* Fixed `Range#step` to return correct class with begin-less range (@ccocchi, #2516).
* Fixed exception creation when an `Errno` is sub-classed (@bjfish, #2521).
* Fixed `String#[]=` to use the negotiated encoding (@bjfish, #2545).

Compatibility:

* Implement `rb_sprintf` in our format compiler to provide consistent formatting across C standard libraries (@eregon).
* Update `defined?` to return frozen strings (#2450, @bjfish).
* Use compensated summation for `{Array,Enumerable}#sum` when floating point values are included (@eregon).
* `Module#attr_*` methods now return an array of method names (#2498, @gogainda).
* Fixed `Socket#(local|remote)_address` to retrieve family and type from the file descriptor (#2444, @larskanis).
* Add `Thread.ignore_deadlock` accessor (#2453, @bjfish).
* Allow `Hash#transform_keys` to take a hash argument (@ccocchi, #2464).
* Add `Enumerable#grep{_v}` optimization for `Regexp` (#2453, @bjfish).
* Update `IO#write` to accept multiple arguments (#2501, @bjfish).
* Do not warn when uninitialized instance variable is accessed (#2502, @andrykonchin).
* Remove `TRUE`, `FALSE`, and `NIL` constants like CRuby 3.0 (#2505, @andrykonchin).
* `Symbol#to_proc` now returns a lambda like in Ruby 3 (#2508, @andrykonchin).
* `Kernel#lambda` now warns if called without a literal block (#2500, @andrykonchin).
* Implement Hash#except (#2463, @wildmaples).
* Remove special `$SAFE` global and related C API methods (#2453, @bjfish).
* Assigning to a numbered parameter raises `SyntaxError` (#2506, @andrykonchin).
* Implement `--backtrace-limit` option (#2453, @bjfish).
* Update `String` methods to return `String` instances when called on a subclass (#2453, @bjfish).
* Update `String#encode` to support the `:fallback` option (#1391, @aardvark179).
* `Module#alias_method` now returns the defined alias as a symbol(#2499, @gogainda).
* Implement `Symbol#name` (#2453, @bjfish).
* Update `Module#{public, protected, private, public_class_method, private_class_method}` and top-level `private` and `public` methods to accept single array argument with a list of method names (#2453, @bjfish).
* Constants deprecated by `Module#deprecate_constant` only warn if `Warning[:deprecated]` is `true` (@eregon).
* All Array methods now return Array instances and not subclasses (#2510, @Strech).
* Integer#zero? overrides Numeric#zero? for optimization (#2453, @bjfish).
* Default `Kernel#eval` source file and line to `(eval):1` like CRuby 3 (#2453, @aardvark179).
* Add `GC.auto_compact` accessors for compatibility (#2453, @bjfish).
* Update accessing a class variable from the top-level scope to be a `RuntimeError` (#2453, @bjfish).
* Update interpolated strings to not be frozen (#2453, @bjfish).
* Add `WERRORFLAG` to `RbConfig` (#2519, @bjfish).
* Update `MatchData` methods to return `String` instances when called on a subclass (#2453, @bjfish).
* Implement `Proc#{==,eql?}` (#2453, @bjfish).
* Implement all `StringScanner` methods (#2520, @eregon).
* Handle `Kernel#clone(freeze: true)` (#2512, @andrykonchin).
* Relax `Fiber#transfer` limitations (#2453, @bjfish).
* Implement `Fiber#blocking?` like CRuby 3 (#2453, @aardvark179).
* Sort by default for `Dir.{glob,[]}` and add `sort:` keyword argument (#2523, @Strech).
* Implement `rb_str_locktmp` and `rb_str_unlocktmp` (#2524, @bjfish).
* Update `Kernel#instance_variables` to return insertion order (@bjfish).
* Fixed `rb_path2class()` to not error for a module (#2511, @eregon).
* Update `Kernel#print` to print `$_` when no arguments are given (#2531, @bjfish).
* Add category kwarg to Kernel.warn and Warning.warn (#2533, @Strech).
* Implement `GC.{measure_total_time, total_time}` and update `GC.stat` to update provided hash (#2535, @bjfish).
* Implement `Array#slice` with `ArithmeticSequence` (#2526, @ccocchi).
* Update `Hash#each` to consistently yield a 2-element array (#2453, @bjfish).
* Remove `Hash#{__store__, index}` methods for compatibility (#2546, @bjfish).
* Implement more correct conversion of array elements by `Array#pack` (#2503, #2504, @aardvark179).
* Update `String#split` to raise a `RangeError` when `limit` is larger than `int` (@bjfish).

Performance:

* Regexp objects are now interned in a similar way to symbols (@aardvark179).
* Improve performance of regexps using POSIX bracket expressions (e.g., `[[:lower:]]`) matching against ASCII-only strings (#2447, @nirvdrum).
* `String#sub`, `sub!`, `gsub`, and `gsub!` have been refactored for better performance (@aardvark179).
* Don't allocate a `MatchData` object when `Regexp#match?` or `String#match?` is used (#2509, @nirvdrum).
* Add `ENV.except` (#2507, @Strech).
* Fully inline the `Integer#+` and `Integer#-` logic for interpreter speed (#2518, @smarr).
* Remove unnecessary work in negotiating the encoding to use in a Regexp match (#2522, @nirvdrum).
* Add new fast paths for encoding negotiation between strings with different encodings, but which match common default cases (#2522, @nirvdrum).
* Reduce footprint by removing unnecessary nodes for accessing the `FrameOnStackMarker` (#2530, @smarr).

Changes:

* TruffleRuby now requires Java 11+ and no longer supports Java 8 (@eregon).

# 21.3.0

New features:

* [TRegex](https://github.com/oracle/graal/tree/master/regex) is now used by default, which provides large speedups for matching regular expressions.
* Add `Polyglot.languages` to expose the list of available languages.
* Add `Polyglot::InnerContext` to eval code in any available language in an inner isolated context (#2169).
* Foreign objects now have a dynamically-generated class based on their interop traits like `ForeignArray` and are better integrated with Ruby objects (#2149).
* Foreign arrays now have all methods of Ruby `Enumerable` and many methods of `Array` (#2149).
* Foreign hashes now have all methods of Ruby `Enumerable` and many methods of `Hash` (#2149).
* Foreign iterables (`InteropLibrary#hasIterator`) now have all methods of Ruby `Enumerable` (#2149).
* Foreign objects now implement `#instance_variables` (readable non-invocable members) and `#methods` (invocable members + Ruby methods).

Bug fixes:

* Fix `Marshal.load` of multiple `Symbols` with an explicit encoding (#1624).
* Fix `rb_str_modify_expand` to preserve existing bytes (#2392).
* Fix `String#scrub` when replacement is frozen (#2398, @LillianZ).
* Fix `Dir.mkdir` error handling for `Pathname` paths (#2397).
* `BasicSocket#*_nonblock(exception: false)` now only return `:wait_readable/:wait_writable` for `EAGAIN`/`EWOULDBLOCK` like MRI (#2400).
* Fix issue with `strspn` used in the `date` C extension compiled as a macro on older glibc and then missing the `__strspn_c1` symbol on newer glibc (#2406).
* Fix constant lookup when loading the same file multiple times (#2408).
* Fix handling of `break`, `next` and `redo` in `define_method(name, &block)` methods (#2418).
* Fix handling of incompatible types in `Float#<=>` (#2432, @chrisseaton).
* Fix issue with escaping curly braces for `Dir.glob` (#2425).
* Fix `base64` decoding issue with missing output (#2435).
* Fix `StringIO#ungetbyte` to treat a byte as a byte, not a code point (#2436). 
* Fix `defined?(yield)` when used inside a block (#2446).
* Fix a couple issues related to native memory allocation and release.

Compatibility:

* Implement `Process::Status.wait` (#2378).
* Update `rb_str_modify` and `rb_str_modify_expand` to raise a `FrozenError` when given a frozen string (#2392).
* Implement `rb_fiber_*` functions (#2402).
* Implement `rb_str_vcatf`.
* Add support for tracing allocations from C functions (#2403, @chrisseaton).
* Implement `rb_str_catf`.
* Search the executable in the passed env `PATH` for subprocesses (#2419).
* Accept a string as the pattern argument to `StringScanner#scan` and `StringScanner#check` (#2423).

Performance:

* Moved most of `MonitorMixin` to primitives to deal with interrupts more efficiently (#2375).
* Improved the performance of `rb_enc_from_index` by adding cached lookups (#2379, @nirvdrum).
* Improved the performance of many `MatchData` operations (#2384, @nirvdrum).
* Significantly improved performance of TRegex calls by allowing Truffle splitting (#2389, @nirvdrum).
* Improved `String#gsub` performance by adding a fast path for the `string_byte_index` primitive (#2380, @nirvdrum).
* Improved `String#index` performance by adding a fast path for the `string_character_index` primitive (#2383, @LillianZ).
* Optimized conversion of strings to integers if the string contained a numeric value (#2401, @nirvdrum).
* Use Truffle's `ContextThreadLocal` to speedup access to thread-local data.
* Provide a new fast path for `rb_backref*` and `rb_lastline*`functions from C extensions.

Changes:

* `foreign_object.class` on foreign objects is no longer special and uses `Kernel#class` (it used to return the `java.lang.Class` object for a Java type or `getMetaObject()`, but that is too incompatible with Ruby code).
* `Java.import name` imports a Java class in the enclosing module instead of always as a top-level constant.
* `foreign_object.keys` no longer returns members, use `foreign_object.instance_variables` or `foreign_object.methods` instead.
* `foreign_object.respond_to?(:class)` is now always true (before it was only for Java classes), since the method is always defined.

Security:

* Updated to Ruby 2.7.4 to fix CVE-2021-31810, CVE-2021-32066 and CVE-2021-31799.

# 21.2.0

New features:

* New `TruffleRuby::ConcurrentMap` data structure for use in [`concurrent-ruby`](https://github.com/ruby-concurrency/concurrent-ruby) (#2339, @wildmaples).

Bug fixes:

* Fix of different values of self in different scopes.
* `Truffle::POSIX.select` was being redefined repeatedly (#2332).
* Fix the `--backtraces-raise` and `--backtraces-rescue` options in JVM mode (#2335).
* Fix `File.{atime, mtime, ctime}` to include nanoseconds (#2337).
* Fix `Array#[a, b] = "frozen string literal".freeze` (#2355).
* `rb_funcall()` now releases the C-extension lock (similar to MRI).

Compatibility:

* Updated to Ruby 2.7.3. The `resolv` stdlib was not updated (`resolv` in 2.7.3 has [bugs](https://bugs.ruby-lang.org/issues/17748)).
* Make interpolated strings frozen for compatibility with Ruby 2.7 (#2304, @kirs).
* `require 'socket'` now also requires `'io/wait'` like CRuby (#2326).
* Support precision when formatting strings (#2281, @kirs).
* Make rpartition compatible with Ruby 2.7 (#2320, @gogainda).
* Include the type name in exception messages from `rb_check_type` (#2307).
* Fix `Hash#rehash` to remove duplicate keys after modifications (#2266, @MattAlp).
* Only fail `rb_check_type` for typed data, not wrapped untyped structs (#2331).
* Decide the visibility in `Module#define_method` based on `self` and the default definee (#2334).
* Configure `mandir` value in `RbConfig::CONFIG` and `RbConfig::MAKEFILE_CONFIG` (#2315).
* TruffleRuby now supports the Truffle polyglot Hash interop API.
* Implement `Fiber#raise` (#2338).
* Update `File.basename` to return new `String` instances (#2343).
* Allow `Fiber#raise` after `Fiber#transfer` like Ruby 3.0 (#2342).
* Fix `ObjectSpace._id2ref` for Symbols and frozen String literals (#2358).
* Implemented `Enumerator::Lazy#filter_map` (#2356).
* Fix LLVM toolchain issue on macOS 11.3 (#2352, [oracle/graal#3383](https://github.com/oracle/graal/issues/3383)).
* Implement `IO#set_encoding_by_bom` (#2372, pawandubey).
* Implemented `Enumerator::Lazy#with_index` (#2356).
* Implement `rb_backref_set`.
* Fix `Float#<=>` when comparing `Infinity` to other `#infinite?` values.
* Implement `date` library as a C extension to improve compatibility (#2344).

Performance:

* Make `#dig` iterative to make it faster and compile better for calls with 3+ arguments (#2301, @chrisseaton, @jantnovi).
* Make `Struct#dig` faster in interpreter by avoiding exceptions (#2306, @kirs).
* Reduce the number of AST nodes created for methods and blocks (#2261).
* Fiber-local variables are much faster now by using less synchronization.
* Improved the performance of the exceptional case of `String#chr` (#2318, @chrisseaton).
* Improved the performance of `IO#read_nonblock` when no data is available to be read.
* `TruffleSafepoint` is now used instead of custom logic, which no longer invalidates JITed code for guest safepoints (e.g., `Thread#{backtrace,raise,kill}`, `ObjectSpace`, etc).
* Significantly improved performance of `Time#strftime` for common formats (#2361, @wildmaples, @chrisseaton).
* Faster solution for lazy integer length (#2365, @lemire, @chrisseaton).
* Speedup `rb_funcallv*()` by directly unwrapping the C arguments array instead of going through a Ruby `Array` (#2089).
* Improved the performance of several `Truffle::RegexOperations` methods (#2374, @wildmapes, @nirvdrum).

Changes:

* `rb_iterate()` (deprecated since 1.9) no longer magically passes the block to `rb_funcall()`, use `rb_block_call()` instead.

Security:

* Updated to Ruby 2.7.3 to fix CVE-2021-28965 and CVE-2021-28966.

# 21.1.0

New features:

* Access to local variables of the interactive Binding via language bindings is now supported: `context.getBindings("ruby").putMember("my_var", 42);` (#2030).
* `VALUE`s in C extensions now expose the Ruby object when viewed in the debugger, as long as they have not been converted to native values.
* Signal handlers can now be run without triggering multi-threading.
* Fibers no longer trigger Truffle multi-threading.

Bug fixes:

* `Range#to_a` wasn't working for `long` ranges (#2198, @tomstuart and @LillianZ).
* Show the interleaved host and guest stacktrace for host exceptions (#2226).
* Fix the label of the first location reported by `Thread#backtrace_locations` (#2229).
* Fix `Thread.handle_interrupt` to defer non-pure interrupts until the end of the `handle_interrupt` block (#2219).
* Clear and restore errinfo on entry and normal return from methods in C extensions (#2227).
* Fix extra whitespace in squiggly heredoc with escaped newline (#2238, @wildmaples and @norswap).
* Fix handling of signals with `--single-threaded` (#2265).
* Fix `Enumerator::Lazy#{chunk_while, slice_before, slice_after, slice_when}` to return instances of `Enumerator::Lazy` (#2273).
* Fix `Truffle::Interop.source_location` to return unavailable source sections for modules instead of null (#2257).
* Fix usage of `Thread.handle_interrupt` in `MonitorMixin#mon_synchronize`.
* Fixed `TruffleRuby.synchronized` to handle guest safepoints (#2277).
* Fix control flow bug when assigning constants using ||= (#1489).
* Fix `Kernel#raise` argument handling for hashes (#2298).
* Set errinfo when `rb_protect` captures a Ruby exception (#2245).
* Fixed handling of multiple optional arguments and keywords when passed a positional `Hash` (#2302).

Compatibility:

* Prepend the GraalVM LLVM Toolchain to `PATH` when installing gems (#1974, #1088, #1343, #1400, #1947, #1931, #1588).
* Installing the `nokogiri` gem now defaults to use the vendored `libxml2` and `libxslt`, similar to CRuby, which means the corresponding system packages are no longer needed (#62).
* Implemented `$LOAD_PATH.resolve_feature_path`.
* Add `Pathname#/` alias to `Pathname#+` (#2178).
* Fixed issue with large `Integer`s in `Math.log` (#2184).
* Updated `Regexp.last_match` to support `Symbol` and `String` parameter (#2179).
* Added support for numbered block parameters (`_1` etc).
* Fixed `String#upto` issue with non-ascii strings (#2183).
* Implemented partial support for pattern matching (#2186).
* Make `File.extname` return `'.'` if the path ends with one (#2192, @tomstuart).
* Include fractional seconds in `Time#inspect` output (#2194, @tomstuart).
* Add support for `Integer#[Range]` and `Integer#[start, length]` (#2182, @gogainda).
* Allow private calls with `self` as an explicit receiver (#2196, @wildmaples).
* Fixed `:perm` parameter for `File.write`.
* Implemented `Time#floor` and `#ceil` (#2201, @wildmaples).
* Allow `Range#include?` and `#member?` with `Time` (#2202, @wildmaples).
* Implemented `Comparable#clamp(Range)` (#2200, @wildmaples).
* Added a `Array#minmax` to override `Enumerable#minmax` (#2199, @wildmaples).
* Implemented `chomp` parameter for `IO.{readlines, foreach}` (#2205).
* Implemented the Debug Inspector C API.
* Added beginless range support for `Range#{new, bsearch, count, each, equal_value, first, inspect, max, min, size, cover?, include?, ===}`.
* Added beginless range support for `Array#{[], []=, slice, slice!, to_a, fill, values_at}` (#2155, @LillianZ).
* Added beginless range support for `String#{byteslice, slice, slice!}` and `Symbol#slice` (#2211, @LillianZ).
* Added beginless range support for `Kernel#{caller, caller_locations}` and `Thread#backtrace_locations` (#2211, @LillianZ).
* Make rand work with exclusive range with Float (#1506, @gogainda).
* Fixed `String#dump`'s formatting of escaped unicode characters (#2217, @meganniu).
* Switched to the io-console C extension from C ruby for better performance and compatibility in `irb`.
* Coerce the message to a `String` for `BasicSocket#send` (#2209, @HoneyryderChuck).
* Support buffer argument for `UDPSocket#recvfrom_nonblock` (#2209, @HoneyryderChuck).
* Fixed `Integer#digits` implementation to handle more bases (#2224, #2225).
* Support the `inherit` parameter for `Module#{private, protected, public}_method_defined?`.
* Implement `Thread.pending_interrupt?` and `Thread#pending_interrupt?` (#2219).
* Implement `rb_lastline_set` (#2170).
* Implemented `Module#const_source_location` (#2212, @tomstuart and @wildmaples).
* Do not call `File.exist?` in `Dir.glob` as `File.exist?` is often mocked (#2236, @gogainda).
* Coerce the inherit argument to a boolean in `Module#const_defined?` and `Module#const_get` (#2240).
* Refinements take place at `Object#method` and `Module#instance_method` (#2004, @ssnickolay).
* Add support for `rb_scan_args_kw` in C API (#2244, @LillianZ).
* Update random implementation layout to be more compatible (#2234).
* Set `RbConfig::CONFIG['LIBPATHFLAG'/'RPATHFLAG']` like MRI to let `$LIBPATH` changes in `extconf.rb` work.
* Access to path and mode via `rb_io_t` from C has been changed to improve compatibility for io-console.
* Implemented the `Time.at` `in:` parameter.
* Implemented `Kernel#raise` `cause` parameter.
* Improved compatibility of `Signal.trap` and `Kernel#trap` (#2287, @chrisseaton).
* Implemented `GC.stat(:total_allocated_objects)` as `0` (#2292, @chrisseaton).
* `ObjectSpace::WeakMap` now supports immediate and frozen values as both keys and values (#2267).
* Call `divmod` when coercion to `Float` fails for `#sleep` (#2289, @LillianZ).

Performance:

* Multi-Tier compilation is now enabled by default, which improves warmup significantly.
* Improve the performance of checks for recursion (#2189, @LillianZ).
* Improve random number generation performance by avoiding synchronization (#2190, @ivoanjo).
* We now create a single call target per block by default instead of two.
* Some uses of class variables are now much better optimized (#2259, @chrisseaton).
* Several methods that need the caller frame are now always inlined in their caller, which speeds up the interpreter and reduces footprint.
* Pasting code in IRB should be reasonably fast, by updating to `irb` 1.3.3 and `reline` 0.2.3 (#2233).

Changes:

* Standalone builds of TruffleRuby are now based on JDK11 (they used JDK8 previously). There should be no user-visible changes. Similarly, JDK11 is now used by default in development instead of JDK8.
* The deprecated `Truffle::System.synchronized` has been removed.
* `Java.synchronized` has been removed, it did not work on host objects.

# 21.0.0

Release notes:

* The new IRB is quite slow when copy/pasting code into it. This is due to an inefficient `io/console` implementation which will be addressed in the next release. A workaround is to use `irb --readline`, which disables some IRB features but is much faster for copy/pasting code.

New features:

* Updated to Ruby 2.7.2 (#2004).

Bug fixes:

* Fix error message when the method name is not a Symbol or String for `Kernel#respond_to?` (#2132, @ssnickolay).
* Fixed setting of special variables in enumerators and enumerables (#1484).
* Fixed return value of `Enumerable#count` and `Enumerable#uniq` with multiple yielded arguments (#2145, @LillianZ).
* Fixed `String#unpack` for `w*` format (#2143).
* Fixed issue with ``Kernel#` `` when invalid UTF-8 given (#2118).
* Fixed issue with `Method#to_proc` and special variable storage (#2156).
* Add missing `offset` parameter for `FFI::Pointer#put_array_of_*` (#1525).
* Fixed issue with different `Struct`s having the same hash values (#2214).

Compatibility:

* Implement `String#undump` (#2131, @kustosz).
* `Errno` constants with the same `errno` number are now the same class.
* Implement `Enumerable#tally` and `Enumerable#filter_map` (#2144 and #2152, @LillianZ).
* Implement `Range#minmax`.
* Pass more `Enumerator::Lazy#uniq` and `Enumerator::Lazy#chunk` specs (#2146, @LillianZ).
* Implement `Enumerator#produce` (#2160, @zverok).
* Implement `Complex#<=>` (#2004, @ssnickolay).
* Add warning for `proc` without block (#2004, @ssnickolay).
* Implemented `FrozenError#receiver`.
* `Proc#<<` and `Proc#>>` raises TypeError if passed not callable object (#2004, @ssnickolay).
* Support time and date related messages for `Time` (#2166).
* Updated `Dir.{glob,[]}` to raise `ArgumentError` for nul-separated strings.
* `Kernel#lambda` with no block in a method called with a block raises an exception (#2004, @ssnickolay).
* Implemented `BigDecimal` as C extension to improve compatibility.
* Comment lines can be placed between fluent dot now (#2004, @ssnickolay).
* Implemented `rb_make_exception`.
* `**kwargs` now accept non-Symbol keys like Ruby 2.7.
* Updated the Unicode Emoji version (#2173, @wildmaples).
* Added `Enumerator::Yielder#to_proc`.
* Implemented `Enumerator::Lazy#eager`.
* Updated `Method#inspect` to include paremeter information.
* Update `Module#name` to return the same frozen string.
* Implemented `inherit` argument for `Module#autoload?`.

Performance:

* Refactor and implement more performant `MatchData#length` (#2147, @LillianZ).
* Refactor and implement more performant `Array#sample` (#2148, @LillianZ).
* `String#inspect` is now more efficient.

Changes:

* All `InteropLibrary` messages are now exposed consistently as methods on `Truffle::Interop` (#2139). Some methods were renamed to match the scheme described in the documentation.

# 20.3.0

Bug fixes:

* Handle foreign null object as falsy value (#1902, @ssnickolay).
* Fixed return value of `Enumerable#first` with multiple yielded arguments (#2056, @LillianZ).
* Improve reliability of the post install hook by disabling RubyGems (#2075).
* Fixed top level exception handler to print exception cause (#2013).
* Fixed issue when extending FFI from File (#2094).
* Fixed issue with `Kernel#freeze` not freezing singleton class (#2093).
* Fixed `String#encode` with options issue (#2091, #2095, @LillianZ).
* Fixed issue with `spawn` when `:close` redirect is used (#2097).
* Fixed `coverage` issue when `*eval` is used (#2078).
* Use expanded load paths for feature matching (#1501).
* Fixed handling of post arguments for `super()` (#2111).
* Fixed `SystemStackError` sometimes replaced by an internal Java `NoClassDefFoundError` on JVM (#1743).
* Fixed constant/identifier detection in lexer for non-ASCII encodings (#2079, #2102, @ivoanjo).
* Fixed parsing of `--jvm` as an application argument (#2108).
* Fix `rb_rescue2` to ignore the end marker `(VALUE)0` (#2127, #2130).
* Fix status and output when SystemExit is subclassed and raised (#2128).
* Fix `String#{chomp, chomp!}` issue with invalid encoded strings (#2133).

Compatibility:

* Run `at_exit` handlers even if parsing the main script fails (#2047).
* Load required libraries (`-r`) before parsing the main script (#2047).
* `String#split` supports block (#2052, @ssnickolay).
* Implemented `String#{grapheme_clusters, each_grapheme_cluster}`.
* Fix the caller location for `#method_added` (#2059).
* Fix issue with `Float#round` when `self` is `-0.0`.
* Fix `String#unpack` issue with `m0` format (#2065).
* Fix issue with `File.absolute_path` returning a path to current directory (#2062).
* Update `Range#cover?` to handle `Range` parameter.
* Fix `String#{casecmp, casecmp?}` parameter conversion.
* Fix `Regexp` issue which raised syntax error instead of `RegexpError` (#2066).
* Handle `Object#autoload` when autoload itself (#1616, @ssnickolay).
* Skip upgraded default gems while loading RubyGems (#2075).
* Verify that gem paths are correct before loading RubyGems (#2075).
* Implement `rb_ivar_count`.
* Implemented `rb_yield_values2`.
* Implemented `Digest::Base#{update, <<}` (#2100).
* Pass the final `super` specs (#2104, @chrisseaton).
* Fix arity for arguments with optional kwargs (#1669, @ssnickolay).
* Fix arity for `Proc` (#2098, @ssnickolay).
* Check bounds for `FFI::Pointer` accesses when the size of the memory behind is known.
* Implement negative line numbers for eval (#1482).
* Support refinements for `#to_s` called by string interpolation (#2110, @ssnickolay).
* Module#using raises error in method scope (#2112, @ssnickolay).
* `File#path` now returns a new mutable String on every call like MRI (#2115).
* Avoid infinite recursion when redefining `Warning#warn` and calling `Kernel#warn` (#2109).
* Convert objects with `#to_path` in `$LOAD_PATH` (#2119).
* Handle the functions being native for `rb_thread_call_without_gvl()` (#2090).
* Support refinements for Kernel#respond_to? (#2120, @ssnickolay).
* JCodings has been updated from 1.0.45 to 1.0.55.
* Joni has been updated from 2.1.30 to 2.1.40.

Performance:

* Calls with a literal block are no longer always split but instead the decision is made by the Truffle splitting heuristic.
* `Symbol#to_proc` is now AST-inlined in order to not rely on splitting and to avoid needing the caller frame to find refinements which apply.
* `Symbol#to_proc` is now globally cached per Symbol and refinements, to avoid creating many redundant `CallTargets`.
* Setting and access to the special variables `$~` and `$_` has been refactored to require less splitting.

Changes:

* Migrated from JLine 2 to JLine 3 for the `readline` standard library.

# 20.2.0

New features:

* Updated to Ruby 2.6.6.
* Use `InteropLibrary#toDisplayString()` to better display objects from other languages.
* Implement writing to the top scope for global variables (#2024).
* `foreign_object.to_s` now uses `InteropLibrary#toDisplayString()` (and still `asString()` if `isString()`).
* `foreign_object.inspect` has been improved to be more useful (include the language and meta object).
* `foreign_object.class` now calls `getMetaObject()` (except for Java classes, same as before).
* Add basic support for Linux AArch64.
* `foreign_object.name = value` will now call `Interoplibrary#writeMember("name", value)` instead of `invokeMember("name=", value)`.
* Always show the Ruby core library files in backtraces (#1414).
* The Java stacktrace is now shown when sending SIGQUIT to the process, also on TruffleRuby Native, see [Debugging](doc/user/debugging.md) for details (#2041).
* Calls to foreign objects with a block argument will now pass the block as the last argument.
* `foreign.name` will now use `invokeMember` if invocable and if not use `readMember`, see `doc/contrib/interop_implicit_api.md` for details.
* `foreign.to_f` and `foreign.to_i` will now attempt to convert to Ruby `Float` and `Integer` (#2038).
* `foreign.equal?(other)` now uses `InteropLibrary#isIdentical(other)` and `foreign.object_id/__id__` now uses `InteropLibrary#identityHashCode()`.

Bug fixes:

* Fix `#class_exec`, `#module_exec`, `#instance_eval`, and `instance_exec` to use activated refinements (#1988, @ssnickolay).
* Fixed missing method error for FFI calls with `blocking: true` when interrupted.
* Use upgraded default gems when installed (#1956).
* Fixed `NameError` when requiring an autoload path that does not define the autoload constant (#1905).
* Thread local IO buffers are now allocated using a stack to ensure safe operating if a signal handler uses one during an IO operation.
* Fixed `TracePoint` thread-safety by storing the state on the Ruby `Thread` (like MRI) instead of inside the `TracePoint` instance.
* Make `require 'rubygems/package'` succeed and define `Gem::Deprecate` correctly (#2014).
* Fix `MBCLEN_CHARFOUND_P` error.
* Fix `rb_enc_str_new` when `NULL` encoding is given with a constant string.
* Fixed `rb_enc_precise_mbclen` to handle more inputs.
* The output for `--engine.TraceCompilation` is now significantly easier to read, by having shorter method names and source names (oracle/graal#2052).
* Fix indentation for squiggly heredoc with single quotes (#1564).
* Only print members which are readable for foreign `#inspect` (#2027).
* Fixed the return value of the first call to `Kernel#srand` in a Thread (#2028).
* Fix missing flushing when printing an exception at top-level with a custom backtrace, which caused no output being shown (#1750, #1895).
* Use the mode of the given `IO` for `IO#reopen(IO)` which is important for the 3 standard IOs (#2034).
* Fix potential deadlock when running finalizers (#2041).
* Let `require 'rubygems/specification'` work before `require 'rubygems'`.

Compatibility:

* Implement `UnboundMethod#bind_call`.
* Implemented `ObjectSpace::WeakMap` (#1385, #1958).
* Implemented `strtod` and `ruby_strtod` (#2007).
* Fix detection of `#find_type` in FFI to ignore `MakeMakefile#find_type` from `mkmf` (#1896, #2010).
* Implemented `rb_uv_to_utf8` (#1998, @skateman).
* Implemented `rb_str_cat_cstr`.
* Implemented `rb_fstring`.
* Support `#refine` for Module (#2021, @ssnickolay).
* Implemented `rb_ident_hash_new`.
* Improved the compatibility of `Symbol.all_symbols` (#2022, @chrisseaton).
* Implemented `rb_enc_str_buf_cat`.
* Implemented `rb_int_positive_pow`.
* Implemented `rb_usascii_str_new_lit`.
* Define `#getch` and `#getpass` on `StringIO` when `io/console` is required.
* Implemented `rb_uv_to_utf8` (#1998).
* Single character IDs now behave more like those in MRI to improve C extension compatibility, so `rb_funcall(a, '+', b)` will now do the same thing as in MRI.
* Removed extra public methods on `String`.
* Implemented `rb_array_sort` and `rb_array_sort_bang`.
* Do not create a finalizers `Thread` if there are other public languages, which is helpful for polyglot cases (#2035).
* Implemented `rb_enc_isalnum` and `rb_enc_isspace`.
* `RUBY_REVISION` is now the full commit hash used to build TruffleRuby, similar to MRI 2.7+.
* Implemented `rb_enc_mbc_to_codepoint`.
* Changed the lookup methods to achieve Refinements specification (#2033, @ssnickolay).
* Implemented `Digest::Instance#new` (#2040).
* Implemented `ONIGENC_MBC_CASE_FOLD`.
* Fixed `Thread#raise` to call the exception class' constructor with no arguments when given no message (#2045).
* Fixed `refine + super` compatibility (#2039, #2048, @ssnickolay).
* Make the top-level exception handler more compatible with MRI (#2047).
* Implemented `rb_enc_codelen`.
* Implemented `Ripper` by using the C extension (#1585).

Changes:

* RubyGems gem commands updated to use the `--no-document` option by default.

Performance:

* Enable lazy translation from the parser AST to the Truffle AST for user code by default. This should improve application startup time (#1992).
* `instance variable ... not initialized` and similar warnings are now optimized to have no peak performance impact if they are not printed (depends on `$VERBOSE`).
* Implement integer modular exponentiation using `BigInteger#mod_pow` (#1999, @skateman).
* Fixed a performance issue when computing many substrings of a given non-leaf `String` with non-US-ASCII characters.
* Speedup native handle to Ruby object lookup for C extensions.

# 20.1.0

New features:

* Nightly builds of TruffleRuby are now available, see the README for details (#1483).
* `||=` will not compile the right-hand-side if it's only executed once, to match the idiomatic lazy-initialisation use-case ([blog post](https://engineering.shopify.com/blogs/engineering/optimizing-ruby-lazy-initialization-in-truffleruby-with-deoptimization), #1887, @kipply).
* Added `--metrics-profile-require` option to profile searching, parsing, translating and loading files.
* Added support for captured variables for the Truffle instruments (e.g. Chrome debugger).

Bug fixes:

* Fixed `Exception#dup` to copy the `Exception#backtrace` string array.
* Fixed `rb_warn` and `rb_warning` when used as statements (#1886, @chrisseaton).
* Fixed `NameError.new` and `NoMethodError.new` `:receiver` argument.
* Correctly handle large numbers of arguments to `rb_funcall` (#1882).
* Added arity check to `Module#{include, prepend}`.
* Fix `OpenSSL::Digest.{digest,hexdigest,base64digest}` to handle `algorithm, data` arguments (#1889, @bdewater).
* Fixed `SystemCallError.new` parameter conversion.
* Fixed `File#{chmod, umask}` argument conversion check.
* Added warning in `Hash.[]` for non-array elements.
* Fixed `File.lchmod` to raise `NotImplementedError` when not available.
* `RSTRING_PTR()` now always returns a native pointer, resolving two bugs `memcpy`ing to (#1822) and from (#1772) Ruby Strings.
* Fixed issue with duping during splat (#1883).
* Fixed `Dir#children` implementation.
* Fixed `SignalException.new` error when bad parameter given.
* Added deprecation warning to `Kernel#=~`.
* Fixed `puts` for a foreign objects, e.g. `puts Polyglot.eval('js', '[]')` (#1881).
* Fixed `Exception#full_message` implementation.
* Updated `Kernel.Complex()` to handle the `exception: false` parameter.
* Fixed `Kernel#dup` to return self for `Complex` and `Rational` objects.
* Updated `Kernel.Float()` to handle the `exception: false` parameter.
* Fixed `String#unpack` `M` format (#1901).
* Fixed error when `SystemCallError` message contained non-ASCII characters.
* Fixed `rb_rescue` to allow null rescue methods (#1909, @kipply).
* Fixed incorrect comparisons between bignums and doubles.
* Prevented some internal uses of `Kernel#caller_locations` to be overridden by user code (#1934).
* Fixed an issue caused by recursing inlining within `Regexp#quote` (#1927).
* Updated `Kernel.Float()` to return given string in error message (#1945).
* Parameters and arity of methods derived from `method_missing` should now match MRI (#1921).
* Fixed compile error in `RB_FLOAT_TYPE_P` macro (#1928).
* Fixed `Symbol#match` to call the block with the `MatchData` (#1933).
* Fixed `Digest::SHA2.hexdigest` error with long messages (#1922).
* Fixed `Date.parse` to dup the coerced string to not modify original (#1946).
* Update `Comparable` error messages for special constant values (#1941).
* Fixed `File.ftype` parameter conversion (#1961).
* Fixed `Digest::Instance#file` to not modify string literals (#1964).
* Make sure that string interpolation returns a `String`, and not a subclass (#1950).
* `alias_method` and `instance_methods` should now work correctly inside a refinement (#1942).
* Fixed `Regexp.union` parameter conversion (#1963).
* `IO#read(n)` no longer buffers more than needed, which could cause hanging if detecting readability via a native call such as `select(2)` (#1951).
* Fixed `Random::DEFAULT.seed` to be different on boot (#1965, @kipply).
* `rb_encoding->name` can now be read even if the `rb_encoding` is stored in native memory.
* Detect and cut off recursion when inspecting a foreign object, substituting an ellipsis instead.
* Fixed feature lookup order to check every `$LOAD_PATH` path entry for `.rb`, then every entry for native extension when `require` is called with no extension.
* Define the `_DARWIN_C_SOURCE` macro in extension makefiles (#1592).
* Change handling of var args in `rb_rescue2` to handle usage in C extensions (#1823).
* Fixed incorrect `Encoding::CompatibilityError` raised for some interpolated Regexps (#1967).
* Actually unset environment variables with a `nil` value for `Process.spawn` instead of setting them to an empty String.
* Core library methods part of the Native Image heap are no longer added in the compilation queue on the first call, but after they reach the thresholds like other methods.
* Fix `RbConfig::CONFIG['LIBRUBY_SO']` file extension.
* Fix `char`, `short`, `unsigned char`, `unsigned int`, and `unsigned short` types in `Fiddle` (#1971).
* Fix `IO#select` to reallocate its buffer if it is interrupted by a signal.
* Fix issue where interpolated string matched `#` within string as being a variable (#1495).
* Fix `File.join` to raise error on strings with null bytes.
* Fix initialization of Ruby Thread for foreign thread created in Java.
* Fix registration of default specs in RubyGems (#1987).

Compatibility:

* The C API type `VALUE` is now defined as `unsigned long` as on MRI. This enables `switch (VALUE)` and other expressions which rely on `VALUE` being an integer type (#1409, #1541, #1675, #1917, #1954).
* Implemented `Float#{floor, ceil}` with `ndigits` argument.
* Implemented `Thread#fetch`.
* Implemented `Float#truncate` with `ndigits` argument.
* Made `String#{byteslice, slice, slice!}` and `Symbol#slice` compatible with endless ranges.
* Implemented "instance variable not initialized" warning.
* Make `Kernel#{caller, caller_locations}` and `Thread#backtrace_locations` compatible with endless ranges.
* Implemented `Dir#each_child`.
* Implemented `Kernel.{chomp, chop}` and `Kernel#{chomp, chop}`.
* Implemented `-p` and `-a`, and `-l` CLI options.
* Convert the argument to `File.realpath` with `#to_path` (#1894).
* `StringIO#binmode` now sets the external encoding to BINARY like MRI (#1898).
* `StringIO#inspect` should not include the contents of the `StringIO` (#1898).
* Implemented `rb_fd_*` functions (#1623).
* Fixed uninitialized variable warnings in core and lib (#1897).
* Make `Thread#backtrace` support omit, length and range arguments.
* Implemented `Range#%`.
* Fixed the type of the `flags` field of `rb_data_type_t` (#1911).
* Implemented `rb_obj_is_proc` (#1908, @kipply, @XrXr).
* Implemented C API macro `RARRAY_ASET()`.
* Implemented `num2short` (#1910, @kipply).
* `RSTRING_END()` now always returns a native pointer.
* Removed `register` specifier for `rb_mem_clear()` (#1924).
* Implemented `Thread::Backtrace::Locations#base_label` (#1920).
* Implemented `rb_mProcess` (#1936).
* Implemented `rb_gc_latest_gc_info` (#1937).
* Implemented `RBASIC_CLASS` (#1935).
* Yield 2 arguments for `Hash#map` if the arity of the block is > 1 (#1944).
* Add all `Errno` constants to match MRI, needed by recent RubyGems.
* Silence `ruby_dep` warnings since that gem is unmaintained.
* Clarify error message for not implemented `Process.daemon` (#1962).
* Allow multiple assignments in conditionals (#1513).
* Update `NoMethodError#message` to match MRI (#1957).
* Make `StringIO` work with `--enable-frozen-string-literal` (#1969).
* Support `NULL` for the status of `rb_protect()`.
* Ensure `BigDecimal#inspect` does not call `BigDecimal#to_s` to avoid behaviour change on `to_s` override (#1960).
* Define all C-API `rb_{c,m,e}*` constants as C global variables (#1541).
* Raise `ArgumentError` for `Socket.unpack_sockaddr_un` if the socket family is incorrect.
* Implemented `RTYPEDDATA_*()` macros and `rb_str_tmp_new()` (#1975).
* Implemented `rb_set_end_proc` (#1959).
* Implemented `rb_to_symbol`.
* Implemented `rb_class_instance_methods`, `rb_class_public_instance_methods`, `rb_class_protected_instance_methods`, and `rb_class_private_instance_methods`.
* Implemented `rb_tracepoint_new`, `rb_tracepoint_disable`, `rb_tracepoint_enable`, and `rb_tracepoint_enabled_p` (#1450).
* Implemented `RbConfig::CONFIG['AR']` and `RbConfig::CONFIG['STRIP']` (#1973).
* Not yet implemented C API functions are now correctly detected as missing via `mkmf`'s `have_func` (#1980).
* Accept `RUBY_INTERNAL_EVENT_{NEWOBJ,FREEOBJ}` events but warn they are not triggered (#1978, #1983).
* `IO.copy_stream(in, STDOUT)` now writes to `STDOUT` without buffering like MRI.
* Implemented `RbConfig['vendordir']`.
* Implemented `Enumerator::ArithmeticSequence`.
* Support `(struct RBasic *)->flags` and `->klass` from `ruby.h` (#1891, #1884, #1978).

Changes:

* `TRUFFLERUBY_RESILIENT_GEM_HOME` has been removed. Unset `GEM_HOME` and `GEM_PATH` instead if you need to.
* The deprecated `Truffle::System.full_memory_barrier`, `Truffle::Primitive.logical_processors`, and `Truffle::AtomicReference` have been removed.
* The implicit interface for allowing Ruby objects to behave as polyglot arrays with `#size`, `#[]` methods has been removed and replaced with an explicit interface where each method starts with `polyglot_*`.
* Hash keys are no longer reported as polyglot members.
* All remaining implicit polyglot behaviour for `#[]` method was replaced with `polyglot_*` methods.
* Rename dynamic API to match InteropLibrary. All the methods keep the name as it is in InteropLibrary with the following changes: use snake_case, add `polyglot_` prefix, drop `get` and `is` prefix, append `?` on all predicates.
* Split `Truffle::Interop.write` into `.write_array_element` and `.write_member` methods.
* Rename `Truffle::Interop.size` to `.array_size`.
* Rename `Truffle::Interop.is_boolean?` to `.boolean?`.
* Split `Truffle::Interop.read` into `.read_member` and `.read_array_element`.
* Drop `is_` prefix in `Truffle::Interop.is_array_element_*` predicates.
* `Truffle::Interop.hash_keys_as_members` has been added to treat a Ruby Hash as a polyglot object with the Hash keys as members.

Performance:

* Optimized `RSTRING_PTR()` accesses by going to native directly, optimized various core methods, use Mode=latency and tune GC heap size for Bundler. This speeds up `bundle install` from 84s to 19s for a small Gemfile with 6 gems (#1398).
* Fixed memory footprint issue due to large compilation on Native Image, notably during `bundle install` (#1893).
* `ArrayBuilderNode` now uses a new Truffle library for manipulating array stores.
* Ruby objects passed to C extensions are now converted less often to native handles.
* Calling blocking system calls and running C code with unblocking actions has been refactored to remove some optimisation boundaries.
* `return` expressions are now rewritten as implicit return expressions where control flow allows this to be safely done as a tail optimisation. This can improve interpreter performance by up to 50% in some benchmarks, and can be applied to approximately 80% of return nodes seen in Rails and its dependencies (#1977).
* The old array strategy code has been removed and all remaining nodes converted to the new `ArrayStoreLibrary`.
* Updated `nil` to be a global immutable singleton (#1835).

# 20.0.0

New features:

* Enable and document `--coverage` option (#1840, @chrisseaton).
* Update the internal LLVM toolchain to LLVM 9 and reduce its download size.
* Updated to Ruby 2.6.5 (#1749).
* Automatically set `PKG_CONFIG_PATH` as needed for compiling OpenSSL on macOS (#1830).

Bug fixes:

* Fix `Tempfile#{size,length}` when the IO is not flushed (#1765, @rafaelfranca).
* Dump and load instance variables in subclasses of `Exception` (#1766, @rafaelfranca).
* Fix `Date._iso8601` and `Date._rfc3339` when the string is an invalid date (#1773, @rafaelfranca).
* Fail earlier for bad handle unwrapping (#1777, @chrisseaton).
* Match out of range `ArgumentError` message with MRI (#1774, @rafaelfranca).
* Raise `Encoding::CompatibilityError` with incompatible encodings on `Regexp` (#1775, @rafaelfranca).
* Fixed interactions between attributes and instance variables in `Struct` (#1776, @chrisseaton).
* Coercion fixes for `TCPServer.new` (#1780, @XrXr).
* Fix `Float#<=>` not calling `coerce` when `other` argument responds to it (#1783, @XrXr).
* Do not warn / crash when requiring a file that sets and trigger autoload on itself (#1779, @XrXr).
* Strip trailing whitespaces when creating a `BigDecimal` with a `String` (#1796, @XrXr).
* Default `close_others` in `Process.exec` to `false` like Ruby 2.6 (#1798, @XrXr).
* Don't clone methods when setting method to the same visibility (#1794, @XrXr).
* `BigDecimal()` deal with large rationals precisely (#1797, @XrXr).
* Make it possible to call `instance_exec` with `rb_block_call` (#1802, @XrXr).
* Check for duplicate members in `Struct.new` (#1803, @XrXr).
* `Process::Status#to_i` return raw `waitpid(2)` status (#1800, @XrXr).
* `Process#exec`: set close-on-exec to false for fd redirection (#1805, @XrXr, @rafaelfranca).
* Building C extensions should now work with frozen string literals (#1786).
* Keep the Truffle working directory in sync with the native working directory.
* Rename `to_native` to `polyglot_to_native` to match `polyglot_pointer?` and `polyglot_address` methods.
* Fixed missing partial evaluation boundary in `Array#{sort,sort!}` (#1727).
* Fixed the class of `self` and the wrapping `Module` for `Kernel#load(path, wrap=true)` (#1739).
* Fixed missing polyglot type declaration for `RSTRING_PTR` to help with native/managed interop.
* Fixed `Module#to_s` and `Module#inspect` to not return an extra `#<Class:` for singleton classes.
* Arrays backed by native storage now allocate the correct amount of memory (#1828).
* Fixed issue in `ConditionVariable#wait` that could lose a `ConditionVariable#signal`.
* Do not expose TruffleRuby-specific method `Array#swap` (#1816).
* Fixed `#inspect` on broken UTF-8 sequences (#1842, @chrisseaton).
* `Truffle::Interop.keys` should report methods of `String` and `Symbol` (#1817).
* `Kernel#sprintf` encoding validity has been fixed (#1852, @XrXr).
* Fixed `ArrayIndexOutOfBoundsException` in `File.fnmatch` (#1845).
* Make `String#concat` work with no or multiple arguments (#1519).
* Make `Array#concat` work with no or multiple arguments (#1519).
* Coerce `BigDecimal(arg)` using `to_str` (#1826).
* Fixed `NameError#dup`, `NoMethodError#dup`, and `SystemCallError#dup` to copy internal fields.
* Make `Enumerable#chunk` work without a block (#1518).
* Fixed issue with `SystemCallError.new` setting a backtrace too early.
* Fixed `BigDecimal#to_s` formatting issue (#1711).
* Run `END` keyword block only once at exit.
* Implement `Numeric#clone` to return `self`.
* Fixed `Symbol#to_proc` to create a `Proc` with `nil` `source_location` (#1663).
* Make `GC.start` work with keyword arguments.
* Fixed `Kernel#clone` for `nil`, `true`, `false`, `Integer`, and `Symbol`.
* Make top-level methods available in `Context#getBindings()` (#1838).
* Made `Kernel#caller_locations` accept a range argument, and return `nil` when appropriate.
* Made `rb_respond_to` work with primitives (#1869, @chrisseaton).
* Fixed issue with missing backtrace for `rescue $ERROR_INFO` (#1660).
* Fixed `Struct#hash` for `keyword_init: true` `Struct`.
* Fixed `String#{upcase!,downcase!,swapcase!}(:ascii)` for non-ASCII-compatible encodings like UTF-16.
* Fixed `String#capitalize!` for strings that weren't full ASCII.
* Fixed enumeration issue in `ENV.{select, filter}`.
* Fixed `Complex` and `Rational` should be frozen after initializing.
* Fixed `printf` should raise error when not enough arguments for positional argument.
* Removed "shadowing outer local variable" warning.
* Fixed parameter conversion to `String` in ENV methods.
* Fixed deprecation warning when `ENV.index` is called.
* Fixed issue with `ENV.each_key`.
* Fixed `ENV.replace` implementation.
* Fixed `ENV.udpate` implementation.
* Fixed argument handling in `Kernel.printf`.
* Fixed character length after conversion to binary from a non-US-ASCII String.
* Fixed issue with installing latest bundler (#1880).
* Fixed type conversion for `Numeric#step` `step` parameter.
* Fixed `Kernel#Integer` conversion.
* Fixed `IO.try_convert` parameter conversion.
* Fixed linking of always-inline C API functions with `-std=gnu90` (#1837, #1879).
* Avoid race conditions during `gem install` by using a single download thread.
* Do not use gems precompiled for MRI on TruffleRuby (#1837).
* Fixed printing foreign arrays that were also pointers (#1679).
* Fixed `nil#=~` to not warn.
* Fixed `Enumerable#collect` to give user block arity in the block passed to `Enumerable#each`.

Compatibility:

* Implemented `String#start_with?(Regexp)` (#1771, @zhublik).
* Various improvements to `SignalException` and signal handling (#1790, @XrXr).
* Implemented `rb_utf8_str_new`, `rb_utf8_str_new_cstr`, `rb_utf8_str_new_static` (#1788, @chrisseaton).
* Implemented the `unit` argument of `Time.at` (#1791, @XrXr).
* Implemented `keyword_init: true` for `Struct.new` (#1789, @XrXr).
* Implemented `MatchData#dup` (#1792, @XrXr).
* Implemented a native storage strategy for `Array` to allow better C extension compatibility.
* Implemented `rb_check_symbol_cstr` (#1814).
* Implemented `rb_hash_start` (#1841, @XrXr).
* JCodings has been updated from 1.0.42 to 1.0.45.
* Joni has been updated from 2.1.25 to 2.1.30.
* Implemented `Method#<<` and `Method#>>` (#1821).
* The `.bundle` file extension is now used for C extensions on macOS (#1819, #1837).
* Implemented `Comparable#clamp` (#1517).
* Implemented `rb_gc_register_mark_object` and `rb_enc_str_asciionly_p` (#1856, @chrisseaton).
* Implemented `rb_io_set_nonblock` (#1741).
* Include the major kernel version in `RUBY_PLATFORM` on macOS like MRI (#1860, @eightbitraptor).
* Implemented `Enumerator::Chain`, `Enumerator#+`, and `Enumerable#chain` (#1859, #1858).
* Implemented `Thread#backtrace_locations` and `Exception#backtrace_locations` (#1556).
* Implemented `rb_module_new`, `rb_define_class_id`, `rb_define_module_id`, (#1876, @XrXr, @chrisseaton).
* Implemented `-n` CLI option (#1532).
* Cache the `Symbol` of method names in call nodes only when needed (#1872).
* Implemented `rb_get_alloc_func` and related functions (#1874, @XrXr).
* Implemented `rb_module_new`, `rb_define_class_id`, `rb_define_module_id`, (#1876, @chrisseaton).
* Implemented `ENV.slice`.
* Support for the Darkfish theme for RDoc generation has been added back.
* Implemented `Kernel#system` `exception: true` option.
* Implemented `Random.bytes`.
* Implemented `Random.random_number`.
* Added the ability to parse endless ranges.
* Made `Range#{to_a, step, each, bsearch, step, last, max, min, to_s, ==}` compatible with endless ranges.
* Made `Array#{[], []=, values_at, fill, slice!}` compatible with endless ranges.
* Defined `Array#{min, max}` methods.

Performance:

* Use a smaller limit for identity-based inline caches to improve warmup by avoiding too many deoptimizations.
* `long[]` array storage now correctly declare that they accept `int` values, reducing deoptimisations and promotions to `Object[]` storage.
* Enable inline caching of `Symbol` conversion for `rb_iv_get` and `rb_iv_set`.
* `rb_type` information is now cached on classes as a hidden variable to improve performance.
* Change to using thread local buffers for socket calls to reduce allocations.
* Refactor `IO.select` to reduce copying and optimisation boundaries.
* Refactor various `String` and `Rope` nodes to avoid Truffle performance warnings.
* Reading caller frames should now work in more cases without deoptimisation.

# 19.3.0

New features:

* Compilation of C extensions is now done with an internal LLVM toolchain producing both native code and bitcode. This means more C extensions should compile out of the box and this should resolve most linker-related issues.
* It is no longer necessary to install LLVM for installing C extensions on TruffleRuby.
* It is no longer necessary to install libc++ and libc++abi for installing C++ extensions on TruffleRuby.
* On macOS, it is no longer necessary to install the system headers package (#1417).
* License updated to EPL 2.0/GPL 2.0/LGPL 2.1 like recent JRuby.

Bug fixes:

* `rb_undef_method` now works for private methods (#1731, @cky).
* Fixed several issues when requiring C extensions concurrently (#1565).
* `self.method ||= value` with a private method now works correctly (#1673).
* Fixed `RegexpError: invalid multibyte escape` for binary regexps with a non-binary String (#1433).
* Arrays now report their methods to other languages for interopability (#1768).
* Installing `sassc` now works due to using the LLVM toolchain (#1753).
* Renamed `Truffle::Interop.respond_to?` to avoid conflict with Ruby's `respond_to?` (#1491).
* Warn only if `$VERBOSE` is `true` when a magic comment is ignored (#1757, @nirvdrum).
* Make C extensions use the same libssl as the one used for the openssl C extension (#1770).

Compatibility:

* `GC.stat` can now take an optional argument (#1716, @kirs).
* `Kernel#load` with `wrap` has been implemented (#1739).
* Implemented `Kernel#spawn` with `:chdir` (#1492).
* Implemented `rb_str_drop_bytes`, notably used by OpenSSL (#1740, @cky).
* Include executables of default gems, needed for `rails new` in Rails 6.
* Use compilation flags similar to MRI for C extension compilation.
* Warn for `gem update --system` as it is not fully supported yet and is often not needed.
* Pass `-undefined dynamic_lookup` to the linker on macOS like MRI.

Performance:

* Core methods are no longer always cloned, which reduces memory footprint and should improve warmup.
* Inline cache calls to `rb_intern()` with a constant name in C extensions.
* Improve allocation speed of native handles for C extensions.
* Improve the performance of `NIL_P` and `INT2FIX` in C extensions.
* Various fixes to improve Rack performance.
* Optimize `String#gsub(String)` by not creating a `Regexp` and using `String#index` instead.
* Fixed "FrameWithoutBoxing should not be materialized" compilation issue in `TryNode`.

# 19.2.0, August 2019

New features:

* `Fiddle` has been implemented.

Bug fixes:

* Set `RbConfig::CONFIG['ruby_version']` to the same value as the TruffleRuby version. This fixes reusing C extensions between different versions of TruffleRuby with Bundler (#1715).
* Fixed `Symbol#match` returning `MatchData` (#1706, @zhublik).
* Allow `Time#strftime` to be called with binary format strings.
* Do not modify the argument passed to `IO#write` when the encoding does not match (#1714).
* Use the class where the method was defined to check if an `UnboundMethod` can be used for `#define_method` (#1710).
* Fixed setting `$~` for `Enumerable` and `Enumerator::Lazy`'s `#grep` and `#grep_v`.
* Improved errors when interacting with single-threaded languages (#1709).

Compatibility:

* Added `Kernel#then` (#1703, @zhublik).
* `FFI::Struct#[]=` is now supported for inline character arrays.
* `blocking: true` is now supported for `FFI::Library#attach_function`.
* Implemented `Proc#>>` and `#<<` (#1688).
* `Thread.report_on_exception` is now `true` by default like MRI 2.5+.
* `BigDecimal` compatibility has been generally improved in several ways.

Changes:

* An interop read message sent to a `Proc` will no longer call the `Proc`.

Performance:

* Several `String` methods have been made faster by the usage of vector instructions
  when searching for a single-byte character in a String.
* Methods needing the caller frame are now better optimized.

# 19.1.0, June 2019

*Ruby is an experimental language in the GraalVM 19.1.0 release*

Bug fixes:

* Sharing for thread-safety of objects is now triggered later as intended, e.g., when a second `Thread` is started.
* Fixed `Array#to_h` so it doesn't set a default value (#1698).
* Removed extra `public` methods on `IO` (#1702).
* Fixed `Process.kill(signal, Process.pid)` when the signal is trapped as `:IGNORE` (#1702).
* Fixed `Addrinfo.new(String)` to reliably find the address family (#1702).
* Fixed argument checks in `BasicSocket#setsockopt` (#1460).
* Fixed `ObjectSpace.trace_object_allocations` (#1456).
* Fixed `BigDecimal#{clone,dup}` so it now just returns the receiver, per Ruby 2.5+ semantics (#1680).
* Fixed creating `BigDecimal` instances from non-finite `Float` values (#1685).
* Fixed `BigDecimal#inspect` output for non-finite values (e.g, NaN or -Infinity) (#1683).
* Fixed `BigDecimal#hash` to return the same value for two `BigDecimal` objects that are equal (#1656).
* Added missing `BigDecimal` constant definitions (#1684).
* Implemented `rb_eval_string_protect`.
* Fixed `rb_get_kwargs` to correctly handle optional and rest arguments.
* Calling `Kernel#raise` with a raised exception will no longer set the cause of the exception to itself (#1682).
* Return a `FFI::Function` correctly for functions returning a callback.
* Convert to intuitive Ruby exceptions when INVOKE fails (#1690).
* Implemented `FFI::Pointer#clear` (#1687).
* Procs will now yield to the block in their declaration context even when called with a block argument (#1657).
* Fixed problems with calling POSIX methods if `Symbol#[]` is redefined (#1665).
* Fixed sharing of `Array` and `Hash` elements for thread-safety of objects (#1601).
* Fixed concurrent modifications of `Gem::Specification::LOAD_CACHE` (#1601).
* Fix `TCPServer#accept` to set `#do_not_reverse_lookup` correctly on the created `TCPSocket`.

Compatibility:

* Exceptions from `coerce` are no longer rescued, like MRI.
* Implemented `Integer#{allbits?,anybits?,nobits?}`.
* `Integer#{ceil,floor,truncate}` now accept a precision and `Integer#round` accepts a rounding mode.
* Added missing `Enumerable#filter` and `Enumerator::Lazy#filter` aliases to the respective `select` method (#1610).
* Implemented more `Ripper` methods as no-ops (#1694, @Mogztter).
* Implemented `rb_enc_sprintf` (#1702).
* Implemented `ENV#{filter,filter!}` aliases for `select` and `select!`.
* Non-blocking `StringIO` and `Socket` APIs now support `exception: false` like MRI (#1702).
* Increased compatibility of `BigDecimal`.
* `String#-@` now performs string deduplication (#1608).
* `Hash#merge` now preserves the key order from the original hash for merged values (#1650).
* Coerce values given to `FFI::Pointer` methods.
* `FrozenError` is now defined and is used for `can't modify frozen` object exceptions.
* `StringIO` is now available by default like in MRI, because it is required by RubyGems.

Changes:

* Interactive sources (like the GraalVM polyglot shell) now all share the same binding (#1695).
* Hash code calculation has been improved to reduce hash collisions for `Hash` and other cases.

Performance:

* `eval(code, binding)` for a fixed `code` containing blocks is now much faster. This improves the performance of rendering `ERB` templates containing loops.
* `rb_str_cat` is faster due to the C string now being concatenated without first being converted to a Ruby string or having its encoding checked. As a side effect the behaviour of `rb_str_cat` should now more closely match that of MRI.

# 19.0.0, May 2019

*Ruby is an experimental language in the GraalVM 19.0.0 release*

Bug fixes:

* The debugger now sees global variables as the global scope.
* Temporary variables are no longer visible in the debugger.
* Setting breakpoints on some lines has been fixed.
* The OpenSSL C extension is now always recompiled, fixing various bugs when using the extension (e.g., when using Bundler in TravisCI) (#1676, #1627, #1632).
* Initialize `$0` when not run from the 'ruby' launcher, which is needed to `require` gems (#1653).

Compatibility:

* `do...end` blocks can now have `rescue/else/ensure` clauses like MRI (#1618).

Changes:

* `TruffleRuby.sulong?` has been replaced by `TruffleRuby.cexts?`, and `TruffleRuby.graal?` has been replaced by `TruffleRuby.jit?`. The old methods will continue to work for now, but will produce warnings, and will be removed at a future release.

# 1.0 RC 16, 19 April 2019

Bug fixes:

* Fixed `Hash#merge` with no arguments to return a new copy of the receiver (#1645).
* Fixed yield with a splat and keyword arguments (#1613).
* Fixed `rb_scan_args` to correctly handle kwargs in combination with optional args.
* Many fixes for `FFI::Pointer` to be more compatible with the `ffi` gem.

New features:

* Rounding modes have been implemented or improved for `Float`, `Rational`, `BigDecimal` (#1509).
* Support Homebrew installed in other prefixes than `/usr/local` (#1583).
* Added a pure-Ruby implementation of FFI which passes almost all Ruby FFI specs (#1529, #1524).

Changes:

* Support for the Darkfish theme for RDoc generation has been removed.

Compatibility:

* The `KeyError` raised from `ENV#fetch` and `Hash#fetch` now matches MRI's message formatting (#1633).
* Add the missing `key` and `receiver` values to `KeyError` raised from `ENV#fetch`.
* `String#unicode_normalize` has been moved to the core library like in MRI.
* `StringScanner` will now match a regexp beginning with `^` even when not scanning from the start of the string.
* `Module#define_method` is now public like in MRI.
* `Kernel#warn` now supports the `uplevel:` keyword argument.

# 1.0 RC 15, 5 April 2019

Bug fixes:

* Improved compatibility with MRI's `Float#to_s` formatting (#1626).
* Fixed `String#inspect` when the string uses a non-UTF-8 ASCII-compatible encoding and has non-ASCII characters.
* Fixed `puts` for strings with non-ASCII-compatible encodings.
* `rb_protect` now returns `Qnil` when an error occurs.
* Fixed a race condition when using the interpolate-once (`/o`) modifier in regular expressions.
* Calling `StringIO#close` multiple times no longer raises an exception (#1640).
* Fixed a bug in include file resolution when compiling C extensions.

New features:

* `Process.clock_getres` has been implemented.

Changes:

* `debug`, `profile`, `profiler`, which were already marked as unsupported, have been removed.
* Our experimental JRuby-compatible Java interop has been removed - use `Polyglot` and `Java` instead.
* The Trufle handle patches applied to `psych` C extension have now been removed.
* The `rb_tr_handle_*` functions have been removed as they are no longer used in any C extension patches.
* Underscores and dots in options have become hyphens, so `--exceptions.print_uncaught_java` is now `--exceptions-print-uncaught-java`, for example.
* The `rb_tr_handle_*` functions have been removed as they are no longer used in any C extension patches.

Bug fixes:

* `autoload :C, "path"; require "path"` now correctly triggers the autoload.
* Fixed `UDPSocket#bind` to specify family and socktype when resolving address.
* The `shell` standard library can now be `require`-d.
* Fixed a bug where `for` could result in a `NullPointerException` when trying to assign the iteration variable.
* Existing global variables can now become aliases of other global variables (#1590).

Compatibility:

* ERB now uses StringScanner and not the fallback, like on MRI. As a result `strscan` is required by `require 'erb'` (#1615).
* Yield different number of arguments for `Hash#each` and `Hash#each_pair` based on the block arity like MRI (#1629).
* Add support for the `base` keyword argument to `Dir.{[], glob}`.

# 1.0 RC 14, 18 March 2019

Updated to Ruby 2.6.2.

Bug fixes:

* Implement `rb_io_wait_writable` (#1586).
* Fixed error when using arrows keys first within `irb` or `pry` (#1478, #1486).
* Coerce the right hand side for all `BigDecimal` operations (#1598).
* Combining multiple `**` arguments containing duplicate keys produced an incorrect hash. This has now been fixed (#1469).
* `IO#read_nonblock` now returns the passed buffer object, if one is supplied.
* Worked out autoloading issue (#1614).

New features:

* Implemented `String#delete_prefix`, `#delete_suffix`, and related methods.
* Implemented `Dir.children` and `Dir#children`.
* Implemented `Integer#sqrt`.

Changes:

* `-Xoptions` has been removed - use `--help:languages` instead.
* `-Xlog=` has been removed - use `--log.level=` instead.
* `-J` has been removed - use `--vm.` instead.
* `-J-cp lib.jar` and so on have removed - use `--vm.cp=lib.jar` or `--vm.classpath=lib.jar` instead.
* `--jvm.` and `--native.` have been deprecated, use `--vm.` instead to pass VM options.
* `-Xoption=value` has been removed - use `--option=value` instead.
* The `-X` option now works as in MRI.
* `--help:debug` is now `--help:internal`.
* `ripper` is still not implemented, but the module now exists and has some methods that are implemented as no-ops.

# 1.0 RC 13, 5 March 2019

Note that as TruffleRuby RC 13 is built on Ruby 2.4.4 it is still vulnerable to CVE-2018-16395. This will be fixed in the next release.

New features:

* Host interop with Java now works on SubstrateVM too.

Bug fixes:

* Fixed `Enumerator::Lazy` which wrongly rescued `StandardError` (#1557).
* Fixed several problems with `Numeric#step` related to default arguments, infinite sequences, and bad argument types (#1520).
* Fixed incorrect raising of `ArgumentError` with `Range#step` when at least one component of the `Range` is `Float::INFINITY` (#1503).
* Fixed the wrong encoding being associated with certain forms of heredoc strings (#1563).
* Call `#coerce` on right hand operator if `BigDecimal` is the left hand operator (#1533, @Quintasan).
* Fixed return type of division of `Integer.MIN_VALUE` and `Long.MIN_VALUE` by -1 (#1581).
* `Exception#cause` is now correctly set for internal exceptions (#1560).
* `rb_num2ull` is now implemented as well as being declared in the `ruby.h` header (#1573).
* `rb_sym_to_s` is now implemented (#1575).
* `R_TYPE_P` now returns the type number for a wider set of Ruby objects (#1574).
* `rb_fix2str` has now been implemented.
* `rb_protect` will now work even if `NilClass#==` has been redefined.
* `BigDecimal` has been moved out of the `Truffle` module to match MRI.
* `StringIO#puts` now correctly handles `to_s` methods which do not return strings (#1577).
* `Array#each` now behaves like MRI when the array is modified (#1580).
* Clarified that `$SAFE` can never be set to a non-zero value.
* Fix compatibility with RubyGems 3 (#1558).
* `Kernel#respond_to?` now returns false if a method is protected and the `include_all` argument is false (#1568).

Changes:

* `TRUFFLERUBY_CEXT_ENABLED` is no longer supported and C extensions are now always built, regardless of the value of this environment variable.
* Getting a substring of a string created by a C extension now uses less memory as only the requested portion will be copied to a managed string.
* `-Xoptions` has been deprecated and will be removed - use `--help:languages` instead.
* `-Xlog=` has been deprecated and will be removed - use `--log.level=` instead.
* `-J` has been deprecated and will be removed - use `--jvm.` instead.
* `-J-cp lib.jar` and so on have been deprecated and will be removed - use `--jvm.cp=lib.jar` or `--jvm.classpath=lib.jar` instead.
* `-J-cmd`, `--jvm.cmd`, `JAVA_HOME`, `JAVACMD`, and `JAVA_OPTS` do not work in any released configuration of TruffleRuby, so have been removed.
* `-Xoption=value` has been deprecated and will be removed - use `--option=value` instead.
* `TracePoint` now raises an `ArgumentError` for unsupported events.
* `TracePoint.trace` and `TracePoint#inspect` have been implemented.

Compatibility:

* Improved the exception when an `-S` file isn't found.
* Removed the message from exceptions raised by bare `raise` to better match MRI (#1487).
* `TracePoint` now handles the `:class` event.

Performance:

* Sped up `String` handling in native extensions, quite substantially in some cases, by reducing conversions between native and managed strings and allowing for mutable metadata in native strings.

# 1.0 RC 12, 4 February 2019

Bug fixes:

* Fixed a bug with `String#lines` and similar methods with multibyte characters (#1543).
* Fixed an issue with `String#{encode,encode!}` double-processing strings using XML conversion options and a new destination encoding (#1545).
* Fixed a bug where a raised cloned exception would be caught as the original exception (#1542).
* Fixed a bug with `StringScanner` and patterns starting with `^` (#1544).
* Fixed `Enumerable::Lazy#uniq` with infinite streams (#1516).

Compatibility:

* Change to a new system for handling Ruby objects in C extensions which greatly increases compatibility with MRI.
* Implemented `BigDecimal#to_r` (#1521).
* `Symbol#to_proc` now returns `-1` like on MRI (#1462).

# 1.0 RC 11, 15 January 2019

New features:

* macOS clocks `CLOCK_MONOTONIC_RAW`, `_MONOTONIC_RAW_APPROX`, `_UPTIME_RAW`, `_UPTIME_RAW_APPROX`, and `_PROCESS_CPUTIME_ID` have been implemented (#1480).
* TruffleRuby now automatically detects native access and threading permissions from the `Context` API, and can run code with no permissions given (`Context.create()`).

Bug fixes:

* FFI::Pointer now does the correct range checks for signed and unsigned values.
* Allow signal `0` to be used with `Process.kill` (#1474).
* `IO#dup` now properly sets the new `IO` instance to be close-on-exec.
* `IO#reopen` now properly resets the receiver to be close-on-exec.
* `StringIO#set_encoding` no longer raises an exception if the underlying `String` is frozen (#1473).
* Fix handling of `Symbol` encodings in `Marshal#dump` and `Marshal#load` (#1530).

Compatibility:

* Implemented `Dir.each_child`.
* Adding missing support for the `close_others` option to `exec` and `spawn`.
* Implemented the missing `MatchData#named_captures` method (#1512).

Changes:

* `Process::CLOCK_` constants have been given the same value as in standard Ruby.

Performance:

* Sped up accesses to native memory through FFI::Pointer.
* All core files now make use of frozen `String` literals, reducing the number of `String` allocations for core methods.
* New -Xclone.disable option to disable all manual cloning.

# 1.0 RC 10, 5 December 2018

New features:

* The `nkf` and `kconv` standard libraries were added (#1439).
* `Mutex` and `ConditionVariable` have a new fast path for acquiring locks that are unlocked.
* `Queue` and `SizedQueue`, `#close` and `#closed?`, have been implemented.
* `Kernel#clone(freeze)` has been implemented (#1454).
* `Warning.warn` has been implemented (#1470).
* `Thread.report_on_exception` has been implemented (#1476).
* The emulation symbols for `Process.clock_gettime` have been implemented.

Bug fixes:

* Added `rb_eEncodingError` for C extensions (#1437).
* Fixed race condition when creating threads (#1445).
* Handle `exception: false` for IO#write_nonblock (#1457, @ioquatix).
* Fixed `Socket#connect_nonblock` for the `EISCONN` case (#1465, @ioquatix).
* `File.expand_path` now raises an exception for a non-absolute user-home.
* `ArgumentError` messages now better match MRI (#1467).
* Added support for `:float_millisecond`, `:millisecond`, and `:second` time units to `Process.clock_gettime` (#1468).
* Fixed backtrace of re-raised exceptions (#1459).
* Updated an exception message in Psych related to loading a non-existing class so that it now matches MRI.
* Fixed a JRuby-style Java interop compatibility issue seen in `test-unit`.
* Fixed problem with calling `warn` if `$stderr` has been reassigned.
* Fixed definition of `RB_ENCODING_GET_INLINED` (#1440).

Changes:

* Timezone messages are now logged at `CONFIG` level, use `-Xlog=CONFIG` to debug if the timezone is incorrectly shown as `UTC`.

# 1.0 RC 9, 5 November 2018

Security:

* CVE-2018-16396, *tainted flags are not propagated in Array#pack and String#unpack with some directives* has been mitigated by adding additional taint operations.

New features:

* LLVM for Oracle Linux 7 can now be installed without building from source.

Bug fixes:

* Times can now be created with UTC offsets in `+/-HH:MM:SS` format.
* `Proc#to_s` now has `ASCII-8BIT` as its encoding instead of the incorrect `UTF-8`.
* `String#%` now has the correct encoding for `UTF-8` and `US-ASCII` format strings, instead of the incorrect `ASCII-8BIT`.
* Updated `BigDecimal#to_s` to use `e` instead of `E` for exponent notation.
* Fixed `BigDecimal#to_s` to allow `f` as a format flag to indicate conventional floating point notation. Previously only `F` was allowed.

Changes:

* The supported version of LLVM for Oracle Linux has been updated from 3.8 to 4.0.
* `mysql2` is now patched to avoid a bug in passing `NULL` to `rb_scan_args`, and now passes the majority of its test suite.
* The post-install script now automatically detects if recompiling the OpenSSL C extension is needed. The post-install script should always be run in TravisCI as well.
* Detect when the system libssl is incompatible more accurately and add instructions on how to recompile the extension.

# 1.0 RC 8, 19 October 2018

New features:

* `Java.synchronized(object) { }` and `TruffleRuby.synchronized(object) { }` methods have been added.
* Added a `TruffleRuby::AtomicReference` class.
* Ubuntu 18.04 LTS is now supported.
* macOS 10.14 (Mojave) is now supported.

Changes:

* Random seeds now use Java's `NativePRNGNonBlocking`.
* The supported version of Fedora is now 28, upgraded from 25.
* The FFI gem has been updated from 1.9.18 to 1.9.25.
* JCodings has been updated from 1.0.30 to 1.0.40.
* Joni has been updated from 2.1.16 to 2.1.25.

Performance:

* Performance of setting the last exception on a thread has now been improved.

# 1.0 RC 7, 3 October 2018

New features:

* Useful `inspect` strings have been added for more foreign objects.
* The C extension API now defines a preprocessor macro `TRUFFLERUBY`.
* Added the rbconfig/sizeof native extension for better MRI compatibility.
* Support for `pg` 1.1. The extension now compiles successfully, but may still have issues with some datatypes.

Bug fixes:

* `readline` can now be interrupted by the interrupt signal (Ctrl+C). This fixes Ctrl+C to work in IRB.
* Better compatibility with C extensions due to a new "managed struct" type.
* Fixed compilation warnings which produced confusing messages for end users (#1422).
* Improved compatibility with Truffle polyglot STDIO.
* Fixed version check preventing TruffleRuby from working with Bundler 2.0 and later (#1413).
* Fixed problem with `Kernel.public_send` not tracking its caller properly (#1425).
* `rb_thread_call_without_gvl()` no longer holds the C-extensions lock.
* Fixed `caller_locations` when called inside `method_added`.
* Fixed `mon_initialize` when called inside `initialize_copy` (#1428).
* `Mutex` correctly raises a `TypeError` when trying to serialize with `Marshal.dump`.

Performance:

* Reduced memory footprint for private/internal AST nodes.
* Increased the number of cases in which string equality checks will become compile-time constants.
* Major performance improvement for exceptional paths where the rescue body does not access the exception object (e.g., `x.size rescue 0`).

Changes:

* Many clean-ups to our internal patching mechanism used to make some native extensions run on TruffleRuby.
* Removed obsoleted patches for Bundler compatibility now that Bundler 1.16.5 has built-in support for TruffleRuby.
* Reimplemented exceptions and other APIs that can return a backtrace to use Truffle's lazy stacktraces API.

# 1.0 RC 6, 3 September 2018

New features:

* `Polyglot.export` can now be used with primitives, and will now convert strings to Java, and `.import` will convert them from Java.
* Implemented `--encoding`, `--external-encoding`, `--internal-encoding`.
* `rb_object_tainted` and similar C functions have been implemented.
* `rb_struct_define_under` has been implemented.
* `RbConfig::CONFIG['sysconfdir']` has been implemented.
* `Etc` has been implemented (#1403).
* The `-Xcexts=false` option disables C extensions.
* Instrumentation such as the CPUSampler reports methods in a clearer way like `Foo#bar`, `Gem::Specification.each_spec`, `block in Foo#bar` instead of just `bar`, `each_spec`, `block in bar` (which is what MRI displays in backtraces).
* TruffleRuby is now usable as a JSR 223 (`javax.script`) language.
* A migration guide from JRuby (`doc/user/jruby-migration.md`) is now included.
* `kind_of?` works as an alias for `is_a?` on foreign objects.
* Boxed foreign strings unbox on `to_s`, `to_str`, and `inspect`.

Bug fixes:

* Fix false-positive circular warning during autoload.
* Fix Truffle::AtomicReference for `concurrent-ruby`.
* Correctly look up `llvm-link` along `clang` and `opt` so it is no longer needed to add LLVM to `PATH` on macOS for Homebrew and MacPorts.
* Fix `alias` to work when in a refinement module (#1394).
* `Array#reject!` no longer truncates the array if the block raises an exception for an element.
* WeakRef now has the same inheritance and methods as MRI's version.
* Support `-Wl` linker argument for C extensions. Fixes compilation of`mysql2` and `pg`.
* Using `Module#const_get` with a scoped argument will now correctly autoload the constant if needed.
* Loaded files are read as raw bytes, rather than as a UTF-8 string and then converted back into bytes.
* Return 'DEFAULT' for `Signal.trap(:INT) {}`. Avoids a backtrace when quitting a Sinatra server with Ctrl+C.
* Support `Signal.trap('PIPE', 'SYSTEM_DEFAULT')`, used by the gem `rouge` (#1411).
* Fix arity checks and handling of arity `-2` for `rb_define_method()`.
* Setting `$SAFE` to a negative value now raises a `SecurityError`.
* The offset of `DATA` is now correct in the presence of heredocs.
* Fix double-loading of the `json` gem, which led to duplicate constant definition warnings.
* Fix definition of `RB_NIL_P` to be early enough. Fixes compilation of `msgpack`.
* Fix compilation of megamorphic interop calls.
* `Kernel#singleton_methods` now correctly ignores prepended modules of non-singleton classes. Fixes loading `sass` when `activesupport` is loaded.
* Object identity numbers should never be negative.

Performance:

* Optimize keyword rest arguments (`def foo(**kwrest)`).
* Optimize rejected (non-Symbol keys) keyword arguments.
* Source `SecureRandom.random_bytes` from `/dev/urandom` rather than OpenSSL.
* C extension bitcode is no longer encoded as Base64 to pass it to Sulong.
* Faster `String#==` using vectorization.

Changes:

* Clarified that all sources that come in from the Polyglot API `eval` method will be treated as UTF-8, and cannot be re-interpreted as another encoding using a magic comment.
* The `-Xembedded` option can now be set set on the launcher command line.
* The `-Xplatform.native=false` option can now load the core library, by enabling `-Xpolyglot.stdio`.
* `$SAFE` and `Thread#safe_level` now cannot be set to `1` - raising an error rather than warning as before. `-Xsafe` allows it to be set, but there are still no checks.
* Foreign objects are now printed as `#<Foreign:system-identity-hash-code>`, except for foreign arrays which are now printed as `#<Foreign [elements...]>`.
* Foreign objects `to_s` now calls `inspect` rather than Java's `toString`.
* The embedded configuration (`-Xembedded`) now warns about features which may not work well embedded, such as signals.
* The `-Xsync.stdio` option has been removed - use standard Ruby `STDOUT.sync = true` in your program instead.

# 1.0 RC 5, 3 August 2018

New features:

* It is no longer needed to add LLVM (`/usr/local/opt/llvm@4/bin`) to `PATH` on macOS.
* Improve error message when LLVM, `clang` or `opt` is missing.
* Automatically find LLVM and libssl with MacPorts on macOS (#1386).
* `--log.ruby.level=` can be used to set the log level from any launcher.
* Add documentation about installing with Ruby managers/installers and how to run TruffleRuby in CI such as TravisCI (#1062, #1070).
* `String#unpack1` has been implemented.

Bug fixes:

* Allow any name for constants with `rb_const_get()`/`rb_const_set()` (#1380).
* Fix `defined?` with an autoload constant to not raise but return `nil` if the autoload fails (#1377).
* Binary Ruby Strings can now only be converted to Java Strings if they only contain US-ASCII characters. Otherwise, they would produce garbled Java Strings (#1376).
* `#autoload` now correctly calls `main.require(path)` dynamically.
* Hide internal file from user-level backtraces (#1375).
* Show caller information in warnings from the core library (#1375).
* `#require` and `#require_relative` should keep symlinks in `$"` and `__FILE__` (#1383).
* Random seeds now always come directly from `/dev/urandom` for MRI compatibility.
* SIGINFO, SIGEMT and SIGPWR are now defined (#1382).
* Optional and operator assignment expressions now return the value assigned, not the value returned by an assignment method (#1391).
* `WeakRef.new` will now return the correct type of object, even if `WeakRef` is subclassed (#1391).
* Resolving constants in prepended modules failed, this has now been fixed (#1391).
* Send and `Symbol#to_proc` now take account of refinements at their call sites (#1391).
* Better warning when the timezone cannot be found on WSL (#1393).
* Allow special encoding names in `String#force_encoding` and raise an exception on bad encoding names (#1397).
* Fix `Socket.getifaddrs` which would wrongly return an empty array (#1375).
* `Binding` now remembers the file and line at which it was created for `#eval`. This is notably used by `pry`'s `binding.pry`.
* Resolve symlinks in `GEM_HOME` and `GEM_PATH` to avoid related problems (#1383).
* Refactor and fix `#autoload` so other threads see the constant defined while the autoload is in progress (#1332).
* Strings backed by `NativeRope`s now make a copy of the rope when `dup`ed.
* `String#unpack` now taints return strings if the format was tainted, and now does not taint the return array if the format was tainted.
* Lots of fixes to `Array#pack` and `String#unpack` tainting, and a better implementation of `P` and `p`.
* Array literals could evaluate an element twice under some circumstances. This has now been fixed.

Performance:

* Optimize required and optional keyword arguments.
* `rb_enc_to_index` is now faster by eliminating an expensive look-up.

Changes:

* `-Xlog=` now needs log level names to be upper case.
* `-Dtruffleruby.log` and `TRUFFLERUBY_LOG` have been removed - use `-Dpolyglot.log.ruby.level`.
* The log format, handlers, etc are now managed by the Truffle logging system.
* The custom log levels `PERFORMANCE` and `PATCH` have been removed.

# 1.0 RC 4, 18 July 2018

*TruffleRuby was not updated in RC 4*

# 1.0 RC 3, 2 July 2018

New features:

* `is_a?` can be called on foreign objects.

Bug fixes:

* It is no longer needed to have `ruby` in `$PATH` to run the post-install hook.
* `Qnil`/`Qtrue`/`Qfalse`/`Qundef` can now be used as initial value for global variables in C extensions.
* Fixed error message when the runtime libssl has no SSLv2 support (on Ubuntu 16.04 for instance).
* `RbConfig::CONFIG['extra_bindirs']` is now a String as other RbConfig values.
* `SIGPIPE` is correctly caught on SubstrateVM, and the corresponding write() raises `Errno::EPIPE` when the read end of a pipe or socket is closed.
* Use the magic encoding comment for determining the source encoding when using eval().
* Fixed a couple bugs where the encoding was not preserved correctly.

Performance:

* Faster stat()-related calls, by returning the relevant field directly and avoiding extra allocations.
* `rb_str_new()`/`rb_str_new_cstr()` are much faster by avoiding extra copying and allocations.
* `String#{sub,sub!}` are faster in the common case of an empty replacement string.
* Eliminated many unnecessary memory copy operations when reading from `IO` with a delimiter (e.g., `IO#each`), leading to overall improved `IO` reading for common use cases such as iterating through lines in a `File`.
* Use the byte[] of the given Ruby String when calling eval() directly for parsing.

# 1.0 RC 2, 6 June 2018

New features:

* We are now compatible with Ruby 2.4.4.
* `object.class` on a Java `Class` object will give you an object on which you can call instance methods, rather than static methods which is what you get by default.
* The log level can now also be set with `-Dtruffleruby.log=info` or `TRUFFLERUBY_LOG=info`.
* `-Xbacktraces.raise` will print Ruby backtraces whenever an exception is raised.
* `Java.import name` imports Java classes as top-level constants.
* Coercion of foreign numbers to Ruby numbers now works.
* `to_s` works on all foreign objects and calls the Java `toString`.
* `to_str` will try to `UNBOX` and then re-try `to_str`, in order to provoke the unboxing of foreign strings.

Changes:

* The version string now mentions if you're running GraalVM Community Edition (`GraalVM CE`) or GraalVM Enterprise Edition (`GraalVM EE`).
* The inline JavaScript functionality `-Xinline_js` has been removed.
* Line numbers `< 0`, in the various eval methods, are now warned about, because we don't support these at all. Line numbers `> 1` are warned about (at the fine level) but they are shimmed by adding blank lines in front to get to the correct offset. Line numbers starting at `0` are also warned about at the fine level and set to `1` instead.
* The `erb` standard library has been patched to stop using a -1 line number.
* `-Xbacktraces.interleave_java` now includes all the trailing Java frames.
* Objects with a `[]` method, except for `Hash`, now do not return anything for `KEYS`, to avoid the impression that you could `READ` them. `KEYINFO` also returns nothing for these objects, except for `Array` where it returns information on indices.
* `String` now returns `false` for `HAS_KEYS`.
* The supported additional functionality module has been renamed from `Truffle` to `TruffleRuby`. Anything not documented in `doc/user/truffleruby-additions.md` should not be used.
* Imprecise wrong gem directory detection was replaced. TruffleRuby newly marks its gem directories with a marker file, and warns if you try to use TruffleRuby with a gem directory which is lacking the marker.

Bug fixes:

* TruffleRuby on SubstrateVM now correctly determines the system timezone.
* `Kernel#require_relative` now coerces the feature argument to a path and canonicalizes it before requiring, and it now uses the current directory as the directory for a synthetic file name from `#instance_eval`.

# 1.0 RC 1, 17 April 2018

New features:

* The Ruby version has been updated to version 2.3.7.

Security:

* CVE-2018-6914, CVE-2018-8779, CVE-2018-8780, CVE-2018-8777, CVE-2017-17742 and CVE-2018-8778 have been mitigated.

Changes:

* `RubyTruffleError` has been removed and uses replaced with standard exceptions.
* C++ libraries like `libc++` are now not needed if you don't run C++ extensions. `libc++abi` is now never needed. Documentation updated to make it more clear what the minimum requirements for pure Ruby, C extensions, and C++ extensions separately.
* C extensions are now built by default - `TRUFFLERUBY_CEXT_ENABLED` is assumed `true` unless set to `false`.
* The `KEYS` interop message now returns an array of Java strings, rather than Ruby strings. `KEYS` on an array no longer returns indices.
* `HAS_SIZE` now only returns `true` for `Array`.
* A method call on a foreign object that looks like an operator (the method name does not begin with a letter) will call `IS_BOXED` on the object and based on that will possibly `UNBOX` and convert to Ruby.
* Now using the native version of Psych.
* The supported version of LLVM on Oracle Linux has been dropped to 3.8.
* The supported version of Fedora has been dropped to 25, and the supported version of LLVM to 3.8, due to LLVM incompatibilities. The instructions for installing `libssl` have changed to match.

# 0.33, April 2018

New features:

* The Ruby version has been updated to version 2.3.6.
* Context pre-initialization with TruffleRuby `--native`, which significantly improves startup time and loads the `did_you_mean` gem ahead of time.
* The default VM is changed to SubstrateVM, where the startup is significantly better. Use `--jvm` option for full JVM VM.
* The `Truffle::Interop` module has been replaced with a new `Polyglot` module which is designed to use more idiomatic Ruby syntax rather than explicit methods. A [new document](doc/user/polyglot.md) describes polyglot programming at a higher level.
* The `REMOVABLE`, `MODIFIABLE` and `INSERTABLE` Truffle interop key info flags have been implemented.
* `equal?` on foreign objects will check if the underlying objects are equal if both are Java interop objects.
* `delete` on foreign objects will send `REMOVE`, `size` will send `GET_SIZE`, and `keys` will send `KEYS`. `respond_to?(:size)` will send `HAS_SIZE`, `respond_to?(:keys)` will send `HAS_KEYS`.
* Added a new Java-interop API similar to the one in the Nashorn JavaScript implementation, as also implemented by Graal.js. The `Java.type` method returns a Java class object on which you can use normal interop methods. Needs the `--jvm` flag to be used.
* Supported and tested versions of LLVM for different platforms have been more precisely [documented](doc/user/installing-llvm.md).

Changes:

* Interop semantics of `INVOKE`, `READ`, `WRITE`, `KEYS` and `KEY_INFO` have changed significantly, so that `INVOKE` maps to Ruby method calls, `READ` calls `[]` or returns (bound) `Method` objects, and `WRITE` calls `[]=`.

Performance:

* `Dir.glob` is much faster and more memory efficient in cases that can reduce to direct filename lookups.
* `SecureRandom` now defers loading OpenSSL until it's needed, reducing time to load `SecureRandom`.
* `Array#dup` and `Array#shift` have been made constant-time operations by sharing the array storage and keeping a starting index.

Bug fixes:

* Interop key-info works with non-string-like names.

Internal changes:

* Changes to the lexer and translator to reduce regular expression calls.
* Some JRuby sources have been updated to 9.1.13.0.

# 0.32, March 2018

New features:

* A new embedded configuration is used when TruffleRuby is used from another language or application. This disables features like signals which may conflict with the embedding application, and threads which may conflict with other languages, and enables features such as the use of polyglot IO streams.

Performance:

* Conversion of ASCII-only Ruby strings to Java strings is now faster.
* Several operations on multi-byte character strings are now faster.
* Native I/O reads are about 22% faster.

Bug fixes:

* The launcher accepts `--native` and similar options in the `TRUFFLERUBYOPT` environment variable.

Internal changes:

* The launcher is now part of the TruffleRuby repository, rather than part of the GraalVM repository.
* `ArrayBuilderNode` now uses `ArrayStrategies` and `ArrayMirrors` to remove direct knowledge of array storage.
* `RStringPtr` and `RStringPtrEnd` now report as pointers for interop purposes, fixing several issues with `char *` usage in C extensions.<|MERGE_RESOLUTION|>--- conflicted
+++ resolved
@@ -32,11 +32,8 @@
 * Implement the `Data` class from Ruby 3.2 (#3039, @moste00, @eregon).
 * Make `Coverage.start` and `Coverage.result` accept parameters (#3149, @mtortonesi, @andrykonchin).
 * Implement `rb_check_funcall()` (@eregon).
-<<<<<<< HEAD
 * Implement `MatchData#{byteoffset,deconstruct,deconstruct_keys}` from Ruby 3.2 (#3039, @rwstauner).
-=======
 * Add `Integer#ceildiv` method (#3039, @simonlevasseur, @nirvdrum).
->>>>>>> 7d87b623
 
 Performance:
 
