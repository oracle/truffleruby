--- conflicted
+++ resolved
@@ -1,4 +1,3 @@
-<<<<<<< HEAD
 # 1.0 RC 18
 
 Bug fixes:
@@ -17,11 +16,9 @@
 * `Hash#merge` now preserves the key order from the original hash for merged values (#1650).
 
 # 1.0 RC 17
-=======
 # 19.0.0, May 2019
 
 *Ruby is an experimental language in the GraalVM 19.0.0 release*
->>>>>>> 00ca275a
 
 Bug fixes:
 
