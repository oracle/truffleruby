--- conflicted
+++ resolved
@@ -45,15 +45,12 @@
 * Support `symbolize_names` argument to `MatchData#named_captures` (#3681, @rwstauner).
 * Support `Proc#initialize_{dup,copy}` for subclasses (#3681, @rwstauner).
 * Remove deprecated `Encoding#replicate` method (#3681, @rwstauner).
-<<<<<<< HEAD
 * Add `ObjectSpace::WeakMap#delete` (#3681, @andrykonchin).
 * `Kernel#lambda` with now raises `ArgumentError` when given a non-lambda, non-literal block (#3681, @Th3-M4jor).
 * Add `rb_data_define()` to define Data (#3681, @andrykonchin).
 * Add `Refinement#target` (#3681, @andrykonchin).
 * Add `Range#overlap?` (#3681, @andrykonchin).
-=======
 * Update `NoMethodError#message` to not use `#inspect` on receiver (#3681, @rwstauner).
->>>>>>> 3cab15d9
 
 Performance:
 
