# 25.0.0

New features:


Bug fixes:

* Fix `Range#cover?` on begin-less ranges and non-integer values (@nirvdrum, @rwstauner).

Compatibility:

* Support Timezone argument to `Time.{new,at}` and `Time#{getlocal,localtime}` (#1717, @patricklinpl, @manefz, @rwstauner).
* Updated to Ruby 3.3.7 (@andrykonchin).
* Implement `StringScanner#{peek_byte,scan_byte,scan_integer,named_captures}` methods (#3788, @andrykonchin).
* Support String patterns in `StringScanner#{exist?,scan_until,skip_until,check_until,search_full}` methods (@andrykonchin).
* Implement `ObjectSpace::WeakKeyMap` (#3681, @andrykonchin).
* Fix `String#slice` called with negative offset (@andrykonchin).
* Fix explicitly inherited `Struct` subclasses and don't provide `#members` method (#3802, @andrykonchin).
* Support Digest plugins (#1390, @nirvdrum).
* Joni has been updated from 2.2.1 to 2.2.6 (@andrykonchin).
<<<<<<< HEAD
* Fix numeric coercing when `#coerce` method is not public (#3848, @andrykonchin).
=======
* Fix `Kernel#raise` and don't override `cause` at exception re-raising (#3831, @andrykonchin).
>>>>>>> 9390b957

Performance:


Changes:


Memory Footprint:


# 24.2.0

New features:

* Updated to Ruby 3.3.5 (#3681, @andrykonchin, @eregon).

Bug fixes:

* Fix `Module#name` called inside the `Module#const_added` callback when the module is defined in the top-level scope (#3683, @andrykonchin).
* Fix duplicated calls of a `Module#const_added` callback when a module with nested modules is assigned to a constant (@andrykonchin).
* Support OpenSSL 1.1-3.4 and prefer in order OpenSSL 3.0.x, 3.x and 1.1 (EOL). There was a compilation issue with OpenSSL 3.4 (#3724, @eregon).
* Fix `Time{.at,.new,.now,#getlocal,#localtime}` methods and validation of seconds in utc offset in String format (@andrykonchin).
* Fix `ObjectSpace.undefine_finalizer` and raise `FrozenError` when called for a frozen object (@andrykonchin).
* Fix `Integer#/` when called with a bignum argument (@andrykonchin).

Compatibility:

* Fix `Module#include` so a module included into a reopened nested module is added into an ancestors chain (#3570, @andrykonchin).
* Fix `Kernel#eval` to ignore shebang with non-Ruby interpreter (#3623, @andrykonchin).
* Fix `Env#delete` and return value returned by a block if variable doesn't exist (@andrykonchin).
* Fix `Env#update` and accept multiple hashes (@andrykonchin).
* Add `MAJOR`, `MINOR`, `TEENY`, `PATCHLEVEL`, `RUBY_API_VERSION`, and `RUBY_PROGRAM_VERSION` to `RbConfig::CONFIG` (#3396, @rwstauner).
* Set `RbConfig::CONFIG['archincludedir']` (#3396, @andrykonchin).
* Support the index/length arguments for the string argument to `String#bytesplice` added in 3.3 (#3656, @rwstauner).
* Implement `rb_str_strlen()` (#3697, @Th3-M4jor).
* Support `Time.new` with String argument and error when invalid (#3693, @rwstauner).
* Implement `rb_enc_interned_str()` (#3703, @Th3-M4jor).
* Implement `rb_hash_bulk_insert()` (#3705, @Th3-M4jor).
* Remove deprecated `Pathname#{taint,untaint}` methods (#3681, @andrykonchin).
* Add `rb_category_warn` function (#3710, @andrykonchin).
* Add `rb_gc_mark_locations()` (#3704, @andrykonchin).
* Implement `rb_str_format()` (#3716, @andrykonchin).
* Add `IO#{pread, pwrite}` methods (#3718, @andrykonchin).
* Add `rb_io_closed_p()` (#3681, @andrykonchin).
* Add `rb_io_open_descriptor()` (#3681, @andrykonchin).
* Support serializing of `Data` instances into Marshal format (#3726, @andrykonchin).
* `Array#pack` now raises `ArgumentError` for unknown directives (#3681, @Th3-M4jor).
* `String#unpack` now raises `ArgumentError` for unknown directives (#3681, @Th3-M4jor).
* `Thread::Queue#freeze` now raises `TypeError` when called (#3681, @Th3-M4jor).
* `Thread::SizedQueue#freeze` now raises `TypeError` when called (#3681, @Th3-M4jor).
* Add `Range#reverse_each` (#3681, @andrykonchin).
* Emit a warning when `it` call without arguments is used in a block without parameters (#3681, @andrykonchin).
* Add `rb_syserr_fail_str()` (#3732, @andrykonchin).
* Add `Dir.for_fd` (#3681, @andrykonchin).
* Add `Dir.fchdir` (#3681, @andrykonchin).
* Add `Dir#chdir` (#3681, @andrykonchin).
* Declare `File::SHARE_DELETE` constant (#3745, @andrykonchin).
* Support `symbolize_names` argument to `MatchData#named_captures` (#3681, @rwstauner).
* Support `Proc#initialize_{dup,copy}` for subclasses (#3681, @rwstauner).
* Remove deprecated `Encoding#replicate` method (#3681, @rwstauner).
* Add `ObjectSpace::WeakMap#delete` (#3681, @andrykonchin).
* `Kernel#lambda` with now raises `ArgumentError` when given a non-lambda, non-literal block (#3681, @Th3-M4jor).
* Add `rb_data_define()` to define Data (#3681, @andrykonchin).
* Add `Refinement#target` (#3681, @andrykonchin).
* Add `Range#overlap?` (#3681, @andrykonchin).
* Update `NoMethodError#message` to not use `#inspect` on receiver (#3681, @rwstauner).
* Socket `#recv*` methods (`{BasicSocket,IPSocket,TCPSocket,UDPSocket,Socket}#{recv,recv_nonblock,recvmsg,recvmsg_nonblock,recvfrom,recvfrom_nonblock}`) return `nil` instead of an empty String on closed connections (#3681, @andrykonchyn).
* Fix `Marshal.dump` when a Float value is dumped repeatedly (#3747, @andrykochin).
* Emit warning when `Kernel#format` called with excessive arguments (@andrykonchin).
* Fix `Integer#ceil` when self is 0 (@andrykonchin).
* Fix `Module#remove_const` and emit warning when constant is deprecated (@andrykonchin).
* Add `Module#set_temporary_name` (#3681, @andrykonchin).
* Modify `Float#round` to match MRI behavior (#3676, @andrykonchin).

Performance:

* Speedup some C extensions like `sqlite3`, `trilogy` and `json` by 2 to 3 times by using the Panama NFI backend for faster upcalls in JVM mode (@eregon).
* Optimize encoding negotiation for ASCII-compatible encodings (@eregon, @andrykonchin).

Changes:
* Inherit `Polyglot::ForeignException` from `StandardError` instead of `Exception` (#3620, @andrykonchin).

Memory Footprint:

# 24.1.0

New features:

* Add `--reuse-precompiled-gems` option (@andrykonchin).
* Update to Ruby 3.2.4 (@andrykonchin).

Bug fixes:

* Add missing thread-safe objects write barriers for `TruffleRuby::ConcurrentMap` (#3179, @eregon).
* Fix repeated calling of methods `Dir#{each,each_child,children}` (#3464, @andrykonchin).
* Fix `IO#{wait,wait_readable,wait_writable}` methods and switch the current thread into a sleep state (@andrykonchin).
* Fix `rb_global_variable()` for `Float` and bignum values during the `Init_` function (#3478, @eregon).
* Fix `rb_gc_register_mark_object()` for `Float` and bignum values (#3502, @eregon, @andrykonchin).
* Fix parsing literal floats when the locale does not use `.` for the decimal separator (e.g. `LANG=fr_FR.UTF-8`) (#3512, @eregon).
* Fix `IO#{read_nonblock,readpartial,sysread}`, `BasicSocket#{recv,recv_nonblock}`, `{Socket,UDPSocket}#recvfrom_nonblock`, `UnixSocket#recvfrom` and preserve a provided buffer's encoding (#3506, @andrykonchyn).
* Repair `IO#{wait_readable,wait_writable,wait}` to be interruptible (#3504, @andrykonchin).
* Fix Hash value omission for constant names (@andrykonchin).
* Fix `MatchData#[index, length]` when index is larger than number of matched values (@andrykonchin).
* Fix `#each` for a foreign iterator which is also iterable (#3630, @eregon).

Compatibility:

* Move `IO#wait_readable`, `IO#wait_writable`, `IO#wait_priority` and `IO#wait` into core library (@andrykonchin).
* Change assignment evaluation order for fully qualified constant and evaluate left-hand-side before right-hand-side (#3039, @andrykonchin).
* Fix evaluation order for multi-assignment and evaluate left-hand-side before right-hand-side (@andrykonchin).
* Add `Regexp.linear_time?` method (#3039, @andrykonchin).
* Allow null encoding pointer in `rb_enc_interned_str_cstr` (@thomasmarshall).
* Allow anonymous memberless Struct (@simonlevasseur).
* Set `$!` when a `Kernel#at_exit` hook raises an exception (#3535, @andrykonchin).
* Support `:buffer` keyword argument to `Array#pack` (#3559, @andrykonchyn).
* Set `RbConfig::CONFIG['host_cpu']` to `arm64` on darwin platform (#3571, @andrykonchin).
* Fix `RegexpError` messages to match CRuby better (#3398, @andrykonchin).
* Fix `Enumerable#reduce` to handle non-Symbol method name parameter (#2931, @andrykonchin).
* Fix `RangeError` message to match CRuby for `Integer#chr` called with invalid codepoint argument (#2795, @andrykonchin).
* Joni has been updated from 2.1.44 to 2.2.1 (@andrykonchin).
* Fix `Hash#to_h` called with a block and pass key and value to the block as separate arguments (#3607, @andrykonchin).
* Fix `StringIO#initialize` and preserve initial string's encoding when mode is `w` so the initial string is truncated (#3599, @andrykonchin).
* Fix `IO#{autoclose=,autoclose?}` and raise `IOError` when io is closed (@andrykonchin).
* Fix `Thread#{thread_variable_get,thread_variable_set,thread_variable?,key?,[],[]=,fetch}` and convert a non-String/Symbol thread-local variable name to String using `#to_str` (@andrykonchin).
* Fix formatting in `Exception#full_message` when `RuntimeError` is not handled and `highlight` option is specified (@andrykonchin).
* Fix `String#encode` and convert fallback values into String using `#to_str` (@andrykonchin).
* Fix `Kernel.warn` and don't call `Warning#warn` if a specified category is disabled (@andrykonchin).
* Fix `$!` global variable and make it fiber-local (@andrykonchin).
* Fix `rb_set_errinfo` and `rb_errinfo` and store an error separately from `$!` (#2890, @andrykonchin).
* Fix `rb_mutex_synchronize` to not wrap/unwrap result value (#3624, @andrykonchin).
* Add `StringIO#set_encoding_by_bom` method (#3632, @andrykonchin).

Performance:

* Fix inline caching for Regexp creation from Strings (#3492, @andrykonchin, @eregon).
* Optimize `Integer#pow` method for small modulus values (#3544, @andrykonchin).
* Avoid repeated copies from native to managed string when matching Regexps on a native string (#2193, @eregon).

Changes:

Memory Footprint:

* Use inlined core method nodes even when modules are prepended to core classes (#3546, @eregon).

# 24.0.0

New features:

* C/C++ extensions are now compiled using the system toolchain and executed natively instead of using GraalVM LLVM (Sulong). This leads to faster startup, no warmup, better compatibility, smaller distribution and faster installation for C/C++ extensions (#3118, @eregon).
* Full support for the Ruby 3.2 and Ruby 3.3 syntax by adopting the [Prism](https://github.com/ruby/prism) parser, which is about twice as fast as the old parser (#3117, #3038, #3039, @andrykonchin, @eregon).
* Pattern matching is now fully supported (#3332, #2683, @eregon, @razetime).

Bug fixes:

* Fix `rb_enc_left_char_head()` so it is not always `ArgumentError` (#3267, @eregon).
* Fix `IO.copy_stream` with a `Tempfile` destination (#3280, @eregon).
* Fix `Regexp.union` negotiating the wrong result encoding (#3287, @nirvdrum, @simonlevasseur).
* Fix `Proc#parameters` and return all the numbered parameters lower than the used explicitly ones (@andrykonchin).
* Fix some C API functions which were failing when called with Ruby values represented as Java primitives (#3352, @eregon).
* Fix `IO.select([io], nil, [io])` on macOS, it was hanging due to a bug in macOS `poll(2)` (#3346, @eregon, @andrykonchin).
* Run context cleanup such as showing the output of tools when `SignalException` and `Interrupt` escape (@eregon).
* Handle a new variable inside the `case` target expression correctly (#3377, @eregon).
* The arguments of `Thread.new(*args, &block)` need to be marked as shared between multiple threads (#3179, @eregon).
* Fix `Range#bsearch` and raise `TypeError` when range boundaries are non-numeric and block not passed (@andrykonchin).
* Fix using the `--cpusampler` profiler when there are custom unblock functions for `rb_thread_call_without_gvl()` (#3013, @eregon).
* Fix recursive raising `FrozenError` exception when redefined `#inspect` modifies an object (#3388, @andrykonchin).
* Fix `Integer#div` returning the wrong object type when the divisor is a `Rational` (@simonlevasseur, @nirvdrum).
* Remove constant `Random::DEFAULT` (#3039, @patricklinpl)

Compatibility:

* Add `Exception#detailed_message` method (#3257, @andrykonchin).
* Fix `rb_enc_vsprintf` and force String encoding instead of converting it (@andrykonchin).
* Add `rb_gc_mark_movable` function (@andrykonchin).
* Promote `File#path` and `File#to_path` to `IO#path` and `IO#to_path` and make IO#new accept an optional `path:` keyword argument (#3039, @moste00)
* Display "unhandled exception" as the message for `RuntimeError` instances with an empty message (#3255, @nirvdrum).
* Set `RbConfig::CONFIG['configure_args']` for openssl and libyaml (#3170, #3303, @eregon).
* Support `Socket.sockaddr_in(port, Socket::INADDR_ANY)` (#3361, @mtortonesi).
* Implement the `Data` class from Ruby 3.2 (#3039, @moste00, @eregon).
* Make `Coverage.start` and `Coverage.result` accept parameters (#3149, @mtortonesi, @andrykonchin).
* Implement `rb_check_funcall()` (@eregon).
* Implement `MatchData#{byteoffset,deconstruct,deconstruct_keys}` from Ruby 3.2 (#3039, @rwstauner).
* Add `Integer#ceildiv` method (#3039, @simonlevasseur, @nirvdrum).
* Implement `Class#attached_object` method (#3039, @andrykonchin).
* Fix `ENV#{clone,dup}` and raise `TypeError` (#3039, @andrykonchin).
* Fix `Coverage.supported?` and raise `TypeError` if argument is not Symbol (#3039, @andrykonchin).
* Accept options argument to `Regexp.{new,compile}` of String and warn for unknown types (#3039, @rwstauner).
* Implement `Time#deconstruct_keys` from Ruby 3.2 (#3039, @rwstauner).
* Do not autosplat a proc that accepts a single positional argument and keywords (#3039, @andrykonchin).
* Support passing anonymous * and ** parameters as method call arguments (#3039, @andrykonchin).
* Handle either positional or keywords arguments by default in `Struct.new` (#3039, @rwstauner).
* Promote `Set` class to core library (#3039, @andrykonchin).
* Support `connect_timeout` keyword argument to `TCPSocket.{new,open}` (#3421, @manefz, @patricklinpl, @nirvdrum, @rwstauner).
* Add `File.lutime` and `Pathname#lutime` methods (#3039, @andrykonchin).
* Add a deprecation warning for `Encoding#replicate` (#3039, @patricklinpl, @manefz, @nirvdrum).
* Change `UnboundMethod#{==,inspect}` to use the owner module rather than the origin (#3039, @rwstauner, @manefz, @patricklinpl)
* Support `lambda` keyword argument in `Proc#parameters` (#3039, @thomasmarshall, @goyox86).
* Limit maximum encoding set size by 256 (#3039, @thomasmarshall, @goyox86).
* Remove deprecated methods `Dir.exists?`, `File.exists?`, and `Kernel#=~` (#3039, @patricklinpl, @nirvdrum).
* Remove deprecated `FileTest.exists?` method (#3039, @andrykonchin).
* Fix {Method,Proc}#parameters and return `*`, `**` and `&` names for anonymous parameters (@andrykonchin).
* Remove deprecated `Fixnum` and `Bignum` constants (#3039, @andrykonchin).
* Add `rb_enc_interned_str_cstr` function (#3408, @goyox86, @thomasmarshall).
* Add `rb_str_to_interned_str` function (#3408, @thomasmarshall).
* Add `SyntaxError#path` method (#3039, @wasabigeek).

Performance:

* Change the `Hash` representation from traditional buckets to a "compact hash table" for improved locality, performance and memory footprint (#3172, @moste00).
* Optimize calls with `ruby2_keywords` forwarding by deciding it per call site instead of per callee thanks to [my fix in CRuby 3.2](https://bugs.ruby-lang.org/issues/18625) (@eregon).
* Optimize feature loading when require is called with an absolute path to a .rb file (@rwstauner).
* Avoid extra copies for Strings passed as `:string` arguments to a FFI call and used later for Regexp matching (#3293, @eregon).

Changes:


Memory Footprint:


# 23.1.0

New features:

* Updated to Ruby 3.2.2 (#3039, @eregon, @andrykonchin).
* TruffleRuby Native on Oracle GraalVM on Linux now uses the G1 garbage collector which is much faster (@eregon).

Bug fixes:

* Fix `Dir.glob` returning blank string entry with leading `**/` in glob and `base:` argument (@rwstauner).
* Fix class lookup after an object's class has been replaced by `IO#reopen` (@itarato, @nirvdrum, @eregon).
* Fix `Marshal.load` and raise `ArgumentError` when dump is broken and is too short (#3108, @andrykonchin).
* Fix `super` method lookup for unbounded attached methods (#3131, @itarato).
* Fix `Module#define_method(name, Method)` to respect `module_function` visibility (#3181, @andrykonchin).
* Fix stack overflow with `Kernel.require` and `zeitwerk` (#3224, @eregon).
* Reimplement `IO.select` with `poll(2)` to support file descriptors >= 1024 (#3201, @eregon).

Compatibility:

* Fix `Hash#shift` when Hash is empty but has initial default value or initial default proc (#3039, @itarato).
* Make `Array#shuffle` produce the same results as CRuby (@rwstauner).
* Add `Process.argv0` method (@andrykonchin).
* Add support for array pattern matching. This is opt-in via `--pattern-matching` since pattern matching is not fully supported yet (#2683, @razetime).
* Fix `Array#[]` with `ArithmeticSequence` argument when step is negative (#3039, @itarato).
* Fix `Range#size` and return `nil` for beginningless Range when end isn't Numeric (#3039, @rwstauner).
* Alias `String#-@` to `String#dedup` (#3039, @itarato).
* Fix `Pathname#relative_path_from` to convert string arguments to Pathname objects (@rwstauner).
* Add `String#bytesplice` (#3039, @itarato).
* Add `String#byteindex` and `String#byterindex` (#3039, @itarato).
* Add implementations of `rb_proc_call_with_block`, `rb_proc_call_kw`, `rb_proc_call_with_block_kw` and `rb_funcall_with_block_kw` (#3068, @andrykonchin).
* Add optional `timeout` argument to `Thread::Queue#pop` (#3039, @itarato).
* Add optional `timeout` argument to `Thread::SizedsQueue#pop` (#3039, @itarato).
* Handle `long long` and aliases in `Fiddle` (#3128, @eregon).
* Add `Module#refinements` (#3039, @itarato).
* Add `Refinement#refined_class` (#3039, @itarato).
* Add `rb_hash_new_capa` function (#3039, @itarato).
* Fix `Encoding::Converter#primitive_convert` and raise `FrozenError` when a destination buffer argument is frozen (@andrykonchin).
* Add `Module#undefined_instance_methods` (#3039, @itarato).
* Add `Thread.each_caller_location` (#3039, @itarato).
* Add `timeout` argument to `Thread::SizedQueue#push` (#3039, @itarato).
* Add `rb_syserr_new` function (@rwstauner).
* Add `Enumerator#product` (#3039, @itarato).
* Add `Module#const_added` (#3039, @itarato).
* Show the pointer size information (if available) in `FFI::Pointer#inspect` (@nirvdrum).
* Implement performance warnings (`Warning[:performance]`) like in CRuby 3.3 (@eregon).
* The output of `Marshal.dump` is now compatible with CRuby for `Rational` and `Complex` instances (#3228, @eregon).

Performance:

* Improve `Truffle::FeatureLoader.loaded_feature_path` by removing expensive string ops from a loop. Speeds up feature lookup time (#3010, @itarato).
* Improve `String#-@` performance by reducing unnecessary data copying and supporting substring lookups (@nirvdrum)
* Specialize `Array#<<` and related methods appending elements per call site to have a single array storage strategy in the inline cache for most cases (@eregon).

Changes:

* `gu install $LANGUAGE` is replaced by `truffleruby-polyglot-get $LANGUAGE`, available in the TruffleRuby JVM standalone (@eregon).
* The TruffleRuby `ScriptEngine` implementation is removed in favor of the generic [ScriptEngine](https://github.com/oracle/graal/blob/master/docs/reference-manual/embedding/embed-languages.md#compatibility-with-jsr-223-scriptengine) in GraalVM docs (@eregon).

Memory Footprint:

* Replaced `RubyLibrary` with `FreezeNode` and `IsFrozenNode` (@horakivo).
* Address many truffle-sharing warnings (@horakivo).
* Address many truffle-inlining warnings (@horakivo).


# 23.0.0

New features:

* Updated to Ruby 3.1.3 (#2733, @andrykonchin, @eregon).
* `foreign_object.is_a?(foreign_meta_object)` is now supported (@eregon).
* Foreign big integers are now supported and work with all `Numeric` operators (@eregon).

Bug fixes:

* Ensure every parse node has a source section and fix the source section for `ensure` (#2758, @eregon).
* Fix `spawn(..., fd => fd)` on macOS, it did not work due to a macOS bug (@eregon).
* Fix `rb_gc_register_address()`/`rb_global_variable()` to read the latest value (#2721, #2734, #2720, @eregon).
* Synchronize concurrent writes to the same StringIO (@eregon).
* Fix `StringIO#write(str)` when `str` is of an incompatible encoding and position < buffer size (#2770, @eregon).
* Fix `rb_thread_fd_select()` to correctly initialize fdset copies and handle the timeout (@eregon).
* Fix `TracePoint#inspect` when it's called outside of a callback (@andrykonchin).
* Fix `Signal.trap` when signal argument is not supported (#2774, @andrykonchin).
* Fix `Dir.mkdir` and convert permissions argument to `Integer` (#2781, @andrykonchin).
* Fix `String#dump` and use `\u{xxxx}` notation (with curly brackets) for characters that don't fit in `\uxxxx` (#2794, @andrykonchin).
* Fix `Marshal.dump` when big Integer (that cannot be expressed with 4 bytes) is serialized (#2790, @andrykonchin).
* Fix `Array#pack` and accept `Numeric` values when `Float` is expected (#2815, @andrykonchin).
* Fix `\P{}` matching in regular expressions (#2798, @andrykonchin).
* Fix constants lookup when `BasicObject#instance_eval` method is called with a String (#2810, @andrykonchin).
* Don't trigger the `method_added` event when changing a method's visibility or calling `module_function` (@paracycle, @nirvdrum).
* Fix `rb_time_timespec_new` function to not call `Time.at` method directly (@andrykonchin).
* Fix `StringIO#write` to transcode strings with encodings that don't match the `StringIO`'s `external_encoding` (#2839, @flavorjones).
* Fix processing of proc rest arguments located at the beginning if there are no actual arguments (#2921, @andrykonchin).
* Fix `Monitor#exit` to raise `ThreadError` when monitor not owned by the current thread (#2922, @andrykonchin).
* Fix `MatchData#[]` to support negative `length` argument (#2929, @andrykonchin).
* Fix `IO` line reading calls when using a multi-byte delimiter (`IO#{each,gets,readline,readlines,etc.}`) (#2961, @vinistock, @nirvdrum).
* Fix the exception type raised when type coercion raises a `NoMethodError` (#2903, @paracycle, @nirvdrum).
* Fix `Method` and `Proc` `#parameters` method to return `_` parameter name without synthetic suffix when there are multiple `_` parameters (@paracycle).
* Fixed errors in IRB when attempting to navigate beyond bounds in singleline mode (@rwstauner).

Compatibility:

* Fix `MatchData#[]` when passed unbounded Range (#2755, @andrykonchin).
* Updated `rb_define_class`, `rb_define_class_under`, and `rb_define_class_id_under` to allow class names that aren't valid in Ruby (#2739, @nirvdrum).
* Fixed `rb_gv_get` so that it no longer implicitly creates global variables (#2748, @nirvdrum).
* Added implementations of `rb_gvar_val_getter` and `rb_define_virtual_variable` (#2750, @nirvdrum).
* Implement `rb_warning_category_enabled_p` to support the `syntax_tree` gem (#2764, @andrykonchin).
* Fix desctructuring of a single block argument that implements `#to_ary` dynamically (#2719, @andrykonchin).
* Fix `Kernel#Complex` and raise exception when an argument is formatted incorrectly (#2765, @andrykonchin).
* Add `#public?`, `#private?` and `#protected?` methods for `Method` and `UnboundMethod` classes (@andrykonchin).
* Add optional argument to `Thread::Queue.new` (@andrykonchin).
* Support a module as the second argument of `Kernel#load` (@andrykonchin).
* Improve argument validation in `Struct#valies_at` - raise `IndexError` or `RangeError` when arguments are out of range (#2773, @andrykonchin).
* Fix `MatchData#values_at` and handling indices that are out of range (#2783, @andrykonchin).
* Add support for `%-z` (UTC for unknown local time offset, RFC 3339) to `Time#strftime` (@andrykonchin).
* Add support for `UTC` and `A`-`Z` utc offset values, as well as `+/-HH`, `+/-HHMM`, `+/-HHMMSS` (without `:`) (@andrykonchin).
* Treat time with `UTC`, `Z` and `-00:00` utc offset as UTC time (@andrykonchin).
* Raise `FrozenError` when `Time#localtime`, `Time#utc` and `Time#gmtime` is called on a frozen time object (@andrykonchin).
* Validate a microseconds argument used to create a time object (@andrykonchin).
* Support accessing `dmark` and `dfree` fields for `RData` (#2771, @eregon).
* Implement `rb_enc_nth()` (#2771, @eregon).
* Support `offset` keyword argument for `String#unpack` and `String#unpack1` (@andrykonchin).
* Fix `Process.detach` and cast `pid` argument to `Integer` (#2782, @andrykonchin).
* `rb_to_id()` should create a static `ID`, used by RMagick (@eregon).
* Resolve the current user home even when `$HOME` is not set (#2784, @eregon).
* Fix `IO#lineno=` and convert argument to `Integer` more strictly (#2786, @andrykonchin).
* Fix argument implicit convertion in `IO#pos=` and `IO#seek` methods (#2787, @andrykonchin).
* Warn about unknown directive passed to `Array#pack` in verbose mode (#2791, @andrykonchin).
* Added constants `IO::SEEK_DATE` and `IO::SEEK_HOLE` (#2792, @andrykonchin).
* Fix `StringIO.new` to accept keyword arguments (#2793, @andrykonchin).
* `Process#spawn` should call `#to_io` on non-IO file descriptor objects (#2809, @jcouball).
* Add constants `IO::SEEK_DATE` and `IO::SEEK_HOLE` (#2792, @andrykonchin).
* Add `Class#subclasses` method (#2733, @andrykonchin).
* Implement `Coverage.running?` method (@andrykonchin).
* Fix arguments implicit type conversion for `Enumerable#zip` and `Array#zip` (#2788, @andrykonchin).
* Fix `Array#unshift` to not depend on `Array#[]=` and allow overriding `#[]=` in a subclass (#2772, @andrykonchin).
* Fix syntactic check for `void value expression` (#2821, @eregon).
* Fix `Range#step` with no block and non-`Numeric` values (#2824, @eregon).
* Fix execution order of `END` blocks and `at_exit` callbacks (#2818, @andrykonchin).
* Fix `String#casecmp?` for empty strings of different encodings (#2826, @eregon).
* Implement `Enumerable#compact` and `Enumerator::Lazy#compact` (#2733, @andrykonchin).
* Implement `Array#intersect?` (#2831, @nirvdrum).
* Record the source location in the constant for the `module`/`class` keywords (#2833, @eregon).
* Fix `File.open` and support `flags` option (#2820, @andrykonchin).
* Support writing to `RData.dfree` for native extensions (#2830, #2732, #2165, @eregon).
* Fix `IO#write` and support multiple arguments with different encodings (#2829, @andrykonchin).
* Fix `Array` methods `reject`, `reject!`, `inject`, `map`, `select`, `each_index` and handle a case when array is modified by a passed block like CRuby does (#2822, andrykonchin, @eregon).
* Fix `EncodingError` exception message when Symbol has invalid encoding (#2850, @andrykonchin).
* Raise `EncodingError` at parse time when Hash literal contains a Symbol key with invalid encoding (#2848, @andrykonchin).
* Fix `Array` methods `reject`, `reject!`, `inject`, `map`, `select`, `each_index` and handle a case when array is modified by a passed block like CRuby does (#2822, @andrykonchin, @eregon).
* Fix `Array` methods `select!` and `keep_if` and handle a case when exception is raised in a passed block properly (@andrykonchin).
* Fix `Enumerable` methods `each_cons` and `each_slice` to return receiver (#2733, @horakivo).
* `Module` methods `#private`, `#public`, `#protected`, `#module_function` now returns their arguments like in CRuby 3.1 (#2733, @horakivo).
* `Kernel#exit!`, killing Fibers and internal errors do not run code in `ensure` clauses anymore, the same as CRuby (@eregon).
* Implement `UnboundMethod#original_name` (@paracycle, @nirvdrum).
* Implement `Thread#native_thread_id` method (#2733, @horakivo).
* Modify `Struct#{inspect,to_s}` to match MRI when the struct is nested inside of an anonymous class or module (@st0012, @nirvdrum).
* `Fiber.current` and `Fiber#transfer` are available without `require 'fiber'` like in CRuby 3.1 (#2733, @eregon).
* Add `freeze` keyword argument to `Marshal.load` (#2733, @andrykonchin).
* Add `Integer.try_convert` (#2733, @moste00, @eregon).
* Support optional `:in` keyword argument for `Time.now` and `Time.new` (#2733, @andrykonchin).
* Add optional `Hash` argument to `Enumerable#tally` (#2733, @andrykonchin).
* Update `$LOAD_PATH.resolve_feature_path` to return `nil` instead of raising `LoadError` when feature isn't found (#2733, @andrykonchin).
* Add `objspace/trace` file (#2733, @andrykonchin).
* Add `Process._fork` (#2733, @horakivo).
* Update to JCodings 1.0.58 and Joni 2.1.44 (@eregon).
* Add `MatchData#match` and `MatchData#match_length` (#2733, @horakivo).
* Add `StructClass#keyword_init?` method (#2377, @moste00).
* Support optional `level` argument for `File.dirname` method (#2733, @moste00).
* Add `Thread::Backtrace.limit` method (#2733, @andrykonchin).
* Deprecate `rb_gc_force_recycle` and make it a no-op function (#2733, @moste00).
* Add `Refinement#import_methods` method and add deprecation warning for `Refinement#include` and `Refinement#prepend` (#2733, @horakivo).
* Upgrading `UNICODE` version to 13.0.0 and `EMOJI` version to 13.1 (#2733, @horakivo).
* Add `rb_io_maybe_wait_readable`, `rb_io_maybe_wait_writable` and `rb_io_maybe_wait` functions (#2733, @andrykonchin).
* `StringIO#set_encoding` should coerce the argument to an Encoding (#2954, @eregon).
* Implement changes of Ruby 3.0 to `IO#wait` (#2953, @larskanis).
* Implement `rb_io_descriptor()` (@eregon).

Performance:

* Marking of native structures wrapped in objects is now done on C call exit to reduce memory overhead (@aardvark179).
* Splitting (copying) of call targets has been optimized by implementing `cloneUninitialized()` (@andrykonchin, @eregon).
* `Process.pid` is now cached per process like `$$` (#2882, @horakivo).
* Use the system `libyaml` for `psych` to improve warmup when parsing YAML (#2089, @eregon).
* Fixed repeated deoptimizations for methods building an `Array` which is growing over multiple calls at a given call site (@eregon).

Changes:

* Remove `Truffle::Interop.deproxy` as it is unsafe and not useful (@eregon).
* Removed `Truffle::Interop.unbox_without_conversion` (should not be needed by user code) (@eregon).

# 22.3.0

New features:

* Foreign strings now have all methods of Ruby `String`. They are treated as `#frozen?` UTF-8 Ruby Strings (@eregon).
* Add `Java.add_to_classpath` method to add jar paths at runtime (#2693, @bjfish).
* Add support for Ruby 3.1's Hash shorthand/punning syntax (@nirvdrum).
* Add support for Ruby 3.1's anonymous block forwarding syntax (@nirvdrum).
* Added the following keyword arguments to `Polyglot::InnerContext.new`: `languages, language_options, inherit_all_access, code_sharing` (@eregon).

Bug fixes:

* Fix `StringIO` to set position correctly after reading multi-byte characters (#2207, @aardvark179).
* Update `Process` methods to use `module_function` (@bjfish).
* Fix `File::Stat`'s `#executable?` and `#executable_real?` predicates that unconditionally returned `true` for a superuser (#2690, @andrykonchin).
* The `strip` option `--keep-section=.llvmbc` is not supported on macOS (#2697, @eregon).
* Disallow the marshaling of polyglot exceptions since we can't properly reconstruct them (@nirvdrum).
* Fix `String#split` missing a value in its return array when called with a pattern of `" "` and a _limit_ value > 0 on a string with trailing whitespace where the limit hasn't been met (@nirvdrum).
* Fix `Kernel#sleep` and `Mutex#sleep` for durations smaller than 1 millisecond (#2716, @eregon).
* Fix `IO#{wait,wait_readable,wait_writable}` with a timeout > INT_MAX seconds (@eregon).
* Use the compatible encoding for `String#{sub,gsub,index,rindex}` (#2749, @eregon).
* Fix `Warning#warn` called with category specified is no longer throwing exception (#20446, @horakivo).

Compatibility:

* Fix `Array#fill` to raise `TypeError` instead of `ArgumentError` when the length argument is not numeric (#2652, @andrykonchin).
* Warn when a global variable is not initialized (#2595, @andrykonchin).
* Fix escaping of `/` by `Regexp#source` (#2569, @andrykonchin).
* Range literals of integers are now created at parse time like in CRuby (#2622, @aardvark179).
* Fix `IO.pipe` - allow overriding `IO.new` that is used to create new pipes (#2692, @andykonchin).
* Fix exception message when there are missing or extra keyword arguments - it contains all the missing/extra keywords now (#1522, @andrykonchin).
* Always terminate native strings with enough `\0` bytes (#2704, @eregon).
* Support `#dup` and `#clone` on foreign strings (@eregon).
* Fix `Regexp.new` to coerce non-String arguments (#2705, @andrykonchin).
* Fix `Kernel#sprintf` formatting for `%c` when used non-ASCII encoding (#2369, @andrykonchin).
* Fix `Kernel#sprintf` argument casting for `%c` (@andrykonchin).
* Implement the `rb_enc_strlen` function for use by native extensions (@nirvdrum).
* Match tag values used by `rb_protect` and `rb_jump_tag` for the `tk` gem (#2556, @aardvark179).
* Implement `rb_eval_cmd_kw` to support the `tk` gem (#2556, @aardvark179).
* Fix `rb_class2name` to call `inspect` on anonymous classes like in CRuby (#2701, @aardvark179).
* Implement `rb_ivar_foreach` to iterate over instance and class variables like in CRuby (#2701, @aardvark179).
* Fix the absolute path of the main script after chdir (#2709, @eregon).
* Fix exception for `Fiddle::Handle.new` with a missing library (#2714, @eregon).
* Fix arguments implicit type conversion for `BasicObject#instance_eval`, `Module#class_eval`, `Module#module_eval`, `Module#define_method` (@andrykonchin).
* Raise `ArgumentError` unconditionally when `Proc.new` is called without a block argument (@andrykonchin).
* Fix `UnboundMethod#hash` to not depend on a module it was retrieved from (#2728, @andrykonchin).

Performance:

* Replace a call of `-"string"` with frozen string literal at parse time (@andrykonchin).
* Report polymorphism inside `Hash#[]` to recover performance (@aardvark179).
* Improved interpreter performance by optimizing for better host inlining (@eregon).
* Use `poll` instead of `select` for simple IO waiting to reduce overheads (#1584, @aardvark179).

Changes:

* No more conversion between Java Strings and Ruby Strings at the interop boundary (@eregon).
* Removed `Truffle::Interop.{import_without_conversion,export_without_conversion}` (use `Polyglot.{import,export}` instead).
* Removed `Truffle::Interop.members_without_conversion` (use `Truffle::Interop.members` instead).
* Refactored internals of `rb_sprintf` to simplify handling of `VALUE`s in common cases (@aardvark179).
* Refactored sharing of array objects between threads using new `SharedArrayStorage` (@aardvark179).

Security:

* The native access permission is now properly checked before any native pointer (e.g. `Truffle::FFI::Pointer`) is created (@eregon).

# 22.2.0

New features:

* Add support for `darwin-aarch64` (macOS M1) (#2181, @lewurm, @chrisseaton, @eregon).
* Add support for OpenSSL 3.0.0 by updating the openssl gem (@aardvark179, @eregon).

Bug fixes:

* Fix `rb_id2name` to ensure the native string will have the same lifetime as the id (#2630, @aardvark179).
* Fix `MatchData#[]` exception when passing a length argument larger than the number of match values (#2636, @nirvdrum).
* Fix `MatchData#[]` exception when supplying a large negative index along with a length argument (@nirvdrum).
* Fix capacity computation for huge `Hash` (#2635, @eregon).
* Fix aliased methods to return the correct owner when method is from a superclass (@bjfish).
* Fix `String#[Regexp, Integer]` when the capture group exists but is not matched (@eregon).
* Fix `File.open` mode string parsing when binary option is the third character (@bjfish).
* Fix `rb_scan_args_kw` macro to avoid shadowing variables (#2649, @aardvark179).
* Fix `String#unpack("Z")` to not advance after the null byte, like CRuby (#2659, @aardvark179).
* Fix `Float#round` to avoid losing precision during the rounding process (@aardvark179).
* Fix `String#insert` to not call a subclassed string method (@bjfish).
* Fix `rb_obj_call_init` to pass any block argument to the `initialize` method (#2675, @aardvark179).
* Fix issue with feature loading not detecting a previously loaded feature (#2677, @bjfish).
* Fix `/#{...}/o` to evaluate only once per context when splitting happens (@eregon).
* Fix `Kernel#sprintf` formatting of floats to be like CRuby (@aardvark179).
* Fix `Process.egid=` to accept `String`s (#2615, @ngtban).
* Fix optional assignment to only evaluate index arguments once (#2658, @aardvark179).

Compatibility:

* Updated to Ruby 3.0.3. The 3 CVEs did not affect TruffleRuby, this is to bring the stdlib and gem updates (@eregon).
* Fix `Marshal.dump` to raise an error when an object has singleton methods (@bjfish).
* `Exception#full_message` now defaults the order to `:top` like CRuby 3+ (@eregon).
* Fix `Process.wait2` to return `nil` when the `WNOHANG` flag is given and the child process is still running (@bjfish).
* Disable most `nokogiri` C extension patches when system libraries are not being used (#2693, @aardvark179).
* Implement `rb_gc_mark_maybe` and `rb_global_variable` to ensure `VALUE` stay live in C extensions (@aardvark179).
* Implement `rb_imemo_tmpbuf` allocation for `ripper` (@aardvark179).
* Implement `inherit` argument for `Module#class_variables` (#2653, @bjfish).
* Fix `Float#/` when dividing by `Rational` (@bjfish).
* `Process.euid=` should accept String (#2615, @ngtban).
* Fix `instance_variable_get` and `instance_variable_set` for immutable objects (@bjfish).
* `Thread#raise(exc, message)` now calls `exc.exception` in the target thread like CRuby (@eregon).
* Define `Process::{CLOCK_BOOTTIME,CLOCK_BOOTTIME_ALARM,CLOCK_REALTIME_ALARM}` (#1480, @eregon).
* Improve support of `:chomp` keyword argument in `IO` and `StringIO` methods (#2650, @andrykonchin). 
* Implement specializations for immutable ruby objects for ObjectSpace methods (@bjfish).
* Use `$PAGER` for `--help` and `--help*`, similar to CRuby (#2542, @Strech).
* Ensure all headers are warnings-free (#2662, @eregon).
* All `IO` instances should have `T_FILE` as their `rb_type()`, not only `File` instances (#2662, @eregon).
* Make `rb_fd_select` retry on `EINTR` (#1584, @aardvark179).

Performance:

* Reimplement `Float#to_s` for better performance (#1584, @aardvark179).
* Improve reference processing by making C object free functions and other finalizers more lightweight (@aardvark179).
* Improve performance of `RSTRING_PTR` for interned strings (@aardvark179).
* Cache constant argument formats used with `rb_scan_args_kw` (@aardvark179).

Changes:

* `-Werror=implicit-function-declaration` is now used for compiling C extensions to fail more clearly and earlier if a function is missing, like CRuby 3.2 (#2618, @eregon).
* Disable thread pool for Fibers as it causes correctness issues (#2551, @eregon).

# 22.1.0

New features:

* Foreign exceptions are now fully integrated and have most methods of `Exception` (@eregon).
* Foreign exceptions can now be rescued with `rescue Polyglot::ForeignException` or `rescue foreign_meta_object` (#2544, @eregon).

Bug fixes:

* Guard against unterminated ranges in file matching patterns (#2556, @aardvark179).
* Fixed `rb_proc_new` to return a proc that will pass all required arguments to C (#2556, @aardvark179).
* Fixed `String#split` to return empty array when splitting all whitespace on whitespace (#2565, @bjfish).
* Raise `RangeError` for `Time.at(bignum)` (#2580, @eregon).
* Fix `Integer#{<<,>>}` with RHS bignum and long (@eregon).
* Fix a resource leak from allocators defined in C extensions (@aardvark179).
* `SIGINT`/`Interrupt`/`Ctrl+C` now shows the backtrace and exits as signaled, like CRuby (@eregon).
* Update patch feature finding to prefer the longest matching load path (#2605, @bjfish).
* Fix `Hash#{to_s,inspect}` for keys whose `#inspect` return a frozen String (#2613, @eregon).
* Fix `Array#pack` with `x*` to not output null characters (#2614, @bjfish).
* Fix `Random#rand` not returning random floats when given float ranges (#2612, @bjfish).
* Fix `Array#sample` for `[]` when called without `n` and a `Random` is given (#2612, @bjfish).
* Fix `Module#const_get` to raise a `NameError` when nested modules do not exist (#2610, @bjfish).
* Ensure native `VALUE`s returned from C are unwrapped before the objects can be collected (@aardvark179).
* Fix `Enumerator::Lazy#with_index` to start with new index for multiple enumerations (@bjfish).
* Fix `rb_id2name` to ensure the native string will have the same lifetime as the id (#2630, @aardvark179).
* Fix `Integer#fdiv` and `Rational#to_f` for large `Integer` values (#2631, @bjfish).
* Remove the `RB_NEWOBJ/NEWOBJ` and `OBJSETUP` macros since we cannot support them in TruffleRuby and native extensions may use `#ifdef` to detect features (#2869, @nirvdrum).
* Fix memory leak in `--native` mode for native extension handles and native pointers (@eregon).

Compatibility:

* Implement full Ruby 3 keyword arguments semantics (#2453, @eregon, @chrisseaton).
* Implement `ruby_native_thread_p` for compatibility (#2556, @aardvark179).
* Add `rb_argv0` for the `tk` gem (#2556, @aardvark179).
* Implement more correct conversion of array elements by `Array#pack`(#2503, #2504, @aardvark179).
* Implement `Pathname#{empty?, glob}` (#2559, @bjfish).
* Fixed `Rational('')` to raise error like MRI (#2566, @aardvark179).
* Freeze instances of `Range` but not subclasses, like CRuby (#2570, @MattAlp).
* When writing to STDOUT redirected to a closed pipe, no broken pipe error message will be shown now (#2532, @gogainda).
* Use `#to_a` for converting `list` in `rescue *list` (#2572, @eregon).
* Implement 'rb_str_buf_append' (@bjfish).
* Add patch for `digest` so that TruffleRuby implementation is not overridden (@bjfish).
* Handle encoding conversion errors when reading directory entries (@aardvark179).
* Follow symlinks when processing `*/` directory glob patterns (#2589, @aardvark179).
* Set `@gem_prelude_index` variable on the default load paths (#2586 , @bjfish).
* Do not call `IO#flush` dynamically from `IO#close` (#2594, @gogainda).
* Implement `rb_str_new_static` for C extensions that use it (@aardvark179).
* Rewrote `ArrayEachIteratorNode` and re-introduced `each` specs for MRI parity when mutating arrays whilst iterating, rather than crashing (#2587, @MattAlp).
* Update `String#rindex` to only accept `Regexp` or objects convertable to `String` as the first parameter (#2608, @bjfish).
* Update `String#<<` to require one argument (#2609, @bjfish).
* Update `String#split` to raise `TypeError` when false is given (#2606, @bjfish).
* Update `String#lstrip!` to remove leading null characters (#2607, @bjfish).
* Update `File.utime` to return the number of file names in the arguments (#2616, @bjfish).
* Update `Dir.foreach` to accept an `encoding` parameter (#2627, @bjfish).
* Update `IO.readlines` to ignore negative limit parameters (#2625 , @bjfish).
* Update `Math.sqrt` to raise a `Math::DomainError` for negative numbers (#2621, @bjfish).
* Update `Enumerable#inject` to raise an `ArgumentError` if no block or symbol are given (#2626, @bjfish).

Performance:

* Increase dispatch limit for string library to handle mutable, immutable and non-strings (@aardvark179).
* Switch to `Arrays.mismatch()` in string comparison for better performance (@aardvark179).
* Removed extra array allocations for method calls in the interpreter to improve warmup performance (@aardvark179).
* Optimize `Dir[]` by sorting entries as they are found and grouping syscalls (#2092, @aardvark179).
* Reduce memory footprint by tracking `VALUE`s created during C extension init separately (@aardvark179).
* Rewrote `ArrayEachIteratorNode` to optimize performance for a constant-sized array and reduce specializations to 1 general case (#2587, @MattAlp).
* Reduce conversion of `VALUE`s to native handle during common operations in C extensions (@aardvark179).
* Improved performance of regex boolean matches (e.g., `Regexp#match?`) by avoiding match data allocation in TRegex (#2588, @nirvdrum).
* Remove overhead when getting using `RDATA_PTR` (@aardvark179).
* Additional copy operations have been reduced when performing IO (#2536, @aardvark179).

Changes:

* Foreign exceptions are no longer translated to `RuntimeError` but instead remain as foreign exceptions, see the [documentation](doc/user/polyglot.md) for how to rescue them (@eregon).

# 22.0.0

New features:

* Updated to Ruby 3.0.2 (#2453, @eregon).

Bug fixes:

* Fix `File.utime` to use nanoseconds (#2448, @bjfish).
* Capture the intercepted feature path during patching to reuse during patch require (#2441, @bjfish).
* Update `Module#constants` to filter invalid constant identifiers (#2452, @bjfish).
* Fixed `-0.0 <=> 0.0` and `-0.0 <=> 0` to return `0` like on CRuby (#1391, @eregon).
* Fixed `Range#step` to return correct class with begin-less range (@ccocchi, #2516).
* Fixed exception creation when an `Errno` is sub-classed (@bjfish, #2521).
* Fixed `String#[]=` to use the negotiated encoding (@bjfish, #2545).

Compatibility:

* Implement `rb_sprintf` in our format compiler to provide consistent formatting across C standard libraries (@eregon).
* Update `defined?` to return frozen strings (#2450, @bjfish).
* Use compensated summation for `{Array,Enumerable}#sum` when floating point values are included (@eregon).
* `Module#attr_*` methods now return an array of method names (#2498, @gogainda).
* Fixed `Socket#(local|remote)_address` to retrieve family and type from the file descriptor (#2444, @larskanis).
* Add `Thread.ignore_deadlock` accessor (#2453, @bjfish).
* Allow `Hash#transform_keys` to take a hash argument (@ccocchi, #2464).
* Add `Enumerable#grep{_v}` optimization for `Regexp` (#2453, @bjfish).
* Update `IO#write` to accept multiple arguments (#2501, @bjfish).
* Do not warn when uninitialized instance variable is accessed (#2502, @andrykonchin).
* Remove `TRUE`, `FALSE`, and `NIL` constants like CRuby 3.0 (#2505, @andrykonchin).
* `Symbol#to_proc` now returns a lambda like in Ruby 3 (#2508, @andrykonchin).
* `Kernel#lambda` now warns if called without a literal block (#2500, @andrykonchin).
* Implement Hash#except (#2463, @wildmaples).
* Remove special `$SAFE` global and related C API methods (#2453, @bjfish).
* Assigning to a numbered parameter raises `SyntaxError` (#2506, @andrykonchin).
* Implement `--backtrace-limit` option (#2453, @bjfish).
* Update `String` methods to return `String` instances when called on a subclass (#2453, @bjfish).
* Update `String#encode` to support the `:fallback` option (#1391, @aardvark179).
* `Module#alias_method` now returns the defined alias as a symbol(#2499, @gogainda).
* Implement `Symbol#name` (#2453, @bjfish).
* Update `Module#{public, protected, private, public_class_method, private_class_method}` and top-level `private` and `public` methods to accept single array argument with a list of method names (#2453, @bjfish).
* Constants deprecated by `Module#deprecate_constant` only warn if `Warning[:deprecated]` is `true` (@eregon).
* All Array methods now return Array instances and not subclasses (#2510, @Strech).
* Integer#zero? overrides Numeric#zero? for optimization (#2453, @bjfish).
* Default `Kernel#eval` source file and line to `(eval):1` like CRuby 3 (#2453, @aardvark179).
* Add `GC.auto_compact` accessors for compatibility (#2453, @bjfish).
* Update accessing a class variable from the top-level scope to be a `RuntimeError` (#2453, @bjfish).
* Update interpolated strings to not be frozen (#2453, @bjfish).
* Add `WERRORFLAG` to `RbConfig` (#2519, @bjfish).
* Update `MatchData` methods to return `String` instances when called on a subclass (#2453, @bjfish).
* Implement `Proc#{==,eql?}` (#2453, @bjfish).
* Implement all `StringScanner` methods (#2520, @eregon).
* Handle `Kernel#clone(freeze: true)` (#2512, @andrykonchin).
* Relax `Fiber#transfer` limitations (#2453, @bjfish).
* Implement `Fiber#blocking?` like CRuby 3 (#2453, @aardvark179).
* Sort by default for `Dir.{glob,[]}` and add `sort:` keyword argument (#2523, @Strech).
* Implement `rb_str_locktmp` and `rb_str_unlocktmp` (#2524, @bjfish).
* Update `Kernel#instance_variables` to return insertion order (@bjfish).
* Fixed `rb_path2class()` to not error for a module (#2511, @eregon).
* Update `Kernel#print` to print `$_` when no arguments are given (#2531, @bjfish).
* Add category kwarg to Kernel.warn and Warning.warn (#2533, @Strech).
* Implement `GC.{measure_total_time, total_time}` and update `GC.stat` to update provided hash (#2535, @bjfish).
* Implement `Array#slice` with `ArithmeticSequence` (#2526, @ccocchi).
* Update `Hash#each` to consistently yield a 2-element array (#2453, @bjfish).
* Remove `Hash#{__store__, index}` methods for compatibility (#2546, @bjfish).
* Implement more correct conversion of array elements by `Array#pack` (#2503, #2504, @aardvark179).
* Update `String#split` to raise a `RangeError` when `limit` is larger than `int` (@bjfish).

Performance:

* Regexp objects are now interned in a similar way to symbols (@aardvark179).
* Improve performance of regexps using POSIX bracket expressions (e.g., `[[:lower:]]`) matching against ASCII-only strings (#2447, @nirvdrum).
* `String#sub`, `sub!`, `gsub`, and `gsub!` have been refactored for better performance (@aardvark179).
* Don't allocate a `MatchData` object when `Regexp#match?` or `String#match?` is used (#2509, @nirvdrum).
* Add `ENV.except` (#2507, @Strech).
* Fully inline the `Integer#+` and `Integer#-` logic for interpreter speed (#2518, @smarr).
* Remove unnecessary work in negotiating the encoding to use in a Regexp match (#2522, @nirvdrum).
* Add new fast paths for encoding negotiation between strings with different encodings, but which match common default cases (#2522, @nirvdrum).
* Reduce footprint by removing unnecessary nodes for accessing the `FrameOnStackMarker` (#2530, @smarr).

Changes:

* TruffleRuby now requires Java 11+ and no longer supports Java 8 (@eregon).

# 21.3.0

New features:

* [TRegex](https://github.com/oracle/graal/tree/master/regex) is now used by default, which provides large speedups for matching regular expressions.
* Add `Polyglot.languages` to expose the list of available languages.
* Add `Polyglot::InnerContext` to eval code in any available language in an inner isolated context (#2169).
* Foreign objects now have a dynamically-generated class based on their interop traits like `ForeignArray` and are better integrated with Ruby objects (#2149).
* Foreign arrays now have all methods of Ruby `Enumerable` and many methods of `Array` (#2149).
* Foreign hashes now have all methods of Ruby `Enumerable` and many methods of `Hash` (#2149).
* Foreign iterables (`InteropLibrary#hasIterator`) now have all methods of Ruby `Enumerable` (#2149).
* Foreign objects now implement `#instance_variables` (readable non-invocable members) and `#methods` (invocable members + Ruby methods).

Bug fixes:

* Fix `Marshal.load` of multiple `Symbols` with an explicit encoding (#1624).
* Fix `rb_str_modify_expand` to preserve existing bytes (#2392).
* Fix `String#scrub` when replacement is frozen (#2398, @LillianZ).
* Fix `Dir.mkdir` error handling for `Pathname` paths (#2397).
* `BasicSocket#*_nonblock(exception: false)` now only return `:wait_readable/:wait_writable` for `EAGAIN`/`EWOULDBLOCK` like MRI (#2400).
* Fix issue with `strspn` used in the `date` C extension compiled as a macro on older glibc and then missing the `__strspn_c1` symbol on newer glibc (#2406).
* Fix constant lookup when loading the same file multiple times (#2408).
* Fix handling of `break`, `next` and `redo` in `define_method(name, &block)` methods (#2418).
* Fix handling of incompatible types in `Float#<=>` (#2432, @chrisseaton).
* Fix issue with escaping curly braces for `Dir.glob` (#2425).
* Fix `base64` decoding issue with missing output (#2435).
* Fix `StringIO#ungetbyte` to treat a byte as a byte, not a code point (#2436). 
* Fix `defined?(yield)` when used inside a block (#2446).
* Fix a couple issues related to native memory allocation and release.

Compatibility:

* Implement `Process::Status.wait` (#2378).
* Update `rb_str_modify` and `rb_str_modify_expand` to raise a `FrozenError` when given a frozen string (#2392).
* Implement `rb_fiber_*` functions (#2402).
* Implement `rb_str_vcatf`.
* Add support for tracing allocations from C functions (#2403, @chrisseaton).
* Implement `rb_str_catf`.
* Search the executable in the passed env `PATH` for subprocesses (#2419).
* Accept a string as the pattern argument to `StringScanner#scan` and `StringScanner#check` (#2423).

Performance:

* Moved most of `MonitorMixin` to primitives to deal with interrupts more efficiently (#2375).
* Improved the performance of `rb_enc_from_index` by adding cached lookups (#2379, @nirvdrum).
* Improved the performance of many `MatchData` operations (#2384, @nirvdrum).
* Significantly improved performance of TRegex calls by allowing Truffle splitting (#2389, @nirvdrum).
* Improved `String#gsub` performance by adding a fast path for the `string_byte_index` primitive (#2380, @nirvdrum).
* Improved `String#index` performance by adding a fast path for the `string_character_index` primitive (#2383, @LillianZ).
* Optimized conversion of strings to integers if the string contained a numeric value (#2401, @nirvdrum).
* Use Truffle's `ContextThreadLocal` to speedup access to thread-local data.
* Provide a new fast path for `rb_backref*` and `rb_lastline*`functions from C extensions.

Changes:

* `foreign_object.class` on foreign objects is no longer special and uses `Kernel#class` (it used to return the `java.lang.Class` object for a Java type or `getMetaObject()`, but that is too incompatible with Ruby code).
* `Java.import name` imports a Java class in the enclosing module instead of always as a top-level constant.
* `foreign_object.keys` no longer returns members, use `foreign_object.instance_variables` or `foreign_object.methods` instead.
* `foreign_object.respond_to?(:class)` is now always true (before it was only for Java classes), since the method is always defined.

Security:

* Updated to Ruby 2.7.4 to fix CVE-2021-31810, CVE-2021-32066 and CVE-2021-31799.

# 21.2.0

New features:

* New `TruffleRuby::ConcurrentMap` data structure for use in [`concurrent-ruby`](https://github.com/ruby-concurrency/concurrent-ruby) (#2339, @wildmaples).

Bug fixes:

* Fix of different values of self in different scopes.
* `Truffle::POSIX.select` was being redefined repeatedly (#2332).
* Fix the `--backtraces-raise` and `--backtraces-rescue` options in JVM mode (#2335).
* Fix `File.{atime, mtime, ctime}` to include nanoseconds (#2337).
* Fix `Array#[a, b] = "frozen string literal".freeze` (#2355).
* `rb_funcall()` now releases the C-extension lock (similar to MRI).

Compatibility:

* Updated to Ruby 2.7.3. The `resolv` stdlib was not updated (`resolv` in 2.7.3 has [bugs](https://bugs.ruby-lang.org/issues/17748)).
* Make interpolated strings frozen for compatibility with Ruby 2.7 (#2304, @kirs).
* `require 'socket'` now also requires `'io/wait'` like CRuby (#2326).
* Support precision when formatting strings (#2281, @kirs).
* Make rpartition compatible with Ruby 2.7 (#2320, @gogainda).
* Include the type name in exception messages from `rb_check_type` (#2307).
* Fix `Hash#rehash` to remove duplicate keys after modifications (#2266, @MattAlp).
* Only fail `rb_check_type` for typed data, not wrapped untyped structs (#2331).
* Decide the visibility in `Module#define_method` based on `self` and the default definee (#2334).
* Configure `mandir` value in `RbConfig::CONFIG` and `RbConfig::MAKEFILE_CONFIG` (#2315).
* TruffleRuby now supports the Truffle polyglot Hash interop API.
* Implement `Fiber#raise` (#2338).
* Update `File.basename` to return new `String` instances (#2343).
* Allow `Fiber#raise` after `Fiber#transfer` like Ruby 3.0 (#2342).
* Fix `ObjectSpace._id2ref` for Symbols and frozen String literals (#2358).
* Implemented `Enumerator::Lazy#filter_map` (#2356).
* Fix LLVM toolchain issue on macOS 11.3 (#2352, [oracle/graal#3383](https://github.com/oracle/graal/issues/3383)).
* Implement `IO#set_encoding_by_bom` (#2372, pawandubey).
* Implemented `Enumerator::Lazy#with_index` (#2356).
* Implement `rb_backref_set`.
* Fix `Float#<=>` when comparing `Infinity` to other `#infinite?` values.
* Implement `date` library as a C extension to improve compatibility (#2344).

Performance:

* Make `#dig` iterative to make it faster and compile better for calls with 3+ arguments (#2301, @chrisseaton, @jantnovi).
* Make `Struct#dig` faster in interpreter by avoiding exceptions (#2306, @kirs).
* Reduce the number of AST nodes created for methods and blocks (#2261).
* Fiber-local variables are much faster now by using less synchronization.
* Improved the performance of the exceptional case of `String#chr` (#2318, @chrisseaton).
* Improved the performance of `IO#read_nonblock` when no data is available to be read.
* `TruffleSafepoint` is now used instead of custom logic, which no longer invalidates JITed code for guest safepoints (e.g., `Thread#{backtrace,raise,kill}`, `ObjectSpace`, etc).
* Significantly improved performance of `Time#strftime` for common formats (#2361, @wildmaples, @chrisseaton).
* Faster solution for lazy integer length (#2365, @lemire, @chrisseaton).
* Speedup `rb_funcallv*()` by directly unwrapping the C arguments array instead of going through a Ruby `Array` (#2089).
* Improved the performance of several `Truffle::RegexOperations` methods (#2374, @wildmapes, @nirvdrum).

Changes:

* `rb_iterate()` (deprecated since 1.9) no longer magically passes the block to `rb_funcall()`, use `rb_block_call()` instead.

Security:

* Updated to Ruby 2.7.3 to fix CVE-2021-28965 and CVE-2021-28966.

# 21.1.0

New features:

* Access to local variables of the interactive Binding via language bindings is now supported: `context.getBindings("ruby").putMember("my_var", 42);` (#2030).
* `VALUE`s in C extensions now expose the Ruby object when viewed in the debugger, as long as they have not been converted to native values.
* Signal handlers can now be run without triggering multi-threading.
* Fibers no longer trigger Truffle multi-threading.

Bug fixes:

* `Range#to_a` wasn't working for `long` ranges (#2198, @tomstuart and @LillianZ).
* Show the interleaved host and guest stacktrace for host exceptions (#2226).
* Fix the label of the first location reported by `Thread#backtrace_locations` (#2229).
* Fix `Thread.handle_interrupt` to defer non-pure interrupts until the end of the `handle_interrupt` block (#2219).
* Clear and restore errinfo on entry and normal return from methods in C extensions (#2227).
* Fix extra whitespace in squiggly heredoc with escaped newline (#2238, @wildmaples and @norswap).
* Fix handling of signals with `--single-threaded` (#2265).
* Fix `Enumerator::Lazy#{chunk_while, slice_before, slice_after, slice_when}` to return instances of `Enumerator::Lazy` (#2273).
* Fix `Truffle::Interop.source_location` to return unavailable source sections for modules instead of null (#2257).
* Fix usage of `Thread.handle_interrupt` in `MonitorMixin#mon_synchronize`.
* Fixed `TruffleRuby.synchronized` to handle guest safepoints (#2277).
* Fix control flow bug when assigning constants using ||= (#1489).
* Fix `Kernel#raise` argument handling for hashes (#2298).
* Set errinfo when `rb_protect` captures a Ruby exception (#2245).
* Fixed handling of multiple optional arguments and keywords when passed a positional `Hash` (#2302).

Compatibility:

* Prepend the GraalVM LLVM Toolchain to `PATH` when installing gems (#1974, #1088, #1343, #1400, #1947, #1931, #1588).
* Installing the `nokogiri` gem now defaults to use the vendored `libxml2` and `libxslt`, similar to CRuby, which means the corresponding system packages are no longer needed (#62).
* Implemented `$LOAD_PATH.resolve_feature_path`.
* Add `Pathname#/` alias to `Pathname#+` (#2178).
* Fixed issue with large `Integer`s in `Math.log` (#2184).
* Updated `Regexp.last_match` to support `Symbol` and `String` parameter (#2179).
* Added support for numbered block parameters (`_1` etc).
* Fixed `String#upto` issue with non-ascii strings (#2183).
* Implemented partial support for pattern matching (#2186).
* Make `File.extname` return `'.'` if the path ends with one (#2192, @tomstuart).
* Include fractional seconds in `Time#inspect` output (#2194, @tomstuart).
* Add support for `Integer#[Range]` and `Integer#[start, length]` (#2182, @gogainda).
* Allow private calls with `self` as an explicit receiver (#2196, @wildmaples).
* Fixed `:perm` parameter for `File.write`.
* Implemented `Time#floor` and `#ceil` (#2201, @wildmaples).
* Allow `Range#include?` and `#member?` with `Time` (#2202, @wildmaples).
* Implemented `Comparable#clamp(Range)` (#2200, @wildmaples).
* Added a `Array#minmax` to override `Enumerable#minmax` (#2199, @wildmaples).
* Implemented `chomp` parameter for `IO.{readlines, foreach}` (#2205).
* Implemented the Debug Inspector C API.
* Added beginless range support for `Range#{new, bsearch, count, each, equal_value, first, inspect, max, min, size, cover?, include?, ===}`.
* Added beginless range support for `Array#{[], []=, slice, slice!, to_a, fill, values_at}` (#2155, @LillianZ).
* Added beginless range support for `String#{byteslice, slice, slice!}` and `Symbol#slice` (#2211, @LillianZ).
* Added beginless range support for `Kernel#{caller, caller_locations}` and `Thread#backtrace_locations` (#2211, @LillianZ).
* Make rand work with exclusive range with Float (#1506, @gogainda).
* Fixed `String#dump`'s formatting of escaped unicode characters (#2217, @meganniu).
* Switched to the io-console C extension from C ruby for better performance and compatibility in `irb`.
* Coerce the message to a `String` for `BasicSocket#send` (#2209, @HoneyryderChuck).
* Support buffer argument for `UDPSocket#recvfrom_nonblock` (#2209, @HoneyryderChuck).
* Fixed `Integer#digits` implementation to handle more bases (#2224, #2225).
* Support the `inherit` parameter for `Module#{private, protected, public}_method_defined?`.
* Implement `Thread.pending_interrupt?` and `Thread#pending_interrupt?` (#2219).
* Implement `rb_lastline_set` (#2170).
* Implemented `Module#const_source_location` (#2212, @tomstuart and @wildmaples).
* Do not call `File.exist?` in `Dir.glob` as `File.exist?` is often mocked (#2236, @gogainda).
* Coerce the inherit argument to a boolean in `Module#const_defined?` and `Module#const_get` (#2240).
* Refinements take place at `Object#method` and `Module#instance_method` (#2004, @ssnickolay).
* Add support for `rb_scan_args_kw` in C API (#2244, @LillianZ).
* Update random implementation layout to be more compatible (#2234).
* Set `RbConfig::CONFIG['LIBPATHFLAG'/'RPATHFLAG']` like MRI to let `$LIBPATH` changes in `extconf.rb` work.
* Access to path and mode via `rb_io_t` from C has been changed to improve compatibility for io-console.
* Implemented the `Time.at` `in:` parameter.
* Implemented `Kernel#raise` `cause` parameter.
* Improved compatibility of `Signal.trap` and `Kernel#trap` (#2287, @chrisseaton).
* Implemented `GC.stat(:total_allocated_objects)` as `0` (#2292, @chrisseaton).
* `ObjectSpace::WeakMap` now supports immediate and frozen values as both keys and values (#2267).
* Call `divmod` when coercion to `Float` fails for `#sleep` (#2289, @LillianZ).

Performance:

* Multi-Tier compilation is now enabled by default, which improves warmup significantly.
* Improve the performance of checks for recursion (#2189, @LillianZ).
* Improve random number generation performance by avoiding synchronization (#2190, @ivoanjo).
* We now create a single call target per block by default instead of two.
* Some uses of class variables are now much better optimized (#2259, @chrisseaton).
* Several methods that need the caller frame are now always inlined in their caller, which speeds up the interpreter and reduces footprint.
* Pasting code in IRB should be reasonably fast, by updating to `irb` 1.3.3 and `reline` 0.2.3 (#2233).

Changes:

* Standalone builds of TruffleRuby are now based on JDK11 (they used JDK8 previously). There should be no user-visible changes. Similarly, JDK11 is now used by default in development instead of JDK8.
* The deprecated `Truffle::System.synchronized` has been removed.
* `Java.synchronized` has been removed, it did not work on host objects.

# 21.0.0

Release notes:

* The new IRB is quite slow when copy/pasting code into it. This is due to an inefficient `io/console` implementation which will be addressed in the next release. A workaround is to use `irb --readline`, which disables some IRB features but is much faster for copy/pasting code.

New features:

* Updated to Ruby 2.7.2 (#2004).

Bug fixes:

* Fix error message when the method name is not a Symbol or String for `Kernel#respond_to?` (#2132, @ssnickolay).
* Fixed setting of special variables in enumerators and enumerables (#1484).
* Fixed return value of `Enumerable#count` and `Enumerable#uniq` with multiple yielded arguments (#2145, @LillianZ).
* Fixed `String#unpack` for `w*` format (#2143).
* Fixed issue with ``Kernel#` `` when invalid UTF-8 given (#2118).
* Fixed issue with `Method#to_proc` and special variable storage (#2156).
* Add missing `offset` parameter for `FFI::Pointer#put_array_of_*` (#1525).
* Fixed issue with different `Struct`s having the same hash values (#2214).

Compatibility:

* Implement `String#undump` (#2131, @kustosz).
* `Errno` constants with the same `errno` number are now the same class.
* Implement `Enumerable#tally` and `Enumerable#filter_map` (#2144 and #2152, @LillianZ).
* Implement `Range#minmax`.
* Pass more `Enumerator::Lazy#uniq` and `Enumerator::Lazy#chunk` specs (#2146, @LillianZ).
* Implement `Enumerator#produce` (#2160, @zverok).
* Implement `Complex#<=>` (#2004, @ssnickolay).
* Add warning for `proc` without block (#2004, @ssnickolay).
* Implemented `FrozenError#receiver`.
* `Proc#<<` and `Proc#>>` raises TypeError if passed not callable object (#2004, @ssnickolay).
* Support time and date related messages for `Time` (#2166).
* Updated `Dir.{glob,[]}` to raise `ArgumentError` for nul-separated strings.
* `Kernel#lambda` with no block in a method called with a block raises an exception (#2004, @ssnickolay).
* Implemented `BigDecimal` as C extension to improve compatibility.
* Comment lines can be placed between fluent dot now (#2004, @ssnickolay).
* Implemented `rb_make_exception`.
* `**kwargs` now accept non-Symbol keys like Ruby 2.7.
* Updated the Unicode Emoji version (#2173, @wildmaples).
* Added `Enumerator::Yielder#to_proc`.
* Implemented `Enumerator::Lazy#eager`.
* Updated `Method#inspect` to include paremeter information.
* Update `Module#name` to return the same frozen string.
* Implemented `inherit` argument for `Module#autoload?`.

Performance:

* Refactor and implement more performant `MatchData#length` (#2147, @LillianZ).
* Refactor and implement more performant `Array#sample` (#2148, @LillianZ).
* `String#inspect` is now more efficient.

Changes:

* All `InteropLibrary` messages are now exposed consistently as methods on `Truffle::Interop` (#2139). Some methods were renamed to match the scheme described in the documentation.

# 20.3.0

Bug fixes:

* Handle foreign null object as falsy value (#1902, @ssnickolay).
* Fixed return value of `Enumerable#first` with multiple yielded arguments (#2056, @LillianZ).
* Improve reliability of the post install hook by disabling RubyGems (#2075).
* Fixed top level exception handler to print exception cause (#2013).
* Fixed issue when extending FFI from File (#2094).
* Fixed issue with `Kernel#freeze` not freezing singleton class (#2093).
* Fixed `String#encode` with options issue (#2091, #2095, @LillianZ).
* Fixed issue with `spawn` when `:close` redirect is used (#2097).
* Fixed `coverage` issue when `*eval` is used (#2078).
* Use expanded load paths for feature matching (#1501).
* Fixed handling of post arguments for `super()` (#2111).
* Fixed `SystemStackError` sometimes replaced by an internal Java `NoClassDefFoundError` on JVM (#1743).
* Fixed constant/identifier detection in lexer for non-ASCII encodings (#2079, #2102, @ivoanjo).
* Fixed parsing of `--jvm` as an application argument (#2108).
* Fix `rb_rescue2` to ignore the end marker `(VALUE)0` (#2127, #2130).
* Fix status and output when SystemExit is subclassed and raised (#2128).
* Fix `String#{chomp, chomp!}` issue with invalid encoded strings (#2133).

Compatibility:

* Run `at_exit` handlers even if parsing the main script fails (#2047).
* Load required libraries (`-r`) before parsing the main script (#2047).
* `String#split` supports block (#2052, @ssnickolay).
* Implemented `String#{grapheme_clusters, each_grapheme_cluster}`.
* Fix the caller location for `#method_added` (#2059).
* Fix issue with `Float#round` when `self` is `-0.0`.
* Fix `String#unpack` issue with `m0` format (#2065).
* Fix issue with `File.absolute_path` returning a path to current directory (#2062).
* Update `Range#cover?` to handle `Range` parameter.
* Fix `String#{casecmp, casecmp?}` parameter conversion.
* Fix `Regexp` issue which raised syntax error instead of `RegexpError` (#2066).
* Handle `Object#autoload` when autoload itself (#1616, @ssnickolay).
* Skip upgraded default gems while loading RubyGems (#2075).
* Verify that gem paths are correct before loading RubyGems (#2075).
* Implement `rb_ivar_count`.
* Implemented `rb_yield_values2`.
* Implemented `Digest::Base#{update, <<}` (#2100).
* Pass the final `super` specs (#2104, @chrisseaton).
* Fix arity for arguments with optional kwargs (#1669, @ssnickolay).
* Fix arity for `Proc` (#2098, @ssnickolay).
* Check bounds for `FFI::Pointer` accesses when the size of the memory behind is known.
* Implement negative line numbers for eval (#1482).
* Support refinements for `#to_s` called by string interpolation (#2110, @ssnickolay).
* Module#using raises error in method scope (#2112, @ssnickolay).
* `File#path` now returns a new mutable String on every call like MRI (#2115).
* Avoid infinite recursion when redefining `Warning#warn` and calling `Kernel#warn` (#2109).
* Convert objects with `#to_path` in `$LOAD_PATH` (#2119).
* Handle the functions being native for `rb_thread_call_without_gvl()` (#2090).
* Support refinements for Kernel#respond_to? (#2120, @ssnickolay).
* JCodings has been updated from 1.0.45 to 1.0.55.
* Joni has been updated from 2.1.30 to 2.1.40.

Performance:

* Calls with a literal block are no longer always split but instead the decision is made by the Truffle splitting heuristic.
* `Symbol#to_proc` is now AST-inlined in order to not rely on splitting and to avoid needing the caller frame to find refinements which apply.
* `Symbol#to_proc` is now globally cached per Symbol and refinements, to avoid creating many redundant `CallTargets`.
* Setting and access to the special variables `$~` and `$_` has been refactored to require less splitting.

Changes:

* Migrated from JLine 2 to JLine 3 for the `readline` standard library.

# 20.2.0

New features:

* Updated to Ruby 2.6.6.
* Use `InteropLibrary#toDisplayString()` to better display objects from other languages.
* Implement writing to the top scope for global variables (#2024).
* `foreign_object.to_s` now uses `InteropLibrary#toDisplayString()` (and still `asString()` if `isString()`).
* `foreign_object.inspect` has been improved to be more useful (include the language and meta object).
* `foreign_object.class` now calls `getMetaObject()` (except for Java classes, same as before).
* Add basic support for Linux AArch64.
* `foreign_object.name = value` will now call `Interoplibrary#writeMember("name", value)` instead of `invokeMember("name=", value)`.
* Always show the Ruby core library files in backtraces (#1414).
* The Java stacktrace is now shown when sending SIGQUIT to the process, also on TruffleRuby Native, see [Debugging](doc/user/debugging.md) for details (#2041).
* Calls to foreign objects with a block argument will now pass the block as the last argument.
* `foreign.name` will now use `invokeMember` if invocable and if not use `readMember`, see `doc/contrib/interop_implicit_api.md` for details.
* `foreign.to_f` and `foreign.to_i` will now attempt to convert to Ruby `Float` and `Integer` (#2038).
* `foreign.equal?(other)` now uses `InteropLibrary#isIdentical(other)` and `foreign.object_id/__id__` now uses `InteropLibrary#identityHashCode()`.

Bug fixes:

* Fix `#class_exec`, `#module_exec`, `#instance_eval`, and `instance_exec` to use activated refinements (#1988, @ssnickolay).
* Fixed missing method error for FFI calls with `blocking: true` when interrupted.
* Use upgraded default gems when installed (#1956).
* Fixed `NameError` when requiring an autoload path that does not define the autoload constant (#1905).
* Thread local IO buffers are now allocated using a stack to ensure safe operating if a signal handler uses one during an IO operation.
* Fixed `TracePoint` thread-safety by storing the state on the Ruby `Thread` (like MRI) instead of inside the `TracePoint` instance.
* Make `require 'rubygems/package'` succeed and define `Gem::Deprecate` correctly (#2014).
* Fix `MBCLEN_CHARFOUND_P` error.
* Fix `rb_enc_str_new` when `NULL` encoding is given with a constant string.
* Fixed `rb_enc_precise_mbclen` to handle more inputs.
* The output for `--engine.TraceCompilation` is now significantly easier to read, by having shorter method names and source names (oracle/graal#2052).
* Fix indentation for squiggly heredoc with single quotes (#1564).
* Only print members which are readable for foreign `#inspect` (#2027).
* Fixed the return value of the first call to `Kernel#srand` in a Thread (#2028).
* Fix missing flushing when printing an exception at top-level with a custom backtrace, which caused no output being shown (#1750, #1895).
* Use the mode of the given `IO` for `IO#reopen(IO)` which is important for the 3 standard IOs (#2034).
* Fix potential deadlock when running finalizers (#2041).
* Let `require 'rubygems/specification'` work before `require 'rubygems'`.

Compatibility:

* Implement `UnboundMethod#bind_call`.
* Implemented `ObjectSpace::WeakMap` (#1385, #1958).
* Implemented `strtod` and `ruby_strtod` (#2007).
* Fix detection of `#find_type` in FFI to ignore `MakeMakefile#find_type` from `mkmf` (#1896, #2010).
* Implemented `rb_uv_to_utf8` (#1998, @skateman).
* Implemented `rb_str_cat_cstr`.
* Implemented `rb_fstring`.
* Support `#refine` for Module (#2021, @ssnickolay).
* Implemented `rb_ident_hash_new`.
* Improved the compatibility of `Symbol.all_symbols` (#2022, @chrisseaton).
* Implemented `rb_enc_str_buf_cat`.
* Implemented `rb_int_positive_pow`.
* Implemented `rb_usascii_str_new_lit`.
* Define `#getch` and `#getpass` on `StringIO` when `io/console` is required.
* Implemented `rb_uv_to_utf8` (#1998).
* Single character IDs now behave more like those in MRI to improve C extension compatibility, so `rb_funcall(a, '+', b)` will now do the same thing as in MRI.
* Removed extra public methods on `String`.
* Implemented `rb_array_sort` and `rb_array_sort_bang`.
* Do not create a finalizers `Thread` if there are other public languages, which is helpful for polyglot cases (#2035).
* Implemented `rb_enc_isalnum` and `rb_enc_isspace`.
* `RUBY_REVISION` is now the full commit hash used to build TruffleRuby, similar to MRI 2.7+.
* Implemented `rb_enc_mbc_to_codepoint`.
* Changed the lookup methods to achieve Refinements specification (#2033, @ssnickolay).
* Implemented `Digest::Instance#new` (#2040).
* Implemented `ONIGENC_MBC_CASE_FOLD`.
* Fixed `Thread#raise` to call the exception class' constructor with no arguments when given no message (#2045).
* Fixed `refine + super` compatibility (#2039, #2048, @ssnickolay).
* Make the top-level exception handler more compatible with MRI (#2047).
* Implemented `rb_enc_codelen`.
* Implemented `Ripper` by using the C extension (#1585).

Changes:

* RubyGems gem commands updated to use the `--no-document` option by default.

Performance:

* Enable lazy translation from the parser AST to the Truffle AST for user code by default. This should improve application startup time (#1992).
* `instance variable ... not initialized` and similar warnings are now optimized to have no peak performance impact if they are not printed (depends on `$VERBOSE`).
* Implement integer modular exponentiation using `BigInteger#mod_pow` (#1999, @skateman).
* Fixed a performance issue when computing many substrings of a given non-leaf `String` with non-US-ASCII characters.
* Speedup native handle to Ruby object lookup for C extensions.

# 20.1.0

New features:

* Nightly builds of TruffleRuby are now available, see the README for details (#1483).
* `||=` will not compile the right-hand-side if it's only executed once, to match the idiomatic lazy-initialisation use-case ([blog post](https://engineering.shopify.com/blogs/engineering/optimizing-ruby-lazy-initialization-in-truffleruby-with-deoptimization), #1887, @kipply).
* Added `--metrics-profile-require` option to profile searching, parsing, translating and loading files.
* Added support for captured variables for the Truffle instruments (e.g. Chrome debugger).

Bug fixes:

* Fixed `Exception#dup` to copy the `Exception#backtrace` string array.
* Fixed `rb_warn` and `rb_warning` when used as statements (#1886, @chrisseaton).
* Fixed `NameError.new` and `NoMethodError.new` `:receiver` argument.
* Correctly handle large numbers of arguments to `rb_funcall` (#1882).
* Added arity check to `Module#{include, prepend}`.
* Fix `OpenSSL::Digest.{digest,hexdigest,base64digest}` to handle `algorithm, data` arguments (#1889, @bdewater).
* Fixed `SystemCallError.new` parameter conversion.
* Fixed `File#{chmod, umask}` argument conversion check.
* Added warning in `Hash.[]` for non-array elements.
* Fixed `File.lchmod` to raise `NotImplementedError` when not available.
* `RSTRING_PTR()` now always returns a native pointer, resolving two bugs `memcpy`ing to (#1822) and from (#1772) Ruby Strings.
* Fixed issue with duping during splat (#1883).
* Fixed `Dir#children` implementation.
* Fixed `SignalException.new` error when bad parameter given.
* Added deprecation warning to `Kernel#=~`.
* Fixed `puts` for a foreign objects, e.g. `puts Polyglot.eval('js', '[]')` (#1881).
* Fixed `Exception#full_message` implementation.
* Updated `Kernel.Complex()` to handle the `exception: false` parameter.
* Fixed `Kernel#dup` to return self for `Complex` and `Rational` objects.
* Updated `Kernel.Float()` to handle the `exception: false` parameter.
* Fixed `String#unpack` `M` format (#1901).
* Fixed error when `SystemCallError` message contained non-ASCII characters.
* Fixed `rb_rescue` to allow null rescue methods (#1909, @kipply).
* Fixed incorrect comparisons between bignums and doubles.
* Prevented some internal uses of `Kernel#caller_locations` to be overridden by user code (#1934).
* Fixed an issue caused by recursing inlining within `Regexp#quote` (#1927).
* Updated `Kernel.Float()` to return given string in error message (#1945).
* Parameters and arity of methods derived from `method_missing` should now match MRI (#1921).
* Fixed compile error in `RB_FLOAT_TYPE_P` macro (#1928).
* Fixed `Symbol#match` to call the block with the `MatchData` (#1933).
* Fixed `Digest::SHA2.hexdigest` error with long messages (#1922).
* Fixed `Date.parse` to dup the coerced string to not modify original (#1946).
* Update `Comparable` error messages for special constant values (#1941).
* Fixed `File.ftype` parameter conversion (#1961).
* Fixed `Digest::Instance#file` to not modify string literals (#1964).
* Make sure that string interpolation returns a `String`, and not a subclass (#1950).
* `alias_method` and `instance_methods` should now work correctly inside a refinement (#1942).
* Fixed `Regexp.union` parameter conversion (#1963).
* `IO#read(n)` no longer buffers more than needed, which could cause hanging if detecting readability via a native call such as `select(2)` (#1951).
* Fixed `Random::DEFAULT.seed` to be different on boot (#1965, @kipply).
* `rb_encoding->name` can now be read even if the `rb_encoding` is stored in native memory.
* Detect and cut off recursion when inspecting a foreign object, substituting an ellipsis instead.
* Fixed feature lookup order to check every `$LOAD_PATH` path entry for `.rb`, then every entry for native extension when `require` is called with no extension.
* Define the `_DARWIN_C_SOURCE` macro in extension makefiles (#1592).
* Change handling of var args in `rb_rescue2` to handle usage in C extensions (#1823).
* Fixed incorrect `Encoding::CompatibilityError` raised for some interpolated Regexps (#1967).
* Actually unset environment variables with a `nil` value for `Process.spawn` instead of setting them to an empty String.
* Core library methods part of the Native Image heap are no longer added in the compilation queue on the first call, but after they reach the thresholds like other methods.
* Fix `RbConfig::CONFIG['LIBRUBY_SO']` file extension.
* Fix `char`, `short`, `unsigned char`, `unsigned int`, and `unsigned short` types in `Fiddle` (#1971).
* Fix `IO#select` to reallocate its buffer if it is interrupted by a signal.
* Fix issue where interpolated string matched `#` within string as being a variable (#1495).
* Fix `File.join` to raise error on strings with null bytes.
* Fix initialization of Ruby Thread for foreign thread created in Java.
* Fix registration of default specs in RubyGems (#1987).

Compatibility:

* The C API type `VALUE` is now defined as `unsigned long` as on MRI. This enables `switch (VALUE)` and other expressions which rely on `VALUE` being an integer type (#1409, #1541, #1675, #1917, #1954).
* Implemented `Float#{floor, ceil}` with `ndigits` argument.
* Implemented `Thread#fetch`.
* Implemented `Float#truncate` with `ndigits` argument.
* Made `String#{byteslice, slice, slice!}` and `Symbol#slice` compatible with endless ranges.
* Implemented "instance variable not initialized" warning.
* Make `Kernel#{caller, caller_locations}` and `Thread#backtrace_locations` compatible with endless ranges.
* Implemented `Dir#each_child`.
* Implemented `Kernel.{chomp, chop}` and `Kernel#{chomp, chop}`.
* Implemented `-p` and `-a`, and `-l` CLI options.
* Convert the argument to `File.realpath` with `#to_path` (#1894).
* `StringIO#binmode` now sets the external encoding to BINARY like MRI (#1898).
* `StringIO#inspect` should not include the contents of the `StringIO` (#1898).
* Implemented `rb_fd_*` functions (#1623).
* Fixed uninitialized variable warnings in core and lib (#1897).
* Make `Thread#backtrace` support omit, length and range arguments.
* Implemented `Range#%`.
* Fixed the type of the `flags` field of `rb_data_type_t` (#1911).
* Implemented `rb_obj_is_proc` (#1908, @kipply, @XrXr).
* Implemented C API macro `RARRAY_ASET()`.
* Implemented `num2short` (#1910, @kipply).
* `RSTRING_END()` now always returns a native pointer.
* Removed `register` specifier for `rb_mem_clear()` (#1924).
* Implemented `Thread::Backtrace::Locations#base_label` (#1920).
* Implemented `rb_mProcess` (#1936).
* Implemented `rb_gc_latest_gc_info` (#1937).
* Implemented `RBASIC_CLASS` (#1935).
* Yield 2 arguments for `Hash#map` if the arity of the block is > 1 (#1944).
* Add all `Errno` constants to match MRI, needed by recent RubyGems.
* Silence `ruby_dep` warnings since that gem is unmaintained.
* Clarify error message for not implemented `Process.daemon` (#1962).
* Allow multiple assignments in conditionals (#1513).
* Update `NoMethodError#message` to match MRI (#1957).
* Make `StringIO` work with `--enable-frozen-string-literal` (#1969).
* Support `NULL` for the status of `rb_protect()`.
* Ensure `BigDecimal#inspect` does not call `BigDecimal#to_s` to avoid behaviour change on `to_s` override (#1960).
* Define all C-API `rb_{c,m,e}*` constants as C global variables (#1541).
* Raise `ArgumentError` for `Socket.unpack_sockaddr_un` if the socket family is incorrect.
* Implemented `RTYPEDDATA_*()` macros and `rb_str_tmp_new()` (#1975).
* Implemented `rb_set_end_proc` (#1959).
* Implemented `rb_to_symbol`.
* Implemented `rb_class_instance_methods`, `rb_class_public_instance_methods`, `rb_class_protected_instance_methods`, and `rb_class_private_instance_methods`.
* Implemented `rb_tracepoint_new`, `rb_tracepoint_disable`, `rb_tracepoint_enable`, and `rb_tracepoint_enabled_p` (#1450).
* Implemented `RbConfig::CONFIG['AR']` and `RbConfig::CONFIG['STRIP']` (#1973).
* Not yet implemented C API functions are now correctly detected as missing via `mkmf`'s `have_func` (#1980).
* Accept `RUBY_INTERNAL_EVENT_{NEWOBJ,FREEOBJ}` events but warn they are not triggered (#1978, #1983).
* `IO.copy_stream(in, STDOUT)` now writes to `STDOUT` without buffering like MRI.
* Implemented `RbConfig['vendordir']`.
* Implemented `Enumerator::ArithmeticSequence`.
* Support `(struct RBasic *)->flags` and `->klass` from `ruby.h` (#1891, #1884, #1978).

Changes:

* `TRUFFLERUBY_RESILIENT_GEM_HOME` has been removed. Unset `GEM_HOME` and `GEM_PATH` instead if you need to.
* The deprecated `Truffle::System.full_memory_barrier`, `Truffle::Primitive.logical_processors`, and `Truffle::AtomicReference` have been removed.
* The implicit interface for allowing Ruby objects to behave as polyglot arrays with `#size`, `#[]` methods has been removed and replaced with an explicit interface where each method starts with `polyglot_*`.
* Hash keys are no longer reported as polyglot members.
* All remaining implicit polyglot behaviour for `#[]` method was replaced with `polyglot_*` methods.
* Rename dynamic API to match InteropLibrary. All the methods keep the name as it is in InteropLibrary with the following changes: use snake_case, add `polyglot_` prefix, drop `get` and `is` prefix, append `?` on all predicates.
* Split `Truffle::Interop.write` into `.write_array_element` and `.write_member` methods.
* Rename `Truffle::Interop.size` to `.array_size`.
* Rename `Truffle::Interop.is_boolean?` to `.boolean?`.
* Split `Truffle::Interop.read` into `.read_member` and `.read_array_element`.
* Drop `is_` prefix in `Truffle::Interop.is_array_element_*` predicates.
* `Truffle::Interop.hash_keys_as_members` has been added to treat a Ruby Hash as a polyglot object with the Hash keys as members.

Performance:

* Optimized `RSTRING_PTR()` accesses by going to native directly, optimized various core methods, use Mode=latency and tune GC heap size for Bundler. This speeds up `bundle install` from 84s to 19s for a small Gemfile with 6 gems (#1398).
* Fixed memory footprint issue due to large compilation on Native Image, notably during `bundle install` (#1893).
* `ArrayBuilderNode` now uses a new Truffle library for manipulating array stores.
* Ruby objects passed to C extensions are now converted less often to native handles.
* Calling blocking system calls and running C code with unblocking actions has been refactored to remove some optimisation boundaries.
* `return` expressions are now rewritten as implicit return expressions where control flow allows this to be safely done as a tail optimisation. This can improve interpreter performance by up to 50% in some benchmarks, and can be applied to approximately 80% of return nodes seen in Rails and its dependencies (#1977).
* The old array strategy code has been removed and all remaining nodes converted to the new `ArrayStoreLibrary`.
* Updated `nil` to be a global immutable singleton (#1835).

# 20.0.0

New features:

* Enable and document `--coverage` option (#1840, @chrisseaton).
* Update the internal LLVM toolchain to LLVM 9 and reduce its download size.
* Updated to Ruby 2.6.5 (#1749).
* Automatically set `PKG_CONFIG_PATH` as needed for compiling OpenSSL on macOS (#1830).

Bug fixes:

* Fix `Tempfile#{size,length}` when the IO is not flushed (#1765, @rafaelfranca).
* Dump and load instance variables in subclasses of `Exception` (#1766, @rafaelfranca).
* Fix `Date._iso8601` and `Date._rfc3339` when the string is an invalid date (#1773, @rafaelfranca).
* Fail earlier for bad handle unwrapping (#1777, @chrisseaton).
* Match out of range `ArgumentError` message with MRI (#1774, @rafaelfranca).
* Raise `Encoding::CompatibilityError` with incompatible encodings on `Regexp` (#1775, @rafaelfranca).
* Fixed interactions between attributes and instance variables in `Struct` (#1776, @chrisseaton).
* Coercion fixes for `TCPServer.new` (#1780, @XrXr).
* Fix `Float#<=>` not calling `coerce` when `other` argument responds to it (#1783, @XrXr).
* Do not warn / crash when requiring a file that sets and trigger autoload on itself (#1779, @XrXr).
* Strip trailing whitespaces when creating a `BigDecimal` with a `String` (#1796, @XrXr).
* Default `close_others` in `Process.exec` to `false` like Ruby 2.6 (#1798, @XrXr).
* Don't clone methods when setting method to the same visibility (#1794, @XrXr).
* `BigDecimal()` deal with large rationals precisely (#1797, @XrXr).
* Make it possible to call `instance_exec` with `rb_block_call` (#1802, @XrXr).
* Check for duplicate members in `Struct.new` (#1803, @XrXr).
* `Process::Status#to_i` return raw `waitpid(2)` status (#1800, @XrXr).
* `Process#exec`: set close-on-exec to false for fd redirection (#1805, @XrXr, @rafaelfranca).
* Building C extensions should now work with frozen string literals (#1786).
* Keep the Truffle working directory in sync with the native working directory.
* Rename `to_native` to `polyglot_to_native` to match `polyglot_pointer?` and `polyglot_address` methods.
* Fixed missing partial evaluation boundary in `Array#{sort,sort!}` (#1727).
* Fixed the class of `self` and the wrapping `Module` for `Kernel#load(path, wrap=true)` (#1739).
* Fixed missing polyglot type declaration for `RSTRING_PTR` to help with native/managed interop.
* Fixed `Module#to_s` and `Module#inspect` to not return an extra `#<Class:` for singleton classes.
* Arrays backed by native storage now allocate the correct amount of memory (#1828).
* Fixed issue in `ConditionVariable#wait` that could lose a `ConditionVariable#signal`.
* Do not expose TruffleRuby-specific method `Array#swap` (#1816).
* Fixed `#inspect` on broken UTF-8 sequences (#1842, @chrisseaton).
* `Truffle::Interop.keys` should report methods of `String` and `Symbol` (#1817).
* `Kernel#sprintf` encoding validity has been fixed (#1852, @XrXr).
* Fixed `ArrayIndexOutOfBoundsException` in `File.fnmatch` (#1845).
* Make `String#concat` work with no or multiple arguments (#1519).
* Make `Array#concat` work with no or multiple arguments (#1519).
* Coerce `BigDecimal(arg)` using `to_str` (#1826).
* Fixed `NameError#dup`, `NoMethodError#dup`, and `SystemCallError#dup` to copy internal fields.
* Make `Enumerable#chunk` work without a block (#1518).
* Fixed issue with `SystemCallError.new` setting a backtrace too early.
* Fixed `BigDecimal#to_s` formatting issue (#1711).
* Run `END` keyword block only once at exit.
* Implement `Numeric#clone` to return `self`.
* Fixed `Symbol#to_proc` to create a `Proc` with `nil` `source_location` (#1663).
* Make `GC.start` work with keyword arguments.
* Fixed `Kernel#clone` for `nil`, `true`, `false`, `Integer`, and `Symbol`.
* Make top-level methods available in `Context#getBindings()` (#1838).
* Made `Kernel#caller_locations` accept a range argument, and return `nil` when appropriate.
* Made `rb_respond_to` work with primitives (#1869, @chrisseaton).
* Fixed issue with missing backtrace for `rescue $ERROR_INFO` (#1660).
* Fixed `Struct#hash` for `keyword_init: true` `Struct`.
* Fixed `String#{upcase!,downcase!,swapcase!}(:ascii)` for non-ASCII-compatible encodings like UTF-16.
* Fixed `String#capitalize!` for strings that weren't full ASCII.
* Fixed enumeration issue in `ENV.{select, filter}`.
* Fixed `Complex` and `Rational` should be frozen after initializing.
* Fixed `printf` should raise error when not enough arguments for positional argument.
* Removed "shadowing outer local variable" warning.
* Fixed parameter conversion to `String` in ENV methods.
* Fixed deprecation warning when `ENV.index` is called.
* Fixed issue with `ENV.each_key`.
* Fixed `ENV.replace` implementation.
* Fixed `ENV.udpate` implementation.
* Fixed argument handling in `Kernel.printf`.
* Fixed character length after conversion to binary from a non-US-ASCII String.
* Fixed issue with installing latest bundler (#1880).
* Fixed type conversion for `Numeric#step` `step` parameter.
* Fixed `Kernel#Integer` conversion.
* Fixed `IO.try_convert` parameter conversion.
* Fixed linking of always-inline C API functions with `-std=gnu90` (#1837, #1879).
* Avoid race conditions during `gem install` by using a single download thread.
* Do not use gems precompiled for MRI on TruffleRuby (#1837).
* Fixed printing foreign arrays that were also pointers (#1679).
* Fixed `nil#=~` to not warn.
* Fixed `Enumerable#collect` to give user block arity in the block passed to `Enumerable#each`.

Compatibility:

* Implemented `String#start_with?(Regexp)` (#1771, @zhublik).
* Various improvements to `SignalException` and signal handling (#1790, @XrXr).
* Implemented `rb_utf8_str_new`, `rb_utf8_str_new_cstr`, `rb_utf8_str_new_static` (#1788, @chrisseaton).
* Implemented the `unit` argument of `Time.at` (#1791, @XrXr).
* Implemented `keyword_init: true` for `Struct.new` (#1789, @XrXr).
* Implemented `MatchData#dup` (#1792, @XrXr).
* Implemented a native storage strategy for `Array` to allow better C extension compatibility.
* Implemented `rb_check_symbol_cstr` (#1814).
* Implemented `rb_hash_start` (#1841, @XrXr).
* JCodings has been updated from 1.0.42 to 1.0.45.
* Joni has been updated from 2.1.25 to 2.1.30.
* Implemented `Method#<<` and `Method#>>` (#1821).
* The `.bundle` file extension is now used for C extensions on macOS (#1819, #1837).
* Implemented `Comparable#clamp` (#1517).
* Implemented `rb_gc_register_mark_object` and `rb_enc_str_asciionly_p` (#1856, @chrisseaton).
* Implemented `rb_io_set_nonblock` (#1741).
* Include the major kernel version in `RUBY_PLATFORM` on macOS like MRI (#1860, @eightbitraptor).
* Implemented `Enumerator::Chain`, `Enumerator#+`, and `Enumerable#chain` (#1859, #1858).
* Implemented `Thread#backtrace_locations` and `Exception#backtrace_locations` (#1556).
* Implemented `rb_module_new`, `rb_define_class_id`, `rb_define_module_id`, (#1876, @XrXr, @chrisseaton).
* Implemented `-n` CLI option (#1532).
* Cache the `Symbol` of method names in call nodes only when needed (#1872).
* Implemented `rb_get_alloc_func` and related functions (#1874, @XrXr).
* Implemented `rb_module_new`, `rb_define_class_id`, `rb_define_module_id`, (#1876, @chrisseaton).
* Implemented `ENV.slice`.
* Support for the Darkfish theme for RDoc generation has been added back.
* Implemented `Kernel#system` `exception: true` option.
* Implemented `Random.bytes`.
* Implemented `Random.random_number`.
* Added the ability to parse endless ranges.
* Made `Range#{to_a, step, each, bsearch, step, last, max, min, to_s, ==}` compatible with endless ranges.
* Made `Array#{[], []=, values_at, fill, slice!}` compatible with endless ranges.
* Defined `Array#{min, max}` methods.

Performance:

* Use a smaller limit for identity-based inline caches to improve warmup by avoiding too many deoptimizations.
* `long[]` array storage now correctly declare that they accept `int` values, reducing deoptimisations and promotions to `Object[]` storage.
* Enable inline caching of `Symbol` conversion for `rb_iv_get` and `rb_iv_set`.
* `rb_type` information is now cached on classes as a hidden variable to improve performance.
* Change to using thread local buffers for socket calls to reduce allocations.
* Refactor `IO.select` to reduce copying and optimisation boundaries.
* Refactor various `String` and `Rope` nodes to avoid Truffle performance warnings.
* Reading caller frames should now work in more cases without deoptimisation.

# 19.3.0

New features:

* Compilation of C extensions is now done with an internal LLVM toolchain producing both native code and bitcode. This means more C extensions should compile out of the box and this should resolve most linker-related issues.
* It is no longer necessary to install LLVM for installing C extensions on TruffleRuby.
* It is no longer necessary to install libc++ and libc++abi for installing C++ extensions on TruffleRuby.
* On macOS, it is no longer necessary to install the system headers package (#1417).
* License updated to EPL 2.0/GPL 2.0/LGPL 2.1 like recent JRuby.

Bug fixes:

* `rb_undef_method` now works for private methods (#1731, @cky).
* Fixed several issues when requiring C extensions concurrently (#1565).
* `self.method ||= value` with a private method now works correctly (#1673).
* Fixed `RegexpError: invalid multibyte escape` for binary regexps with a non-binary String (#1433).
* Arrays now report their methods to other languages for interopability (#1768).
* Installing `sassc` now works due to using the LLVM toolchain (#1753).
* Renamed `Truffle::Interop.respond_to?` to avoid conflict with Ruby's `respond_to?` (#1491).
* Warn only if `$VERBOSE` is `true` when a magic comment is ignored (#1757, @nirvdrum).
* Make C extensions use the same libssl as the one used for the openssl C extension (#1770).

Compatibility:

* `GC.stat` can now take an optional argument (#1716, @kirs).
* `Kernel#load` with `wrap` has been implemented (#1739).
* Implemented `Kernel#spawn` with `:chdir` (#1492).
* Implemented `rb_str_drop_bytes`, notably used by OpenSSL (#1740, @cky).
* Include executables of default gems, needed for `rails new` in Rails 6.
* Use compilation flags similar to MRI for C extension compilation.
* Warn for `gem update --system` as it is not fully supported yet and is often not needed.
* Pass `-undefined dynamic_lookup` to the linker on macOS like MRI.

Performance:

* Core methods are no longer always cloned, which reduces memory footprint and should improve warmup.
* Inline cache calls to `rb_intern()` with a constant name in C extensions.
* Improve allocation speed of native handles for C extensions.
* Improve the performance of `NIL_P` and `INT2FIX` in C extensions.
* Various fixes to improve Rack performance.
* Optimize `String#gsub(String)` by not creating a `Regexp` and using `String#index` instead.
* Fixed "FrameWithoutBoxing should not be materialized" compilation issue in `TryNode`.

# 19.2.0, August 2019

New features:

* `Fiddle` has been implemented.

Bug fixes:

* Set `RbConfig::CONFIG['ruby_version']` to the same value as the TruffleRuby version. This fixes reusing C extensions between different versions of TruffleRuby with Bundler (#1715).
* Fixed `Symbol#match` returning `MatchData` (#1706, @zhublik).
* Allow `Time#strftime` to be called with binary format strings.
* Do not modify the argument passed to `IO#write` when the encoding does not match (#1714).
* Use the class where the method was defined to check if an `UnboundMethod` can be used for `#define_method` (#1710).
* Fixed setting `$~` for `Enumerable` and `Enumerator::Lazy`'s `#grep` and `#grep_v`.
* Improved errors when interacting with single-threaded languages (#1709).

Compatibility:

* Added `Kernel#then` (#1703, @zhublik).
* `FFI::Struct#[]=` is now supported for inline character arrays.
* `blocking: true` is now supported for `FFI::Library#attach_function`.
* Implemented `Proc#>>` and `#<<` (#1688).
* `Thread.report_on_exception` is now `true` by default like MRI 2.5+.
* `BigDecimal` compatibility has been generally improved in several ways.

Changes:

* An interop read message sent to a `Proc` will no longer call the `Proc`.

Performance:

* Several `String` methods have been made faster by the usage of vector instructions
  when searching for a single-byte character in a String.
* Methods needing the caller frame are now better optimized.

# 19.1.0, June 2019

*Ruby is an experimental language in the GraalVM 19.1.0 release*

Bug fixes:

* Sharing for thread-safety of objects is now triggered later as intended, e.g., when a second `Thread` is started.
* Fixed `Array#to_h` so it doesn't set a default value (#1698).
* Removed extra `public` methods on `IO` (#1702).
* Fixed `Process.kill(signal, Process.pid)` when the signal is trapped as `:IGNORE` (#1702).
* Fixed `Addrinfo.new(String)` to reliably find the address family (#1702).
* Fixed argument checks in `BasicSocket#setsockopt` (#1460).
* Fixed `ObjectSpace.trace_object_allocations` (#1456).
* Fixed `BigDecimal#{clone,dup}` so it now just returns the receiver, per Ruby 2.5+ semantics (#1680).
* Fixed creating `BigDecimal` instances from non-finite `Float` values (#1685).
* Fixed `BigDecimal#inspect` output for non-finite values (e.g, NaN or -Infinity) (#1683).
* Fixed `BigDecimal#hash` to return the same value for two `BigDecimal` objects that are equal (#1656).
* Added missing `BigDecimal` constant definitions (#1684).
* Implemented `rb_eval_string_protect`.
* Fixed `rb_get_kwargs` to correctly handle optional and rest arguments.
* Calling `Kernel#raise` with a raised exception will no longer set the cause of the exception to itself (#1682).
* Return a `FFI::Function` correctly for functions returning a callback.
* Convert to intuitive Ruby exceptions when INVOKE fails (#1690).
* Implemented `FFI::Pointer#clear` (#1687).
* Procs will now yield to the block in their declaration context even when called with a block argument (#1657).
* Fixed problems with calling POSIX methods if `Symbol#[]` is redefined (#1665).
* Fixed sharing of `Array` and `Hash` elements for thread-safety of objects (#1601).
* Fixed concurrent modifications of `Gem::Specification::LOAD_CACHE` (#1601).
* Fix `TCPServer#accept` to set `#do_not_reverse_lookup` correctly on the created `TCPSocket`.

Compatibility:

* Exceptions from `coerce` are no longer rescued, like MRI.
* Implemented `Integer#{allbits?,anybits?,nobits?}`.
* `Integer#{ceil,floor,truncate}` now accept a precision and `Integer#round` accepts a rounding mode.
* Added missing `Enumerable#filter` and `Enumerator::Lazy#filter` aliases to the respective `select` method (#1610).
* Implemented more `Ripper` methods as no-ops (#1694, @Mogztter).
* Implemented `rb_enc_sprintf` (#1702).
* Implemented `ENV#{filter,filter!}` aliases for `select` and `select!`.
* Non-blocking `StringIO` and `Socket` APIs now support `exception: false` like MRI (#1702).
* Increased compatibility of `BigDecimal`.
* `String#-@` now performs string deduplication (#1608).
* `Hash#merge` now preserves the key order from the original hash for merged values (#1650).
* Coerce values given to `FFI::Pointer` methods.
* `FrozenError` is now defined and is used for `can't modify frozen` object exceptions.
* `StringIO` is now available by default like in MRI, because it is required by RubyGems.

Changes:

* Interactive sources (like the GraalVM polyglot shell) now all share the same binding (#1695).
* Hash code calculation has been improved to reduce hash collisions for `Hash` and other cases.

Performance:

* `eval(code, binding)` for a fixed `code` containing blocks is now much faster. This improves the performance of rendering `ERB` templates containing loops.
* `rb_str_cat` is faster due to the C string now being concatenated without first being converted to a Ruby string or having its encoding checked. As a side effect the behaviour of `rb_str_cat` should now more closely match that of MRI.

# 19.0.0, May 2019

*Ruby is an experimental language in the GraalVM 19.0.0 release*

Bug fixes:

* The debugger now sees global variables as the global scope.
* Temporary variables are no longer visible in the debugger.
* Setting breakpoints on some lines has been fixed.
* The OpenSSL C extension is now always recompiled, fixing various bugs when using the extension (e.g., when using Bundler in TravisCI) (#1676, #1627, #1632).
* Initialize `$0` when not run from the 'ruby' launcher, which is needed to `require` gems (#1653).

Compatibility:

* `do...end` blocks can now have `rescue/else/ensure` clauses like MRI (#1618).

Changes:

* `TruffleRuby.sulong?` has been replaced by `TruffleRuby.cexts?`, and `TruffleRuby.graal?` has been replaced by `TruffleRuby.jit?`. The old methods will continue to work for now, but will produce warnings, and will be removed at a future release.

# 1.0 RC 16, 19 April 2019

Bug fixes:

* Fixed `Hash#merge` with no arguments to return a new copy of the receiver (#1645).
* Fixed yield with a splat and keyword arguments (#1613).
* Fixed `rb_scan_args` to correctly handle kwargs in combination with optional args.
* Many fixes for `FFI::Pointer` to be more compatible with the `ffi` gem.

New features:

* Rounding modes have been implemented or improved for `Float`, `Rational`, `BigDecimal` (#1509).
* Support Homebrew installed in other prefixes than `/usr/local` (#1583).
* Added a pure-Ruby implementation of FFI which passes almost all Ruby FFI specs (#1529, #1524).

Changes:

* Support for the Darkfish theme for RDoc generation has been removed.

Compatibility:

* The `KeyError` raised from `ENV#fetch` and `Hash#fetch` now matches MRI's message formatting (#1633).
* Add the missing `key` and `receiver` values to `KeyError` raised from `ENV#fetch`.
* `String#unicode_normalize` has been moved to the core library like in MRI.
* `StringScanner` will now match a regexp beginning with `^` even when not scanning from the start of the string.
* `Module#define_method` is now public like in MRI.
* `Kernel#warn` now supports the `uplevel:` keyword argument.

# 1.0 RC 15, 5 April 2019

Bug fixes:

* Improved compatibility with MRI's `Float#to_s` formatting (#1626).
* Fixed `String#inspect` when the string uses a non-UTF-8 ASCII-compatible encoding and has non-ASCII characters.
* Fixed `puts` for strings with non-ASCII-compatible encodings.
* `rb_protect` now returns `Qnil` when an error occurs.
* Fixed a race condition when using the interpolate-once (`/o`) modifier in regular expressions.
* Calling `StringIO#close` multiple times no longer raises an exception (#1640).
* Fixed a bug in include file resolution when compiling C extensions.

New features:

* `Process.clock_getres` has been implemented.

Changes:

* `debug`, `profile`, `profiler`, which were already marked as unsupported, have been removed.
* Our experimental JRuby-compatible Java interop has been removed - use `Polyglot` and `Java` instead.
* The Trufle handle patches applied to `psych` C extension have now been removed.
* The `rb_tr_handle_*` functions have been removed as they are no longer used in any C extension patches.
* Underscores and dots in options have become hyphens, so `--exceptions.print_uncaught_java` is now `--exceptions-print-uncaught-java`, for example.
* The `rb_tr_handle_*` functions have been removed as they are no longer used in any C extension patches.

Bug fixes:

* `autoload :C, "path"; require "path"` now correctly triggers the autoload.
* Fixed `UDPSocket#bind` to specify family and socktype when resolving address.
* The `shell` standard library can now be `require`-d.
* Fixed a bug where `for` could result in a `NullPointerException` when trying to assign the iteration variable.
* Existing global variables can now become aliases of other global variables (#1590).

Compatibility:

* ERB now uses StringScanner and not the fallback, like on MRI. As a result `strscan` is required by `require 'erb'` (#1615).
* Yield different number of arguments for `Hash#each` and `Hash#each_pair` based on the block arity like MRI (#1629).
* Add support for the `base` keyword argument to `Dir.{[], glob}`.

# 1.0 RC 14, 18 March 2019

Updated to Ruby 2.6.2.

Bug fixes:

* Implement `rb_io_wait_writable` (#1586).
* Fixed error when using arrows keys first within `irb` or `pry` (#1478, #1486).
* Coerce the right hand side for all `BigDecimal` operations (#1598).
* Combining multiple `**` arguments containing duplicate keys produced an incorrect hash. This has now been fixed (#1469).
* `IO#read_nonblock` now returns the passed buffer object, if one is supplied.
* Worked out autoloading issue (#1614).

New features:

* Implemented `String#delete_prefix`, `#delete_suffix`, and related methods.
* Implemented `Dir.children` and `Dir#children`.
* Implemented `Integer#sqrt`.

Changes:

* `-Xoptions` has been removed - use `--help:languages` instead.
* `-Xlog=` has been removed - use `--log.level=` instead.
* `-J` has been removed - use `--vm.` instead.
* `-J-cp lib.jar` and so on have removed - use `--vm.cp=lib.jar` or `--vm.classpath=lib.jar` instead.
* `--jvm.` and `--native.` have been deprecated, use `--vm.` instead to pass VM options.
* `-Xoption=value` has been removed - use `--option=value` instead.
* The `-X` option now works as in MRI.
* `--help:debug` is now `--help:internal`.
* `ripper` is still not implemented, but the module now exists and has some methods that are implemented as no-ops.

# 1.0 RC 13, 5 March 2019

Note that as TruffleRuby RC 13 is built on Ruby 2.4.4 it is still vulnerable to CVE-2018-16395. This will be fixed in the next release.

New features:

* Host interop with Java now works on SubstrateVM too.

Bug fixes:

* Fixed `Enumerator::Lazy` which wrongly rescued `StandardError` (#1557).
* Fixed several problems with `Numeric#step` related to default arguments, infinite sequences, and bad argument types (#1520).
* Fixed incorrect raising of `ArgumentError` with `Range#step` when at least one component of the `Range` is `Float::INFINITY` (#1503).
* Fixed the wrong encoding being associated with certain forms of heredoc strings (#1563).
* Call `#coerce` on right hand operator if `BigDecimal` is the left hand operator (#1533, @Quintasan).
* Fixed return type of division of `Integer.MIN_VALUE` and `Long.MIN_VALUE` by -1 (#1581).
* `Exception#cause` is now correctly set for internal exceptions (#1560).
* `rb_num2ull` is now implemented as well as being declared in the `ruby.h` header (#1573).
* `rb_sym_to_s` is now implemented (#1575).
* `R_TYPE_P` now returns the type number for a wider set of Ruby objects (#1574).
* `rb_fix2str` has now been implemented.
* `rb_protect` will now work even if `NilClass#==` has been redefined.
* `BigDecimal` has been moved out of the `Truffle` module to match MRI.
* `StringIO#puts` now correctly handles `to_s` methods which do not return strings (#1577).
* `Array#each` now behaves like MRI when the array is modified (#1580).
* Clarified that `$SAFE` can never be set to a non-zero value.
* Fix compatibility with RubyGems 3 (#1558).
* `Kernel#respond_to?` now returns false if a method is protected and the `include_all` argument is false (#1568).

Changes:

* `TRUFFLERUBY_CEXT_ENABLED` is no longer supported and C extensions are now always built, regardless of the value of this environment variable.
* Getting a substring of a string created by a C extension now uses less memory as only the requested portion will be copied to a managed string.
* `-Xoptions` has been deprecated and will be removed - use `--help:languages` instead.
* `-Xlog=` has been deprecated and will be removed - use `--log.level=` instead.
* `-J` has been deprecated and will be removed - use `--jvm.` instead.
* `-J-cp lib.jar` and so on have been deprecated and will be removed - use `--jvm.cp=lib.jar` or `--jvm.classpath=lib.jar` instead.
* `-J-cmd`, `--jvm.cmd`, `JAVA_HOME`, `JAVACMD`, and `JAVA_OPTS` do not work in any released configuration of TruffleRuby, so have been removed.
* `-Xoption=value` has been deprecated and will be removed - use `--option=value` instead.
* `TracePoint` now raises an `ArgumentError` for unsupported events.
* `TracePoint.trace` and `TracePoint#inspect` have been implemented.

Compatibility:

* Improved the exception when an `-S` file isn't found.
* Removed the message from exceptions raised by bare `raise` to better match MRI (#1487).
* `TracePoint` now handles the `:class` event.

Performance:

* Sped up `String` handling in native extensions, quite substantially in some cases, by reducing conversions between native and managed strings and allowing for mutable metadata in native strings.

# 1.0 RC 12, 4 February 2019

Bug fixes:

* Fixed a bug with `String#lines` and similar methods with multibyte characters (#1543).
* Fixed an issue with `String#{encode,encode!}` double-processing strings using XML conversion options and a new destination encoding (#1545).
* Fixed a bug where a raised cloned exception would be caught as the original exception (#1542).
* Fixed a bug with `StringScanner` and patterns starting with `^` (#1544).
* Fixed `Enumerable::Lazy#uniq` with infinite streams (#1516).

Compatibility:

* Change to a new system for handling Ruby objects in C extensions which greatly increases compatibility with MRI.
* Implemented `BigDecimal#to_r` (#1521).
* `Symbol#to_proc` now returns `-1` like on MRI (#1462).

# 1.0 RC 11, 15 January 2019

New features:

* macOS clocks `CLOCK_MONOTONIC_RAW`, `_MONOTONIC_RAW_APPROX`, `_UPTIME_RAW`, `_UPTIME_RAW_APPROX`, and `_PROCESS_CPUTIME_ID` have been implemented (#1480).
* TruffleRuby now automatically detects native access and threading permissions from the `Context` API, and can run code with no permissions given (`Context.create()`).

Bug fixes:

* FFI::Pointer now does the correct range checks for signed and unsigned values.
* Allow signal `0` to be used with `Process.kill` (#1474).
* `IO#dup` now properly sets the new `IO` instance to be close-on-exec.
* `IO#reopen` now properly resets the receiver to be close-on-exec.
* `StringIO#set_encoding` no longer raises an exception if the underlying `String` is frozen (#1473).
* Fix handling of `Symbol` encodings in `Marshal#dump` and `Marshal#load` (#1530).

Compatibility:

* Implemented `Dir.each_child`.
* Adding missing support for the `close_others` option to `exec` and `spawn`.
* Implemented the missing `MatchData#named_captures` method (#1512).

Changes:

* `Process::CLOCK_` constants have been given the same value as in standard Ruby.

Performance:

* Sped up accesses to native memory through FFI::Pointer.
* All core files now make use of frozen `String` literals, reducing the number of `String` allocations for core methods.
* New -Xclone.disable option to disable all manual cloning.

# 1.0 RC 10, 5 December 2018

New features:

* The `nkf` and `kconv` standard libraries were added (#1439).
* `Mutex` and `ConditionVariable` have a new fast path for acquiring locks that are unlocked.
* `Queue` and `SizedQueue`, `#close` and `#closed?`, have been implemented.
* `Kernel#clone(freeze)` has been implemented (#1454).
* `Warning.warn` has been implemented (#1470).
* `Thread.report_on_exception` has been implemented (#1476).
* The emulation symbols for `Process.clock_gettime` have been implemented.

Bug fixes:

* Added `rb_eEncodingError` for C extensions (#1437).
* Fixed race condition when creating threads (#1445).
* Handle `exception: false` for IO#write_nonblock (#1457, @ioquatix).
* Fixed `Socket#connect_nonblock` for the `EISCONN` case (#1465, @ioquatix).
* `File.expand_path` now raises an exception for a non-absolute user-home.
* `ArgumentError` messages now better match MRI (#1467).
* Added support for `:float_millisecond`, `:millisecond`, and `:second` time units to `Process.clock_gettime` (#1468).
* Fixed backtrace of re-raised exceptions (#1459).
* Updated an exception message in Psych related to loading a non-existing class so that it now matches MRI.
* Fixed a JRuby-style Java interop compatibility issue seen in `test-unit`.
* Fixed problem with calling `warn` if `$stderr` has been reassigned.
* Fixed definition of `RB_ENCODING_GET_INLINED` (#1440).

Changes:

* Timezone messages are now logged at `CONFIG` level, use `-Xlog=CONFIG` to debug if the timezone is incorrectly shown as `UTC`.

# 1.0 RC 9, 5 November 2018

Security:

* CVE-2018-16396, *tainted flags are not propagated in Array#pack and String#unpack with some directives* has been mitigated by adding additional taint operations.

New features:

* LLVM for Oracle Linux 7 can now be installed without building from source.

Bug fixes:

* Times can now be created with UTC offsets in `+/-HH:MM:SS` format.
* `Proc#to_s` now has `ASCII-8BIT` as its encoding instead of the incorrect `UTF-8`.
* `String#%` now has the correct encoding for `UTF-8` and `US-ASCII` format strings, instead of the incorrect `ASCII-8BIT`.
* Updated `BigDecimal#to_s` to use `e` instead of `E` for exponent notation.
* Fixed `BigDecimal#to_s` to allow `f` as a format flag to indicate conventional floating point notation. Previously only `F` was allowed.

Changes:

* The supported version of LLVM for Oracle Linux has been updated from 3.8 to 4.0.
* `mysql2` is now patched to avoid a bug in passing `NULL` to `rb_scan_args`, and now passes the majority of its test suite.
* The post-install script now automatically detects if recompiling the OpenSSL C extension is needed. The post-install script should always be run in TravisCI as well.
* Detect when the system libssl is incompatible more accurately and add instructions on how to recompile the extension.

# 1.0 RC 8, 19 October 2018

New features:

* `Java.synchronized(object) { }` and `TruffleRuby.synchronized(object) { }` methods have been added.
* Added a `TruffleRuby::AtomicReference` class.
* Ubuntu 18.04 LTS is now supported.
* macOS 10.14 (Mojave) is now supported.

Changes:

* Random seeds now use Java's `NativePRNGNonBlocking`.
* The supported version of Fedora is now 28, upgraded from 25.
* The FFI gem has been updated from 1.9.18 to 1.9.25.
* JCodings has been updated from 1.0.30 to 1.0.40.
* Joni has been updated from 2.1.16 to 2.1.25.

Performance:

* Performance of setting the last exception on a thread has now been improved.

# 1.0 RC 7, 3 October 2018

New features:

* Useful `inspect` strings have been added for more foreign objects.
* The C extension API now defines a preprocessor macro `TRUFFLERUBY`.
* Added the rbconfig/sizeof native extension for better MRI compatibility.
* Support for `pg` 1.1. The extension now compiles successfully, but may still have issues with some datatypes.

Bug fixes:

* `readline` can now be interrupted by the interrupt signal (Ctrl+C). This fixes Ctrl+C to work in IRB.
* Better compatibility with C extensions due to a new "managed struct" type.
* Fixed compilation warnings which produced confusing messages for end users (#1422).
* Improved compatibility with Truffle polyglot STDIO.
* Fixed version check preventing TruffleRuby from working with Bundler 2.0 and later (#1413).
* Fixed problem with `Kernel.public_send` not tracking its caller properly (#1425).
* `rb_thread_call_without_gvl()` no longer holds the C-extensions lock.
* Fixed `caller_locations` when called inside `method_added`.
* Fixed `mon_initialize` when called inside `initialize_copy` (#1428).
* `Mutex` correctly raises a `TypeError` when trying to serialize with `Marshal.dump`.

Performance:

* Reduced memory footprint for private/internal AST nodes.
* Increased the number of cases in which string equality checks will become compile-time constants.
* Major performance improvement for exceptional paths where the rescue body does not access the exception object (e.g., `x.size rescue 0`).

Changes:

* Many clean-ups to our internal patching mechanism used to make some native extensions run on TruffleRuby.
* Removed obsoleted patches for Bundler compatibility now that Bundler 1.16.5 has built-in support for TruffleRuby.
* Reimplemented exceptions and other APIs that can return a backtrace to use Truffle's lazy stacktraces API.

# 1.0 RC 6, 3 September 2018

New features:

* `Polyglot.export` can now be used with primitives, and will now convert strings to Java, and `.import` will convert them from Java.
* Implemented `--encoding`, `--external-encoding`, `--internal-encoding`.
* `rb_object_tainted` and similar C functions have been implemented.
* `rb_struct_define_under` has been implemented.
* `RbConfig::CONFIG['sysconfdir']` has been implemented.
* `Etc` has been implemented (#1403).
* The `-Xcexts=false` option disables C extensions.
* Instrumentation such as the CPUSampler reports methods in a clearer way like `Foo#bar`, `Gem::Specification.each_spec`, `block in Foo#bar` instead of just `bar`, `each_spec`, `block in bar` (which is what MRI displays in backtraces).
* TruffleRuby is now usable as a JSR 223 (`javax.script`) language.
* A migration guide from JRuby (`doc/user/jruby-migration.md`) is now included.
* `kind_of?` works as an alias for `is_a?` on foreign objects.
* Boxed foreign strings unbox on `to_s`, `to_str`, and `inspect`.

Bug fixes:

* Fix false-positive circular warning during autoload.
* Fix Truffle::AtomicReference for `concurrent-ruby`.
* Correctly look up `llvm-link` along `clang` and `opt` so it is no longer needed to add LLVM to `PATH` on macOS for Homebrew and MacPorts.
* Fix `alias` to work when in a refinement module (#1394).
* `Array#reject!` no longer truncates the array if the block raises an exception for an element.
* WeakRef now has the same inheritance and methods as MRI's version.
* Support `-Wl` linker argument for C extensions. Fixes compilation of`mysql2` and `pg`.
* Using `Module#const_get` with a scoped argument will now correctly autoload the constant if needed.
* Loaded files are read as raw bytes, rather than as a UTF-8 string and then converted back into bytes.
* Return 'DEFAULT' for `Signal.trap(:INT) {}`. Avoids a backtrace when quitting a Sinatra server with Ctrl+C.
* Support `Signal.trap('PIPE', 'SYSTEM_DEFAULT')`, used by the gem `rouge` (#1411).
* Fix arity checks and handling of arity `-2` for `rb_define_method()`.
* Setting `$SAFE` to a negative value now raises a `SecurityError`.
* The offset of `DATA` is now correct in the presence of heredocs.
* Fix double-loading of the `json` gem, which led to duplicate constant definition warnings.
* Fix definition of `RB_NIL_P` to be early enough. Fixes compilation of `msgpack`.
* Fix compilation of megamorphic interop calls.
* `Kernel#singleton_methods` now correctly ignores prepended modules of non-singleton classes. Fixes loading `sass` when `activesupport` is loaded.
* Object identity numbers should never be negative.

Performance:

* Optimize keyword rest arguments (`def foo(**kwrest)`).
* Optimize rejected (non-Symbol keys) keyword arguments.
* Source `SecureRandom.random_bytes` from `/dev/urandom` rather than OpenSSL.
* C extension bitcode is no longer encoded as Base64 to pass it to Sulong.
* Faster `String#==` using vectorization.

Changes:

* Clarified that all sources that come in from the Polyglot API `eval` method will be treated as UTF-8, and cannot be re-interpreted as another encoding using a magic comment.
* The `-Xembedded` option can now be set set on the launcher command line.
* The `-Xplatform.native=false` option can now load the core library, by enabling `-Xpolyglot.stdio`.
* `$SAFE` and `Thread#safe_level` now cannot be set to `1` - raising an error rather than warning as before. `-Xsafe` allows it to be set, but there are still no checks.
* Foreign objects are now printed as `#<Foreign:system-identity-hash-code>`, except for foreign arrays which are now printed as `#<Foreign [elements...]>`.
* Foreign objects `to_s` now calls `inspect` rather than Java's `toString`.
* The embedded configuration (`-Xembedded`) now warns about features which may not work well embedded, such as signals.
* The `-Xsync.stdio` option has been removed - use standard Ruby `STDOUT.sync = true` in your program instead.

# 1.0 RC 5, 3 August 2018

New features:

* It is no longer needed to add LLVM (`/usr/local/opt/llvm@4/bin`) to `PATH` on macOS.
* Improve error message when LLVM, `clang` or `opt` is missing.
* Automatically find LLVM and libssl with MacPorts on macOS (#1386).
* `--log.ruby.level=` can be used to set the log level from any launcher.
* Add documentation about installing with Ruby managers/installers and how to run TruffleRuby in CI such as TravisCI (#1062, #1070).
* `String#unpack1` has been implemented.

Bug fixes:

* Allow any name for constants with `rb_const_get()`/`rb_const_set()` (#1380).
* Fix `defined?` with an autoload constant to not raise but return `nil` if the autoload fails (#1377).
* Binary Ruby Strings can now only be converted to Java Strings if they only contain US-ASCII characters. Otherwise, they would produce garbled Java Strings (#1376).
* `#autoload` now correctly calls `main.require(path)` dynamically.
* Hide internal file from user-level backtraces (#1375).
* Show caller information in warnings from the core library (#1375).
* `#require` and `#require_relative` should keep symlinks in `$"` and `__FILE__` (#1383).
* Random seeds now always come directly from `/dev/urandom` for MRI compatibility.
* SIGINFO, SIGEMT and SIGPWR are now defined (#1382).
* Optional and operator assignment expressions now return the value assigned, not the value returned by an assignment method (#1391).
* `WeakRef.new` will now return the correct type of object, even if `WeakRef` is subclassed (#1391).
* Resolving constants in prepended modules failed, this has now been fixed (#1391).
* Send and `Symbol#to_proc` now take account of refinements at their call sites (#1391).
* Better warning when the timezone cannot be found on WSL (#1393).
* Allow special encoding names in `String#force_encoding` and raise an exception on bad encoding names (#1397).
* Fix `Socket.getifaddrs` which would wrongly return an empty array (#1375).
* `Binding` now remembers the file and line at which it was created for `#eval`. This is notably used by `pry`'s `binding.pry`.
* Resolve symlinks in `GEM_HOME` and `GEM_PATH` to avoid related problems (#1383).
* Refactor and fix `#autoload` so other threads see the constant defined while the autoload is in progress (#1332).
* Strings backed by `NativeRope`s now make a copy of the rope when `dup`ed.
* `String#unpack` now taints return strings if the format was tainted, and now does not taint the return array if the format was tainted.
* Lots of fixes to `Array#pack` and `String#unpack` tainting, and a better implementation of `P` and `p`.
* Array literals could evaluate an element twice under some circumstances. This has now been fixed.

Performance:

* Optimize required and optional keyword arguments.
* `rb_enc_to_index` is now faster by eliminating an expensive look-up.

Changes:

* `-Xlog=` now needs log level names to be upper case.
* `-Dtruffleruby.log` and `TRUFFLERUBY_LOG` have been removed - use `-Dpolyglot.log.ruby.level`.
* The log format, handlers, etc are now managed by the Truffle logging system.
* The custom log levels `PERFORMANCE` and `PATCH` have been removed.

# 1.0 RC 4, 18 July 2018

*TruffleRuby was not updated in RC 4*

# 1.0 RC 3, 2 July 2018

New features:

* `is_a?` can be called on foreign objects.

Bug fixes:

* It is no longer needed to have `ruby` in `$PATH` to run the post-install hook.
* `Qnil`/`Qtrue`/`Qfalse`/`Qundef` can now be used as initial value for global variables in C extensions.
* Fixed error message when the runtime libssl has no SSLv2 support (on Ubuntu 16.04 for instance).
* `RbConfig::CONFIG['extra_bindirs']` is now a String as other RbConfig values.
* `SIGPIPE` is correctly caught on SubstrateVM, and the corresponding write() raises `Errno::EPIPE` when the read end of a pipe or socket is closed.
* Use the magic encoding comment for determining the source encoding when using eval().
* Fixed a couple bugs where the encoding was not preserved correctly.

Performance:

* Faster stat()-related calls, by returning the relevant field directly and avoiding extra allocations.
* `rb_str_new()`/`rb_str_new_cstr()` are much faster by avoiding extra copying and allocations.
* `String#{sub,sub!}` are faster in the common case of an empty replacement string.
* Eliminated many unnecessary memory copy operations when reading from `IO` with a delimiter (e.g., `IO#each`), leading to overall improved `IO` reading for common use cases such as iterating through lines in a `File`.
* Use the byte[] of the given Ruby String when calling eval() directly for parsing.

# 1.0 RC 2, 6 June 2018

New features:

* We are now compatible with Ruby 2.4.4.
* `object.class` on a Java `Class` object will give you an object on which you can call instance methods, rather than static methods which is what you get by default.
* The log level can now also be set with `-Dtruffleruby.log=info` or `TRUFFLERUBY_LOG=info`.
* `-Xbacktraces.raise` will print Ruby backtraces whenever an exception is raised.
* `Java.import name` imports Java classes as top-level constants.
* Coercion of foreign numbers to Ruby numbers now works.
* `to_s` works on all foreign objects and calls the Java `toString`.
* `to_str` will try to `UNBOX` and then re-try `to_str`, in order to provoke the unboxing of foreign strings.

Changes:

* The version string now mentions if you're running GraalVM Community Edition (`GraalVM CE`) or GraalVM Enterprise Edition (`GraalVM EE`).
* The inline JavaScript functionality `-Xinline_js` has been removed.
* Line numbers `< 0`, in the various eval methods, are now warned about, because we don't support these at all. Line numbers `> 1` are warned about (at the fine level) but they are shimmed by adding blank lines in front to get to the correct offset. Line numbers starting at `0` are also warned about at the fine level and set to `1` instead.
* The `erb` standard library has been patched to stop using a -1 line number.
* `-Xbacktraces.interleave_java` now includes all the trailing Java frames.
* Objects with a `[]` method, except for `Hash`, now do not return anything for `KEYS`, to avoid the impression that you could `READ` them. `KEYINFO` also returns nothing for these objects, except for `Array` where it returns information on indices.
* `String` now returns `false` for `HAS_KEYS`.
* The supported additional functionality module has been renamed from `Truffle` to `TruffleRuby`. Anything not documented in `doc/user/truffleruby-additions.md` should not be used.
* Imprecise wrong gem directory detection was replaced. TruffleRuby newly marks its gem directories with a marker file, and warns if you try to use TruffleRuby with a gem directory which is lacking the marker.

Bug fixes:

* TruffleRuby on SubstrateVM now correctly determines the system timezone.
* `Kernel#require_relative` now coerces the feature argument to a path and canonicalizes it before requiring, and it now uses the current directory as the directory for a synthetic file name from `#instance_eval`.

# 1.0 RC 1, 17 April 2018

New features:

* The Ruby version has been updated to version 2.3.7.

Security:

* CVE-2018-6914, CVE-2018-8779, CVE-2018-8780, CVE-2018-8777, CVE-2017-17742 and CVE-2018-8778 have been mitigated.

Changes:

* `RubyTruffleError` has been removed and uses replaced with standard exceptions.
* C++ libraries like `libc++` are now not needed if you don't run C++ extensions. `libc++abi` is now never needed. Documentation updated to make it more clear what the minimum requirements for pure Ruby, C extensions, and C++ extensions separately.
* C extensions are now built by default - `TRUFFLERUBY_CEXT_ENABLED` is assumed `true` unless set to `false`.
* The `KEYS` interop message now returns an array of Java strings, rather than Ruby strings. `KEYS` on an array no longer returns indices.
* `HAS_SIZE` now only returns `true` for `Array`.
* A method call on a foreign object that looks like an operator (the method name does not begin with a letter) will call `IS_BOXED` on the object and based on that will possibly `UNBOX` and convert to Ruby.
* Now using the native version of Psych.
* The supported version of LLVM on Oracle Linux has been dropped to 3.8.
* The supported version of Fedora has been dropped to 25, and the supported version of LLVM to 3.8, due to LLVM incompatibilities. The instructions for installing `libssl` have changed to match.

# 0.33, April 2018

New features:

* The Ruby version has been updated to version 2.3.6.
* Context pre-initialization with TruffleRuby `--native`, which significantly improves startup time and loads the `did_you_mean` gem ahead of time.
* The default VM is changed to SubstrateVM, where the startup is significantly better. Use `--jvm` option for full JVM VM.
* The `Truffle::Interop` module has been replaced with a new `Polyglot` module which is designed to use more idiomatic Ruby syntax rather than explicit methods. A [new document](doc/user/polyglot.md) describes polyglot programming at a higher level.
* The `REMOVABLE`, `MODIFIABLE` and `INSERTABLE` Truffle interop key info flags have been implemented.
* `equal?` on foreign objects will check if the underlying objects are equal if both are Java interop objects.
* `delete` on foreign objects will send `REMOVE`, `size` will send `GET_SIZE`, and `keys` will send `KEYS`. `respond_to?(:size)` will send `HAS_SIZE`, `respond_to?(:keys)` will send `HAS_KEYS`.
* Added a new Java-interop API similar to the one in the Nashorn JavaScript implementation, as also implemented by Graal.js. The `Java.type` method returns a Java class object on which you can use normal interop methods. Needs the `--jvm` flag to be used.
* Supported and tested versions of LLVM for different platforms have been more precisely [documented](doc/user/installing-llvm.md).

Changes:

* Interop semantics of `INVOKE`, `READ`, `WRITE`, `KEYS` and `KEY_INFO` have changed significantly, so that `INVOKE` maps to Ruby method calls, `READ` calls `[]` or returns (bound) `Method` objects, and `WRITE` calls `[]=`.

Performance:

* `Dir.glob` is much faster and more memory efficient in cases that can reduce to direct filename lookups.
* `SecureRandom` now defers loading OpenSSL until it's needed, reducing time to load `SecureRandom`.
* `Array#dup` and `Array#shift` have been made constant-time operations by sharing the array storage and keeping a starting index.

Bug fixes:

* Interop key-info works with non-string-like names.

Internal changes:

* Changes to the lexer and translator to reduce regular expression calls.
* Some JRuby sources have been updated to 9.1.13.0.

# 0.32, March 2018

New features:

* A new embedded configuration is used when TruffleRuby is used from another language or application. This disables features like signals which may conflict with the embedding application, and threads which may conflict with other languages, and enables features such as the use of polyglot IO streams.

Performance:

* Conversion of ASCII-only Ruby strings to Java strings is now faster.
* Several operations on multi-byte character strings are now faster.
* Native I/O reads are about 22% faster.

Bug fixes:

* The launcher accepts `--native` and similar options in the `TRUFFLERUBYOPT` environment variable.

Internal changes:

* The launcher is now part of the TruffleRuby repository, rather than part of the GraalVM repository.
* `ArrayBuilderNode` now uses `ArrayStrategies` and `ArrayMirrors` to remove direct knowledge of array storage.
* `RStringPtr` and `RStringPtrEnd` now report as pointers for interop purposes, fixing several issues with `char *` usage in C extensions.<|MERGE_RESOLUTION|>--- conflicted
+++ resolved
@@ -18,11 +18,8 @@
 * Fix explicitly inherited `Struct` subclasses and don't provide `#members` method (#3802, @andrykonchin).
 * Support Digest plugins (#1390, @nirvdrum).
 * Joni has been updated from 2.2.1 to 2.2.6 (@andrykonchin).
-<<<<<<< HEAD
 * Fix numeric coercing when `#coerce` method is not public (#3848, @andrykonchin).
-=======
 * Fix `Kernel#raise` and don't override `cause` at exception re-raising (#3831, @andrykonchin).
->>>>>>> 9390b957
 
 Performance:
 
