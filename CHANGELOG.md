--- conflicted
+++ resolved
@@ -32,12 +32,9 @@
 * Support serializing of `Data` instances into Marshal format (#3726, @andrykonchin).
 * `Array#pack` now raises `ArgumentError` for unknown directives (#3681, @Th3-M4jor).
 * `String#unpack` now raises `ArgumentError` for unknown directives (#3681, @Th3-M4jor).
-<<<<<<< HEAD
 * `Thread::Queue#freeze` now raises `TypeError` when called (#3681, @Th3-M4jor).
 * `Thread::SizedQueue#freeze` now raises `TypeError` when called (#3681, @Th3-M4jor).
-=======
 * Add `Range#reverse_each` (#3681, @andrykonchin).
->>>>>>> a5015769
 
 Performance:
 
