--- conflicted
+++ resolved
@@ -18,11 +18,8 @@
 
 Performance:
 
-<<<<<<< HEAD
 * Increase dispatch limit for string library to handle mutable, immutable and non-strings (@aardvark179)
-=======
 * Switch to `Arrays.mismatch()` in string comparison for better performance (@aardvark179).
->>>>>>> 6f325233
 
 Changes:
 
