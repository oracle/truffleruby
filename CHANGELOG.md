--- conflicted
+++ resolved
@@ -14,11 +14,8 @@
 * Updated `Regexp.last_match` to support `Symbol` and `String` parameter (#2179).
 * Added support for numbered block parameters (`_1` etc).
 * Fixed `String#upto` issue with non-ascii strings (#2183).
-<<<<<<< HEAD
 * Implemented partial support for pattern matching (#2186).
-=======
 * Make `File.extname` return `'.'` if the path ends with one (#2192, @tomstuart).
->>>>>>> e6050a2c
 
 Performance:
 
