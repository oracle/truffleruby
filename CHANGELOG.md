--- conflicted
+++ resolved
@@ -44,11 +44,8 @@
 * Fixed incorrect comparisons between bignums and doubles. 
 * Prevented some internal uses of `Kernel#caller_locations` to be overridden by user code (#1934). 
 * Fixed an issue caused by recursing inlining within `Regexp#quote` (#1927).
-<<<<<<< HEAD
 * Updated `Kernel.Float()` to return given string in error message (#1945).
-=======
 * Parameters and arity of methods derived from `method_missing` should now match MRI (#1921).
->>>>>>> 4402774a
 
 Compatibility:
 
