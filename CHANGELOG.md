# 22.3.0

New features:

* Foreign strings now have all methods of Ruby `String`. They are treated as `#frozen?` UTF-8 Ruby Strings.
* Add `Java.add_to_classpath` method to add jar paths at runtime (#2693, @bjfish).
* Add support for Ruby 3.1's Hash shorthand/punning syntax (@nirvdrum).

Bug fixes:

* Fix `StringIO` to set position correctly after reading multi-byte characters (#2207, @aardvark179).
* Update `Process` methods to use `module_function` (@bjfish).
* Fix `File::Stat`'s `#executable?` and `#executable_real?` predicates that unconditionally returned `true` for a superuser (#2690, @andrykonchin).

Compatibility:

* Fix `Array#fill` to raise `TypeError` instead of `ArgumentError` when the length argument is not numeric (#2652, @andrykonchin).
* Warn when a global variable is not initialized (#2595, @andrykonchin).
* Fix escaping of `/` by `Regexp#source` (#2569, @andrykonchin).
* Range literals of integers are now created at parse time like in CRuby (#2622, @aardvark179).
<<<<<<< HEAD
* Fix `IO.pipe` - allow overriding `IO.new` that is used to create new pipes (#2692, @andykonchin).
=======
* Fix exception message when there are missing or extra keyword arguments - it contains all the missing/extra keywords now (#1522, @andrykonchin).
>>>>>>> 7b97788d

Performance:

* Replace a call of `-"string"` with frozen string literal at parse time (@andrykonchin).
* Report polymorphism inside `Hash#[]` to recover performance (@aardvark179).
* Improved interpreter performance by optimizing for better host inlining (@eregon).

Changes:

* No more conversion between Java Strings and Ruby Strings at the interop boundary.
* Removed `Truffle::Interop.{import_without_conversion,export_without_conversion}` (use `Polyglot.{import,export}` instead).
* Removed `Truffle::Interop.members_without_conversion` (use `Truffle::Interop.members` instead).
* Refactored internals of `rb_sprintf` to simplify handling of `VALUE`s in common cases (@aardvark179).
* Refactored sharing of array objects between threads using new `SharedArrayStorage` (@aardvark179).

# 22.2.0

New features:

* Add support for `darwin-aarch64` (macOS M1) (#2181, @lewurm, @chrisseaton, @eregon).
* Add support for OpenSSL 3.0.0 by updating the openssl gem (@aardvark179, @eregon).

Bug fixes:

* Fix `rb_id2name` to ensure the native string will have the same lifetime as the id (#2630, @aardvark179).
* Fix `MatchData#[]` exception when passing a length argument larger than the number of match values (#2636, @nirvdrum).
* Fix `MatchData#[]` exception when supplying a large negative index along with a length argument (@nirvdrum).
* Fix capacity computation for huge `Hash` (#2635, @eregon).
* Fix aliased methods to return the correct owner when method is from a superclass (@bjfish).
* Fix `String#[Regexp, Integer]` when the capture group exists but is not matched (@eregon).
* Fix `File.open` mode string parsing when binary option is the third character (@bjfish).
* Fix `rb_scan_args_kw` macro to avoid shadowing variables (#2649, @aardvark179).
* Fix `String#unpack("Z")` to not advance after the null byte, like CRuby (#2659, @aardvark179).
* Fix `Float#round` to avoid losing precision during the rounding process (@aardvark179).
* Fix `String#insert` to not call a subclassed string method (@bjfish).
* Fix `rb_obj_call_init` to pass any block argument to the `initialize` method (#2675, @aardvark179).
* Fix issue with feature loading not detecting a previously loaded feature (#2677, @bjfish).
* Fix `/#{...}/o` to evaluate only once per context when splitting happens (@eregon).
* Fix `Kernel#sprintf` formatting of floats to be like CRuby (@aardvark179).
* Fix `Process.egid=` to accept `String`s (#2615, @ngtban)
* Fix optional assignment to only evaluate index arguments once (#2658, @aardvark179).

Compatibility:

* Updated to Ruby 3.0.3. The 3 CVEs did not affect TruffleRuby, this is to bring the stdlib and gem updates (@eregon).
* Fix `Marshal.dump` to raise an error when an object has singleton methods (@bjfish).
* `Exception#full_message` now defaults the order to `:top` like CRuby 3+ (@eregon).
* Fix `Process.wait2` to return `nil` when the `WNOHANG` flag is given and the child process is still running (@bjfish).
* Disable most `nokogiri` C extension patches when system libraries are not being used (#2693, @aardvark179).
* Implement `rb_gc_mark_maybe` and `rb_global_variable` to ensure `VALUE` stay live in C extensions (@aardvark179).
* Implement `rb_imemo_tmpbuf` allocation for `ripper` (@aardvark179).
* Implement `inherit` argument for `Module#class_variables` (#2653, @bjfish).
* Fix `Float#/` when dividing by `Rational` (@bjfish).
* `Process.euid=` should accept String (#2615, @ngtban).
* Fix `instance_variable_get` and `instance_variable_set` for immutable objects (@bjfish).
* `Thread#raise(exc, message)` now calls `exc.exception` in the target thread like CRuby (@eregon).
* Define `Process::{CLOCK_BOOTTIME,CLOCK_BOOTTIME_ALARM,CLOCK_REALTIME_ALARM}` (#1480, @eregon).
* Improve support of `:chomp` keyword argument in `IO` and `StringIO` methods (#2650, @andrykonchin). 
* Implement specializations for immutable ruby objects for ObjectSpace methods (@bjfish).
* Use `$PAGER` for `--help` and `--help*`, similar to CRuby (#2542, @Strech).
* Ensure all headers are warnings-free (#2662, @eregon).
* All `IO` instances should have `T_FILE` as their `rb_type()`, not only `File` instances (#2662, @eregon).
* Make `rb_fd_select` retry on `EINTR` (#1584, @aardvark179).

Performance:

* Reimplement `Float#to_s` for better performance (#1584, @aardvark179).
* Improve reference processing by making C object free functions and other finalizers more lightweight (@aardvark179).
* Improve performance of `RSTRING_PTR` for interned strings (@aardvark179).
* Cache constant argument formats used with `rb_scan_args_kw` (@aardvark179).

Changes:

* `-Werror=implicit-function-declaration` is now used for compiling C extensions to fail more clearly and earlier if a function is missing, like CRuby 3.2 (#2618, @eregon).
* Disable thread pool for Fibers as it causes correctness issues (#2551, @eregon).

# 22.1.0

New features:

* Foreign exceptions are now fully integrated and have most methods of `Exception` (@eregon).
* Foreign exceptions can now be rescued with `rescue Polyglot::ForeignException` or `rescue foreign_meta_object` (#2544, @eregon).

Bug fixes:

* Guard against unterminated ranges in file matching patterns (#2556, @aardvark179).
* Fixed `rb_proc_new` to return a proc that will pass all required arguments to C (#2556, @aardvark179).
* Fixed `String#split` to return empty array when splitting all whitespace on whitespace (#2565, @bjfish).
* Raise `RangeError` for `Time.at(bignum)` (#2580, @eregon).
* Fix `Integer#{<<,>>}` with RHS bignum and long (@eregon).
* Fix a resource leak from allocators defined in C extensions (@aardvark179).
* `SIGINT`/`Interrupt`/`Ctrl+C` now shows the backtrace and exits as signaled, like CRuby (@eregon).
* Update patch feature finding to prefer the longest matching load path (#2605, @bjfish).
* Fix `Hash#{to_s,inspect}` for keys whose `#inspect` return a frozen String (#2613, @eregon).
* Fix `Array#pack` with `x*` to not output null characters (#2614, @bjfish).
* Fix `Random#rand` not returning random floats when given float ranges (#2612, @bjfish).
* Fix `Array#sample` for `[]` when called without `n` and a `Random` is given (#2612, @bjfish).
* Fix `Module#const_get` to raise a `NameError` when nested modules do not exist (#2610, @bjfish).
* Ensure native `VALUE`s returned from C are unwrapped before the objects can be collected (@aardvark179).
* Fix `Enumerator::Lazy#with_index` to start with new index for multiple enumerations (@bjfish).
* Fix `rb_id2name` to ensure the native string will have the same lifetime as the id (#2630, @aardvark179).
* Fix `Integer#fdiv` and `Rational#to_f` for large `Integer` values (#2631, @bjfish).

Compatibility:

* Implement full Ruby 3 keyword arguments semantics (#2453, @eregon, @chrisseaton).
* Implement `ruby_native_thread_p` for compatibility (#2556, @aardvark179).
* Add `rb_argv0` for the `tk` gem. (#2556, @aardvark179).
* Implement more correct conversion of array elements by `Array#pack`(#2503, #2504, @aardvark179).
* Implement `Pathname#{empty?, glob}` (#2559, @bjfish)
* Fixed `Rational('')` to raise error like MRI (#2566, @aardvark179).
* Freeze instances of `Range` but not subclasses, like CRuby (#2570, @MattAlp).
* When writing to STDOUT redirected to a closed pipe, no broken pipe error message will be shown now. (#2532, @gogainda).
* Use `#to_a` for converting `list` in `rescue *list` (#2572, @eregon).
* Implement 'rb_str_buf_append' (@bjfish).
* Add patch for `digest` so that TruffleRuby implementation is not overridden (@bjfish).
* Handle encoding conversion errors when reading directory entries (@aardvark179).
* Follow symlinks when processing `*/` directory glob patterns. (#2589, @aardvark179).
* Set `@gem_prelude_index` variable on the default load paths (#2586 , @bjfish)
* Do not call `IO#flush` dynamically from `IO#close` (#2594, @gogainda).
* Implement `rb_str_new_static` for C extensions that use it (@aardvark179).
* Rewrote `ArrayEachIteratorNode` and re-introduced `each` specs for MRI parity when mutating arrays whilst iterating, rather than crashing (#2587, @MattAlp)
* Update `String#rindex` to only accept `Regexp` or objects convertable to `String` as the first parameter (#2608, @bjfish).
* Update `String#<<` to require one argument (#2609, @bjfish).
* Update `String#split` to raise `TypeError` when false is given (#2606, @bjfish).
* Update `String#lstrip!` to remove leading null characters (#2607, @bjfish).
* Update `File.utime` to return the number of file names in the arguments (#2616, @bjfish).
* Update `Dir.foreach` to accept an `encoding` parameter (#2627, @bjfish).
* Update `IO.readlines` to ignore negative limit parameters (#2625 , @bjfish).
* Update `Math.sqrt` to raise a `Math::DomainError` for negative numbers (#2621, @bjfish).
* Update `Enumerable#inject` to raise an `ArgumentError` if no block or symbol are given (#2626, @bjfish).

Performance:

* Increase dispatch limit for string library to handle mutable, immutable and non-strings (@aardvark179)
* Switch to `Arrays.mismatch()` in string comparison for better performance (@aardvark179).
* Removed extra array allocations for method calls in the interpreter to improve warmup performance (@aardvark179).
* Optimize `Dir[]` by sorting entries as they are found and grouping syscalls (#2092, @aardvark179).
* Reduce memory footprint by tracking `VALUE`s created during C extension init separately (@aardvark179).
* Rewrote `ArrayEachIteratorNode` to optimize performance for a constant-sized array and reduce specializations to 1 general case (#2587, @MattAlp)
* Reduce conversion of `VALUE`s to native handle during common operations in C extensions (@aardvark179).
* Improved performance of regex boolean matches (e.g., `Regexp#match?`) by avoiding match data allocation in TRegex (#2588, @nirvdrum).
* Remove overhead when getting using `RDATA_PTR` (@aardvark179).
* Additional copy operations have been reduced when performing IO (#2536, @aardvark179).

Changes:

* Foreign exceptions are no longer translated to `RuntimeError` but instead remain as foreign exceptions, see the [documentation](doc/user/polyglot.md) for how to rescue them (@eregon).

# 22.0.0

New features:

* Updated to Ruby 3.0.2 (#2453, @eregon).

Bug fixes:

* Fix `File.utime` to use nanoseconds (#2448, @bjfish).
* Capture the intercepted feature path during patching to reuse during patch require (#2441, @bjfish).
* Update `Module#constants` to filter invalid constant identifiers (#2452, @bjfish).
* Fixed `-0.0 <=> 0.0` and `-0.0 <=> 0` to return `0` like on CRuby (#1391, @eregon).
* Fixed `Range#step` to return correct class with begin-less range (@ccocchi, #2516).
* Fixed exception creation when an `Errno` is sub-classed (@bjfish, #2521).
* Fixed `String#[]=` to use the negotiated encoding (@bjfish, #2545).

Compatibility:

* Implement `rb_sprintf` in our format compiler to provide consistent formatting across C standard libraries (@eregon).
* Update `defined?` to return frozen strings (#2450, @bjfish).
* Use compensated summation for `{Array,Enumerable}#sum` when floating point values are included (@eregon).
* `Module#attr_*` methods now return an array of method names (#2498, @gogainda).
* Fixed `Socket#(local|remote)_address` to retrieve family and type from the file descriptor (#2444, @larskanis).
* Add `Thread.ignore_deadlock` accessor (#2453, @bjfish).
* Allow `Hash#transform_keys` to take a hash argument (@ccocchi, #2464).
* Add `Enumerable#grep{_v}` optimization for `Regexp` (#2453, @bjfish).
* Update `IO#write` to accept multiple arguments (#2501, @bjfish).
* Do not warn when uninitialized instance variable is accessed (#2502, @andrykonchin).
* Remove `TRUE`, `FALSE`, and `NIL` constants like CRuby 3.0 (#2505, @andrykonchin).
* `Symbol#to_proc` now returns a lambda like in Ruby 3 (#2508, @andrykonchin).
* `Kernel#lambda` now warns if called without a literal block (#2500, @andrykonchin).
* Implement Hash#except (#2463, @wildmaples).
* Remove special `$SAFE` global and related C API methods (#2453, @bjfish).
* Assigning to a numbered parameter raises `SyntaxError` (#2506, @andrykonchin).
* Implement `--backtrace-limit` option (#2453, @bjfish).
* Update `String` methods to return `String` instances when called on a subclass (#2453, @bjfish).
* Update `String#encode` to support the `:fallback` option (#1391, @aardvark179).
* `Module#alias_method` now returns the defined alias as a symbol(#2499, @gogainda).
* Implement `Symbol#name` (#2453, @bjfish).
* Update `Module#{public, protected, private, public_class_method, private_class_method}` and top-level `private` and `public` methods to accept single array argument with a list of method names (#2453, @bjfish).
* Constants deprecated by `Module#deprecate_constant` only warn if `Warning[:deprecated]` is `true` (@eregon).
* All Array methods now return Array instances and not subclasses (#2510, @Strech).
* Integer#zero? overrides Numeric#zero? for optimization (#2453, @bjfish).
* Default `Kernel#eval` source file and line to `(eval):1` like CRuby 3 (#2453, @aardvark179).
* Add `GC.auto_compact` accessors for compatibility (#2453, @bjfish).
* Update accessing a class variable from the top-level scope to be a `RuntimeError` (#2453, @bjfish).
* Update interpolated strings to not be frozen (#2453, @bjfish).
* Add `WERRORFLAG` to `RbConfig` (#2519, @bjfish).
* Update `MatchData` methods to return `String` instances when called on a subclass (#2453, @bjfish).
* Implement `Proc#{==,eql?}` (#2453, @bjfish).
* Implement all `StringScanner` methods (#2520, @eregon).
* Handle `Kernel#clone(freeze: true)` (#2512, @andrykonchin).
* Relax `Fiber#transfer` limitations (#2453, @bjfish).
* Implement `Fiber#blocking?` like CRuby 3 (#2453, @aardvark179).
* Sort by default for `Dir.{glob,[]}` and add `sort:` keyword argument (#2523, @Strech).
* Implement `rb_str_locktmp` and `rb_str_unlocktmp` (#2524, @bjfish).
* Update `Kernel#instance_variables` to return insertion order (@bjfish).
* Fixed `rb_path2class()` to not error for a module (#2511, @eregon).
* Update `Kernel#print` to print `$_` when no arguments are given (#2531, @bjfish).
* Add category kwarg to Kernel.warn and Warning.warn (#2533, @Strech).
* Implement `GC.{measure_total_time, total_time}` and update `GC.stat` to update provided hash (#2535, @bjfish).
* Implement `Array#slice` with `ArithmeticSequence` (#2526, @ccocchi).
* Update `Hash#each` to consistently yield a 2-element array (#2453, @bjfish).
* Remove `Hash#{__store__, index}` methods for compatibility (#2546, @bjfish).
* Implement more correct conversion of array elements by `Array#pack` (#2503, #2504, @aardvark179).
* Update `String#split` to raise a `RangeError` when `limit` is larger than `int` (@bjfish).

Performance:

* Regexp objects are now interned in a similar way to symbols (@aardvark179).
* Improve performance of regexps using POSIX bracket expressions (e.g., `[[:lower:]]`) matching against ASCII-only strings (#2447, @nirvdrum).
* `String#sub`, `sub!`, `gsub`, and `gsub!` have been refactored for better performance (@aardvark179).
* Don't allocate a `MatchData` object when `Regexp#match?` or `String#match?` is used (#2509, @nirvdrum).
* Add `ENV.except` (#2507, @Strech).
* Fully inline the `Integer#+` and `Integer#-` logic for interpreter speed (#2518, @smarr).
* Remove unnecessary work in negotiating the encoding to use in a Regexp match (#2522, @nirvdrum).
* Add new fast paths for encoding negotiation between strings with different encodings, but which match common default cases (#2522, @nirvdrum).
* Reduce footprint by removing unnecessary nodes for accessing the `FrameOnStackMarker` (#2530, @smarr).

Changes:

* TruffleRuby now requires Java 11+ and no longer supports Java 8 (@eregon).

# 21.3.0

New features:

* [TRegex](https://github.com/oracle/graal/tree/master/regex) is now used by default, which provides large speedups for matching regular expressions.
* Add `Polyglot.languages` to expose the list of available languages.
* Add `Polyglot::InnerContext` to eval code in any available language in an inner isolated context (#2169).
* Foreign objects now have a dynamically-generated class based on their interop traits like `ForeignArray` and are better integrated with Ruby objects (#2149).
* Foreign arrays now have all methods of Ruby `Enumerable` and many methods of `Array` (#2149).
* Foreign hashes now have all methods of Ruby `Enumerable` and many methods of `Hash` (#2149).
* Foreign iterables (`InteropLibrary#hasIterator`) now have all methods of Ruby `Enumerable` (#2149).
* Foreign objects now implement `#instance_variables` (readable non-invocable members) and `#methods` (invocable members + Ruby methods).

Bug fixes:

* Fix `Marshal.load` of multiple `Symbols` with an explicit encoding (#1624).
* Fix `rb_str_modify_expand` to preserve existing bytes (#2392).
* Fix `String#scrub` when replacement is frozen (#2398, @LillianZ).
* Fix `Dir.mkdir` error handling for `Pathname` paths (#2397).
* `BasicSocket#*_nonblock(exception: false)` now only return `:wait_readable/:wait_writable` for `EAGAIN`/`EWOULDBLOCK` like MRI (#2400).
* Fix issue with `strspn` used in the `date` C extension compiled as a macro on older glibc and then missing the `__strspn_c1` symbol on newer glibc (#2406).
* Fix constant lookup when loading the same file multiple times (#2408).
* Fix handling of `break`, `next` and `redo` in `define_method(name, &block)` methods (#2418).
* Fix handling of incompatible types in `Float#<=>` (#2432, @chrisseaton).
* Fix issue with escaping curly braces for `Dir.glob` (#2425).
* Fix `base64` decoding issue with missing output (#2435).
* Fix `StringIO#ungetbyte` to treat a byte as a byte, not a code point (#2436). 
* Fix `defined?(yield)` when used inside a block (#2446).
* Fix a couple issues related to native memory allocation and release.

Compatibility:

* Implement `Process::Status.wait` (#2378).
* Update `rb_str_modify` and `rb_str_modify_expand` to raise a `FrozenError` when given a frozen string (#2392).
* Implement `rb_fiber_*` functions (#2402).
* Implement `rb_str_vcatf`.
* Add support for tracing allocations from C functions (#2403, @chrisseaton).
* Implement `rb_str_catf`.
* Search the executable in the passed env `PATH` for subprocesses (#2419).
* Accept a string as the pattern argument to `StringScanner#scan` and `StringScanner#check` (#2423).

Performance:

* Moved most of `MonitorMixin` to primitives to deal with interrupts more efficiently (#2375).
* Improved the performance of `rb_enc_from_index` by adding cached lookups (#2379, @nirvdrum).
* Improved the performance of many `MatchData` operations (#2384, @nirvdrum).
* Significantly improved performance of TRegex calls by allowing Truffle splitting (#2389, @nirvdrum).
* Improved `String#gsub` performance by adding a fast path for the `string_byte_index` primitive (#2380, @nirvdrum).
* Improved `String#index` performance by adding a fast path for the `string_character_index` primitive (#2383, @LillianZ).
* Optimized conversion of strings to integers if the string contained a numeric value (#2401, @nirvdrum).
* Use Truffle's `ContextThreadLocal` to speedup access to thread-local data.
* Provide a new fast path for `rb_backref*` and `rb_lastline*`functions from C extensions.

Changes:

* `foreign_object.class` on foreign objects is no longer special and uses `Kernel#class` (it used to return the `java.lang.Class` object for a Java type or `getMetaObject()`, but that is too incompatible with Ruby code).
* `Java.import name` imports a Java class in the enclosing module instead of always as a top-level constant.
* `foreign_object.keys` no longer returns members, use `foreign_object.instance_variables` or `foreign_object.methods` instead.
* `foreign_object.respond_to?(:class)` is now always true (before it was only for Java classes), since the method is always defined.

Security:

* Updated to Ruby 2.7.4 to fix CVE-2021-31810, CVE-2021-32066 and CVE-2021-31799.

# 21.2.0

New features:

* New `TruffleRuby::ConcurrentMap` data structure for use in [`concurrent-ruby`](https://github.com/ruby-concurrency/concurrent-ruby) (#2339, @wildmaples).

Bug fixes:

* Fix of different values of self in different scopes.
* `Truffle::POSIX.select` was being redefined repeatedly (#2332).
* Fix the `--backtraces-raise` and `--backtraces-rescue` options in JVM mode (#2335).
* Fix `File.{atime, mtime, ctime}` to include nanoseconds (#2337).
* Fix `Array#[a, b] = "frozen string literal".freeze` (#2355).
* `rb_funcall()` now releases the C-extension lock (similar to MRI).

Compatibility:

* Updated to Ruby 2.7.3. The `resolv` stdlib was not updated (`resolv` in 2.7.3 has [bugs](https://bugs.ruby-lang.org/issues/17748)).
* Make interpolated strings frozen for compatibility with Ruby 2.7 (#2304, @kirs).
* `require 'socket'` now also requires `'io/wait'` like CRuby (#2326).
* Support precision when formatting strings (#2281, @kirs).
* Make rpartition compatible with Ruby 2.7 (#2320, @gogainda).
* Include the type name in exception messages from `rb_check_type` (#2307).
* Fix `Hash#rehash` to remove duplicate keys after modifications (#2266, @MattAlp)
* Only fail `rb_check_type` for typed data, not wrapped untyped structs (#2331).
* Decide the visibility in `Module#define_method` based on `self` and the default definee (#2334).
* Configure `mandir` value in `RbConfig::CONFIG` and `RbConfig::MAKEFILE_CONFIG` (#2315).
* TruffleRuby now supports the Truffle polyglot Hash interop API.
* Implement `Fiber#raise` (#2338).
* Update `File.basename` to return new `String` instances (#2343).
* Allow `Fiber#raise` after `Fiber#transfer` like Ruby 3.0 (#2342).
* Fix `ObjectSpace._id2ref` for Symbols and frozen String literals (#2358).
* Implemented `Enumerator::Lazy#filter_map` (#2356).
* Fix LLVM toolchain issue on macOS 11.3 (#2352, [oracle/graal#3383](https://github.com/oracle/graal/issues/3383)).
* Implement `IO#set_encoding_by_bom` (#2372, pawandubey).
* Implemented `Enumerator::Lazy#with_index` (#2356).
* Implement `rb_backref_set`.
* Fix `Float#<=>` when comparing `Infinity` to other `#infinite?` values.
* Implement `date` library as a C extension to improve compatibility (#2344).

Performance:

* Make `#dig` iterative to make it faster and compile better for calls with 3+ arguments (#2301, @chrisseaton, @jantnovi).
* Make `Struct#dig` faster in interpreter by avoiding exceptions (#2306, @kirs).
* Reduce the number of AST nodes created for methods and blocks (#2261).
* Fiber-local variables are much faster now by using less synchronization.
* Improved the performance of the exceptional case of `String#chr` (#2318, @chrisseaton).
* Improved the performance of `IO#read_nonblock` when no data is available to be read.
* `TruffleSafepoint` is now used instead of custom logic, which no longer invalidates JITed code for guest safepoints (e.g., `Thread#{backtrace,raise,kill}`, `ObjectSpace`, etc)
* Significantly improved performance of `Time#strftime` for common formats (#2361, @wildmaples, @chrisseaton).
* Faster solution for lazy integer length (#2365, @lemire, @chrisseaton).
* Speedup `rb_funcallv*()` by directly unwrapping the C arguments array instead of going through a Ruby `Array` (#2089).
* Improved the performance of several `Truffle::RegexOperations` methods (#2374, @wildmapes, @nirvdrum).

Changes:

* `rb_iterate()` (deprecated since 1.9) no longer magically passes the block to `rb_funcall()`, use `rb_block_call()` instead.

Security:

* Updated to Ruby 2.7.3 to fix CVE-2021-28965 and CVE-2021-28966.

# 21.1.0

New features:

* Access to local variables of the interactive Binding via language bindings is now supported: `context.getBindings("ruby").putMember("my_var", 42);` (#2030).
* `VALUE`s in C extensions now expose the Ruby object when viewed in the debugger, as long as they have not been converted to native values.
* Signal handlers can now be run without triggering multi-threading.
* Fibers no longer trigger Truffle multi-threading.

Bug fixes:

* `Range#to_a` wasn't working for `long` ranges (#2198, @tomstuart and @LillianZ).
* Show the interleaved host and guest stacktrace for host exceptions (#2226).
* Fix the label of the first location reported by `Thread#backtrace_locations` (#2229).
* Fix `Thread.handle_interrupt` to defer non-pure interrupts until the end of the `handle_interrupt` block (#2219).
* Clear and restore errinfo on entry and normal return from methods in C extensions (#2227).
* Fix extra whitespace in squiggly heredoc with escaped newline (#2238, @wildmaples and @norswap).
* Fix handling of signals with `--single-threaded` (#2265).
* Fix `Enumerator::Lazy#{chunk_while, slice_before, slice_after, slice_when}` to return instances of `Enumerator::Lazy` (#2273).
* Fix `Truffle::Interop.source_location` to return unavailable source sections for modules instead of null (#2257).
* Fix usage of `Thread.handle_interrupt` in `MonitorMixin#mon_synchronize`.
* Fixed `TruffleRuby.synchronized` to handle guest safepoints (#2277).
* Fix control flow bug when assigning constants using ||= (#1489).
* Fix `Kernel#raise` argument handling for hashes (#2298).
* Set errinfo when `rb_protect` captures a Ruby exception (#2245).
* Fixed handling of multiple optional arguments and keywords when passed a positional `Hash` (#2302).

Compatibility:

* Prepend the GraalVM LLVM Toolchain to `PATH` when installing gems (#1974, #1088, #1343, #1400, #1947, #1931, #1588).
* Installing the `nokogiri` gem now defaults to use the vendored `libxml2` and `libxslt`, similar to CRuby, which means the corresponding system packages are no longer needed (#62).
* Implemented `$LOAD_PATH.resolve_feature_path`.
* Add `Pathname#/` alias to `Pathname#+` (#2178).
* Fixed issue with large `Integer`s in `Math.log` (#2184).
* Updated `Regexp.last_match` to support `Symbol` and `String` parameter (#2179).
* Added support for numbered block parameters (`_1` etc).
* Fixed `String#upto` issue with non-ascii strings (#2183).
* Implemented partial support for pattern matching (#2186).
* Make `File.extname` return `'.'` if the path ends with one (#2192, @tomstuart).
* Include fractional seconds in `Time#inspect` output (#2194, @tomstuart).
* Add support for `Integer#[Range]` and `Integer#[start, length]` (#2182, @gogainda).
* Allow private calls with `self` as an explicit receiver (#2196, @wildmaples).
* Fixed `:perm` parameter for `File.write`.
* Implemented `Time#floor` and `#ceil` (#2201, @wildmaples).
* Allow `Range#include?` and `#member?` with `Time` (#2202, @wildmaples).
* Implemented `Comparable#clamp(Range)` (#2200, @wildmaples).
* Added a `Array#minmax` to override `Enumerable#minmax` (#2199, @wildmaples).
* Implemented `chomp` parameter for `IO.{readlines, foreach}` (#2205).
* Implemented the Debug Inspector C API.
* Added beginless range support for `Range#{new, bsearch, count, each, equal_value, first, inspect, max, min, size, cover?, include?, ===}`.
* Added beginless range support for `Array#{[], []=, slice, slice!, to_a, fill, values_at}` (#2155, @LillianZ).
* Added beginless range support for `String#{byteslice, slice, slice!}` and `Symbol#slice` (#2211, @LillianZ).
* Added beginless range support for `Kernel#{caller, caller_locations}` and `Thread#backtrace_locations` (#2211, @LillianZ).
* Make rand work with exclusive range with Float (#1506, @gogainda)
* Fixed `String#dump`'s formatting of escaped unicode characters (#2217, @meganniu).
* Switched to the io-console C extension from C ruby for better performance and compatibility in `irb`.
* Coerce the message to a `String` for `BasicSocket#send` (#2209, @HoneyryderChuck).
* Support buffer argument for `UDPSocket#recvfrom_nonblock` (#2209, @HoneyryderChuck).
* Fixed `Integer#digits` implementation to handle more bases (#2224, #2225).
* Support the `inherit` parameter for `Module#{private, protected, public}_method_defined?`.
* Implement `Thread.pending_interrupt?` and `Thread#pending_interrupt?` (#2219).
* Implement `rb_lastline_set` (#2170).
* Implemented `Module#const_source_location` (#2212, @tomstuart and @wildmaples).
* Do not call `File.exist?` in `Dir.glob` as `File.exist?` is often mocked (#2236, @gogainda).
* Coerce the inherit argument to a boolean in `Module#const_defined?` and `Module#const_get` (#2240).
* Refinements take place at `Object#method` and `Module#instance_method` (#2004, @ssnickolay).
* Add support for `rb_scan_args_kw` in C API (#2244, @LillianZ).
* Update random implementation layout to be more compatible (#2234).
* Set `RbConfig::CONFIG['LIBPATHFLAG'/'RPATHFLAG']` like MRI to let `$LIBPATH` changes in `extconf.rb` work.
* Access to path and mode via `rb_io_t` from C has been changed to improve compatibility for io-console.
* Implemented the `Time.at` `in:` parameter.
* Implemented `Kernel#raise` `cause` parameter.
* Improved compatibility of `Signal.trap` and `Kernel#trap` (#2287, @chrisseaton).
* Implemented `GC.stat(:total_allocated_objects)` as `0` (#2292, @chrisseaton).
* `ObjectSpace::WeakMap` now supports immediate and frozen values as both keys and values (#2267).
* Call `divmod` when coercion to `Float` fails for `#sleep` (#2289, @LillianZ).

Performance:

* Multi-Tier compilation is now enabled by default, which improves warmup significantly.
* Improve the performance of checks for recursion (#2189, @LillianZ).
* Improve random number generation performance by avoiding synchronization (#2190, @ivoanjo).
* We now create a single call target per block by default instead of two.
* Some uses of class variables are now much better optimized (#2259, @chrisseaton).
* Several methods that need the caller frame are now always inlined in their caller, which speeds up the interpreter and reduces footprint.
* Pasting code in IRB should be reasonably fast, by updating to `irb` 1.3.3 and `reline` 0.2.3 (#2233).

Changes:

* Standalone builds of TruffleRuby are now based on JDK11 (they used JDK8 previously). There should be no user-visible changes. Similarly, JDK11 is now used by default in development instead of JDK8.
* The deprecated `Truffle::System.synchronized` has been removed.
* `Java.synchronized` has been removed, it did not work on host objects.

# 21.0.0

Release notes:

* The new IRB is quite slow when copy/pasting code into it. This is due to an inefficient `io/console` implementation which will be addressed in the next release. A workaround is to use `irb --readline`, which disables some IRB features but is much faster for copy/pasting code.

New features:

* Updated to Ruby 2.7.2 (#2004).

Bug fixes:

* Fix error message when the method name is not a Symbol or String for `Kernel#respond_to?` (#2132, @ssnickolay)
* Fixed setting of special variables in enumerators and enumerables (#1484).
* Fixed return value of `Enumerable#count` and `Enumerable#uniq` with multiple yielded arguments (#2145, @LillianZ).
* Fixed `String#unpack` for `w*` format (#2143).
* Fixed issue with ``Kernel#` `` when invalid UTF-8 given (#2118).
* Fixed issue with `Method#to_proc` and special variable storage (#2156).
* Add missing `offset` parameter for `FFI::Pointer#put_array_of_*` (#1525).
* Fixed issue with different `Struct`s having the same hash values (#2214).

Compatibility:

* Implement `String#undump` (#2131, @kustosz)
* `Errno` constants with the same `errno` number are now the same class.
* Implement `Enumerable#tally` and `Enumerable#filter_map` (#2144 and #2152, @LillianZ).
* Implement `Range#minmax`.
* Pass more `Enumerator::Lazy#uniq` and `Enumerator::Lazy#chunk` specs (#2146, @LillianZ).
* Implement `Enumerator#produce` (#2160, @zverok)
* Implement `Complex#<=>` (#2004, @ssnickolay).
* Add warning for `proc` without block (#2004, @ssnickolay).
* Implemented `FrozenError#receiver`.
* `Proc#<<` and `Proc#>>` raises TypeError if passed not callable object (#2004, @ssnickolay).
* Support time and date related messages for `Time` (#2166).
* Updated `Dir.{glob,[]}` to raise `ArgumentError` for nul-separated strings.
* `Kernel#lambda` with no block in a method called with a block raises an exception (#2004, @ssnickolay).
* Implemented `BigDecimal` as C extension to improve compatibility.
* Comment lines can be placed between fluent dot now (#2004, @ssnickolay).
* Implemented `rb_make_exception`.
* `**kwargs` now accept non-Symbol keys like Ruby 2.7.
* Updated the Unicode Emoji version (#2173, @wildmaples).
* Added `Enumerator::Yielder#to_proc`.
* Implemented `Enumerator::Lazy#eager`.
* Updated `Method#inspect` to include paremeter information.
* Update `Module#name` to return the same frozen string.
* Implemented `inherit` argument for `Module#autoload?`.

Performance:

* Refactor and implement more performant `MatchData#length` (#2147, @LillianZ).
* Refactor and implement more performant `Array#sample` (#2148, @LillianZ).
* `String#inspect` is now more efficient.

Changes:

* All `InteropLibrary` messages are now exposed consistently as methods on `Truffle::Interop` (#2139). Some methods were renamed to match the scheme described in the documentation.

# 20.3.0

Bug fixes:

* Handle foreign null object as falsy value (#1902, @ssnickolay)
* Fixed return value of `Enumerable#first` with multiple yielded arguments (#2056, @LillianZ).
* Improve reliability of the post install hook by disabling RubyGems (#2075).
* Fixed top level exception handler to print exception cause (#2013).
* Fixed issue when extending FFI from File (#2094).
* Fixed issue with `Kernel#freeze` not freezing singleton class (#2093).
* Fixed `String#encode` with options issue (#2091, #2095, @LillianZ)
* Fixed issue with `spawn` when `:close` redirect is used (#2097).
* Fixed `coverage` issue when `*eval` is used (#2078).
* Use expanded load paths for feature matching (#1501).
* Fixed handling of post arguments for `super()` (#2111).
* Fixed `SystemStackError` sometimes replaced by an internal Java `NoClassDefFoundError` on JVM (#1743).
* Fixed constant/identifier detection in lexer for non-ASCII encodings (#2079, #2102, @ivoanjo).
* Fixed parsing of `--jvm` as an application argument (#2108).
* Fix `rb_rescue2` to ignore the end marker `(VALUE)0` (#2127, #2130).
* Fix status and output when SystemExit is subclassed and raised (#2128)
* Fix `String#{chomp, chomp!}` issue with invalid encoded strings (#2133).

Compatibility:

* Run `at_exit` handlers even if parsing the main script fails (#2047).
* Load required libraries (`-r`) before parsing the main script (#2047).
* `String#split` supports block (#2052, @ssnickolay)
* Implemented `String#{grapheme_clusters, each_grapheme_cluster}`.
* Fix the caller location for `#method_added` (#2059).
* Fix issue with `Float#round` when `self` is `-0.0`.
* Fix `String#unpack` issue with `m0` format (#2065).
* Fix issue with `File.absolute_path` returning a path to current directory (#2062).
* Update `Range#cover?` to handle `Range` parameter.
* Fix `String#{casecmp, casecmp?}` parameter conversion.
* Fix `Regexp` issue which raised syntax error instead of `RegexpError` (#2066).
* Handle `Object#autoload` when autoload itself (#1616, @ssnickolay)
* Skip upgraded default gems while loading RubyGems (#2075).
* Verify that gem paths are correct before loading RubyGems (#2075).
* Implement `rb_ivar_count`.
* Implemented `rb_yield_values2`.
* Implemented `Digest::Base#{update, <<}` (#2100).
* Pass the final `super` specs (#2104, @chrisseaton).
* Fix arity for arguments with optional kwargs (#1669, @ssnickolay)
* Fix arity for `Proc` (#2098, @ssnickolay)
* Check bounds for `FFI::Pointer` accesses when the size of the memory behind is known.
* Implement negative line numbers for eval (#1482).
* Support refinements for `#to_s` called by string interpolation (#2110, @ssnickolay)
* Module#using raises error in method scope (#2112, @ssnickolay)
* `File#path` now returns a new mutable String on every call like MRI (#2115).
* Avoid infinite recursion when redefining `Warning#warn` and calling `Kernel#warn` (#2109).
* Convert objects with `#to_path` in `$LOAD_PATH` (#2119).
* Handle the functions being native for `rb_thread_call_without_gvl()` (#2090).
* Support refinements for Kernel#respond_to? (#2120, @ssnickolay)
* JCodings has been updated from 1.0.45 to 1.0.55.
* Joni has been updated from 2.1.30 to 2.1.40.

Performance:

* Calls with a literal block are no longer always split but instead the decision is made by the Truffle splitting heuristic.
* `Symbol#to_proc` is now AST-inlined in order to not rely on splitting and to avoid needing the caller frame to find refinements which apply.
* `Symbol#to_proc` is now globally cached per Symbol and refinements, to avoid creating many redundant `CallTargets`.
* Setting and access to the special variables `$~` and `$_` has been refactored to require less splitting.

Changes:

* Migrated from JLine 2 to JLine 3 for the `readline` standard library.

# 20.2.0

New features:

* Updated to Ruby 2.6.6.
* Use `InteropLibrary#toDisplayString()` to better display objects from other languages.
* Implement writing to the top scope for global variables (#2024).
* `foreign_object.to_s` now uses `InteropLibrary#toDisplayString()` (and still `asString()` if `isString()`).
* `foreign_object.inspect` has been improved to be more useful (include the language and meta object).
* `foreign_object.class` now calls `getMetaObject()` (except for Java classes, same as before).
* Add basic support for Linux AArch64.
* `foreign_object.name = value` will now call `Interoplibrary#writeMember("name", value)` instead of `invokeMember("name=", value)`.
* Always show the Ruby core library files in backtraces (#1414).
* The Java stacktrace is now shown when sending SIGQUIT to the process, also on TruffleRuby Native, see [Debugging](doc/user/debugging.md) for details (#2041).
* Calls to foreign objects with a block argument will now pass the block as the last argument.
* `foreign.name` will now use `invokeMember` if invocable and if not use `readMember`, see `doc/contrib/interop_implicit_api.md` for details.
* `foreign.to_f` and `foreign.to_i` will now attempt to convert to Ruby `Float` and `Integer` (#2038).
* `foreign.equal?(other)` now uses `InteropLibrary#isIdentical(other)` and `foreign.object_id/__id__` now uses `InteropLibrary#identityHashCode()`.

Bug fixes:

* Fix `#class_exec`, `#module_exec`, `#instance_eval`, and `instance_exec` to use activated refinements (#1988, @ssnickolay).
* Fixed missing method error for FFI calls with `blocking: true` when interrupted.
* Use upgraded default gems when installed (#1956).
* Fixed `NameError` when requiring an autoload path that does not define the autoload constant (#1905).
* Thread local IO buffers are now allocated using a stack to ensure safe operating if a signal handler uses one during an IO operation.
* Fixed `TracePoint` thread-safety by storing the state on the Ruby `Thread` (like MRI) instead of inside the `TracePoint` instance.
* Make `require 'rubygems/package'` succeed and define `Gem::Deprecate` correctly (#2014).
* Fix `MBCLEN_CHARFOUND_P` error.
* Fix `rb_enc_str_new` when `NULL` encoding is given with a constant string.
* Fixed `rb_enc_precise_mbclen` to handle more inputs.
* The output for `--engine.TraceCompilation` is now significantly easier to read, by having shorter method names and source names (oracle/graal#2052).
* Fix indentation for squiggly heredoc with single quotes (#1564).
* Only print members which are readable for foreign `#inspect` (#2027).
* Fixed the return value of the first call to `Kernel#srand` in a Thread (#2028).
* Fix missing flushing when printing an exception at top-level with a custom backtrace, which caused no output being shown (#1750, #1895).
* Use the mode of the given `IO` for `IO#reopen(IO)` which is important for the 3 standard IOs (#2034).
* Fix potential deadlock when running finalizers (#2041).
* Let `require 'rubygems/specification'` work before `require 'rubygems'`.

Compatibility:

* Implement `UnboundMethod#bind_call`.
* Implemented `ObjectSpace::WeakMap` (#1385, #1958).
* Implemented `strtod` and `ruby_strtod` (#2007).
* Fix detection of `#find_type` in FFI to ignore `MakeMakefile#find_type` from `mkmf` (#1896, #2010).
* Implemented `rb_uv_to_utf8` (#1998, @skateman).
* Implemented `rb_str_cat_cstr`.
* Implemented `rb_fstring`.
* Support `#refine` for Module (#2021, @ssnickolay).
* Implemented `rb_ident_hash_new`.
* Improved the compatibility of `Symbol.all_symbols` (#2022, @chrisseaton).
* Implemented `rb_enc_str_buf_cat`.
* Implemented `rb_int_positive_pow`.
* Implemented `rb_usascii_str_new_lit`.
* Define `#getch` and `#getpass` on `StringIO` when `io/console` is required.
* Implemented `rb_uv_to_utf8` (#1998).
* Single character IDs now behave more like those in MRI to improve C extension compatibility, so `rb_funcall(a, '+', b)` will now do the same thing as in MRI.
* Removed extra public methods on `String`.
* Implemented `rb_array_sort` and `rb_array_sort_bang`.
* Do not create a finalizers `Thread` if there are other public languages, which is helpful for polyglot cases (#2035).
* Implemented `rb_enc_isalnum` and `rb_enc_isspace`.
* `RUBY_REVISION` is now the full commit hash used to build TruffleRuby, similar to MRI 2.7+.
* Implemented `rb_enc_mbc_to_codepoint`.
* Changed the lookup methods to achieve Refinements specification (#2033, @ssnickolay)
* Implemented `Digest::Instance#new` (#2040).
* Implemented `ONIGENC_MBC_CASE_FOLD`.
* Fixed `Thread#raise` to call the exception class' constructor with no arguments when given no message (#2045).
* Fixed `refine + super` compatibility (#2039, #2048, @ssnickolay)
* Make the top-level exception handler more compatible with MRI (#2047).
* Implemented `rb_enc_codelen`.
* Implemented `Ripper` by using the C extension (#1585).

Changes:

* RubyGems gem commands updated to use the `--no-document` option by default.

Performance:

* Enable lazy translation from the parser AST to the Truffle AST for user code by default. This should improve application startup time (#1992).
* `instance variable ... not initialized` and similar warnings are now optimized to have no peak performance impact if they are not printed (depends on `$VERBOSE`).
* Implement integer modular exponentiation using `BigInteger#mod_pow` (#1999, @skateman)
* Fixed a performance issue when computing many substrings of a given non-leaf `String` with non-US-ASCII characters.
* Speedup native handle to Ruby object lookup for C extensions.

# 20.1.0

New features:

* Nightly builds of TruffleRuby are now available, see the README for details (#1483).
* `||=` will not compile the right-hand-side if it's only executed once, to match the idiomatic lazy-initialisation use-case ([blog post](https://engineering.shopify.com/blogs/engineering/optimizing-ruby-lazy-initialization-in-truffleruby-with-deoptimization), #1887, @kipply).
* Added `--metrics-profile-require` option to profile searching, parsing, translating and loading files.
* Added support for captured variables for the Truffle instruments (e.g. Chrome debugger).

Bug fixes:

* Fixed `Exception#dup` to copy the `Exception#backtrace` string array.
* Fixed `rb_warn` and `rb_warning` when used as statements (#1886, @chrisseaton).
* Fixed `NameError.new` and `NoMethodError.new` `:receiver` argument.
* Correctly handle large numbers of arguments to `rb_funcall` (#1882).
* Added arity check to `Module#{include, prepend}`.
* Fix `OpenSSL::Digest.{digest,hexdigest,base64digest}` to handle `algorithm, data` arguments (#1889, @bdewater).
* Fixed `SystemCallError.new` parameter conversion.
* Fixed `File#{chmod, umask}` argument conversion check.
* Added warning in `Hash.[]` for non-array elements.
* Fixed `File.lchmod` to raise `NotImplementedError` when not available.
* `RSTRING_PTR()` now always returns a native pointer, resolving two bugs `memcpy`ing to (#1822) and from (#1772) Ruby Strings.
* Fixed issue with duping during splat (#1883).
* Fixed `Dir#children` implementation.
* Fixed `SignalException.new` error when bad parameter given.
* Added deprecation warning to `Kernel#=~`.
* Fixed `puts` for a foreign objects, e.g. `puts Polyglot.eval('js', '[]')` (#1881).
* Fixed `Exception#full_message` implementation.
* Updated `Kernel.Complex()` to handle the `exception: false` parameter.
* Fixed `Kernel#dup` to return self for `Complex` and `Rational` objects.
* Updated `Kernel.Float()` to handle the `exception: false` parameter.
* Fixed `String#unpack` `M` format (#1901).
* Fixed error when `SystemCallError` message contained non-ASCII characters.
* Fixed `rb_rescue` to allow null rescue methods. (#1909, @kipply).
* Fixed incorrect comparisons between bignums and doubles.
* Prevented some internal uses of `Kernel#caller_locations` to be overridden by user code (#1934).
* Fixed an issue caused by recursing inlining within `Regexp#quote` (#1927).
* Updated `Kernel.Float()` to return given string in error message (#1945).
* Parameters and arity of methods derived from `method_missing` should now match MRI (#1921).
* Fixed compile error in `RB_FLOAT_TYPE_P` macro (#1928).
* Fixed `Symbol#match` to call the block with the `MatchData` (#1933).
* Fixed `Digest::SHA2.hexdigest` error with long messages (#1922).
* Fixed `Date.parse` to dup the coerced string to not modify original (#1946).
* Update `Comparable` error messages for special constant values (#1941).
* Fixed `File.ftype` parameter conversion (#1961).
* Fixed `Digest::Instance#file` to not modify string literals (#1964).
* Make sure that string interpolation returns a `String`, and not a subclass (#1950).
* `alias_method` and `instance_methods` should now work correctly inside a refinement (#1942).
* Fixed `Regexp.union` parameter conversion (#1963).
* `IO#read(n)` no longer buffers more than needed, which could cause hanging if detecting readability via a native call such as `select(2)` (#1951).
* Fixed `Random::DEFAULT.seed` to be different on boot (#1965, @kipply)
* `rb_encoding->name` can now be read even if the `rb_encoding` is stored in native memory.
* Detect and cut off recursion when inspecting a foreign object, substituting an ellipsis instead.
* Fixed feature lookup order to check every `$LOAD_PATH` path entry for `.rb`, then every entry for native extension when `require` is called with no extension.
* Define the `_DARWIN_C_SOURCE` macro in extension makefiles (#1592).
* Change handling of var args in `rb_rescue2` to handle usage in C extensions (#1823).
* Fixed incorrect `Encoding::CompatibilityError` raised for some interpolated Regexps (#1967).
* Actually unset environment variables with a `nil` value for `Process.spawn` instead of setting them to an empty String.
* Core library methods part of the Native Image heap are no longer added in the compilation queue on the first call, but after they reach the thresholds like other methods.
* Fix `RbConfig::CONFIG['LIBRUBY_SO']` file extension.
* Fix `char`, `short`, `unsigned char`,  `unsigned int`, and `unsigned short` types in `Fiddle` (#1971).
* Fix `IO#select` to reallocate its buffer if it is interrupted by a signal.
* Fix issue where interpolated string matched `#` within string as being a variable (#1495).
* Fix `File.join` to raise error on strings with null bytes.
* Fix initialization of Ruby Thread for foreign thread created in Java.
* Fix registration of default specs in RubyGems (#1987).

Compatibility:

* The C API type `VALUE` is now defined as `unsigned long` as on MRI. This enables `switch (VALUE)` and other expressions which rely on `VALUE` being an integer type (#1409, #1541, #1675, #1917, #1954).
* Implemented `Float#{floor, ceil}` with `ndigits` argument.
* Implemented `Thread#fetch`.
* Implemented `Float#truncate` with `ndigits` argument.
* Made `String#{byteslice, slice, slice!}` and `Symbol#slice` compatible with endless ranges.
* Implemented "instance variable not initialized" warning.
* Make `Kernel#{caller, caller_locations}` and `Thread#backtrace_locations` compatible with endless ranges.
* Implemented `Dir#each_child`.
* Implemented `Kernel.{chomp, chop}` and `Kernel#{chomp, chop}`.
* Implemented `-p` and `-a`, and `-l` CLI options.
* Convert the argument to `File.realpath` with `#to_path` (#1894).
* `StringIO#binmode` now sets the external encoding to BINARY like MRI (#1898).
* `StringIO#inspect` should not include the contents of the `StringIO` (#1898).
* Implemented `rb_fd_*` functions (#1623).
* Fixed uninitialized variable warnings in core and lib (#1897).
* Make `Thread#backtrace` support omit, length and range arguments.
* Implemented `Range#%`.
* Fixed the type of the `flags` field of `rb_data_type_t` (#1911).
* Implemented `rb_obj_is_proc` (#1908, @kipply, @XrXr).
* Implemented C API macro `RARRAY_ASET()`.
* Implemented `num2short` (#1910, @kipply).
* `RSTRING_END()` now always returns a native pointer.
* Removed `register` specifier for `rb_mem_clear()` (#1924).
* Implemented `Thread::Backtrace::Locations#base_label` (#1920).
* Implemented `rb_mProcess` (#1936).
* Implemented `rb_gc_latest_gc_info` (#1937).
* Implemented `RBASIC_CLASS` (#1935).
* Yield 2 arguments for `Hash#map` if the arity of the block is > 1 (#1944).
* Add all `Errno` constants to match MRI, needed by recent RubyGems.
* Silence `ruby_dep` warnings since that gem is unmaintained.
* Clarify error message for not implemented `Process.daemon` (#1962).
* Allow multiple assignments in conditionals (#1513).
* Update `NoMethodError#message` to match MRI (#1957).
* Make `StringIO` work with `--enable-frozen-string-literal` (#1969).
* Support `NULL` for the status of `rb_protect()`.
* Ensure `BigDecimal#inspect` does not call `BigDecimal#to_s` to avoid behaviour change on `to_s` override (#1960).
* Define all C-API `rb_{c,m,e}*` constants as C global variables (#1541).
* Raise `ArgumentError` for `Socket.unpack_sockaddr_un` if the socket family is incorrect.
* Implemented `RTYPEDDATA_*()` macros and `rb_str_tmp_new()` (#1975).
* Implemented `rb_set_end_proc` (#1959).
* Implemented `rb_to_symbol`.
* Implemented `rb_class_instance_methods`, `rb_class_public_instance_methods`, `rb_class_protected_instance_methods`, and `rb_class_private_instance_methods`.
* Implemented `rb_tracepoint_new`, `rb_tracepoint_disable`, `rb_tracepoint_enable`, and `rb_tracepoint_enabled_p` (#1450).
* Implemented `RbConfig::CONFIG['AR']` and `RbConfig::CONFIG['STRIP']` (#1973).
* Not yet implemented C API functions are now correctly detected as missing via `mkmf`'s `have_func` (#1980).
* Accept `RUBY_INTERNAL_EVENT_{NEWOBJ,FREEOBJ}` events but warn they are not triggered (#1978, #1983).
* `IO.copy_stream(in, STDOUT)` now writes to `STDOUT` without buffering like MRI.
* Implemented `RbConfig['vendordir']`.
* Implemented `Enumerator::ArithmeticSequence`.
* Support `(struct RBasic *)->flags` and `->klass` from `ruby.h` (#1891, #1884, #1978).

Changes:

* `TRUFFLERUBY_RESILIENT_GEM_HOME` has been removed. Unset `GEM_HOME` and `GEM_PATH` instead if you need to.
* The deprecated `Truffle::System.full_memory_barrier`, `Truffle::Primitive.logical_processors`, and  `Truffle::AtomicReference` have been removed.
* The implicit interface for allowing Ruby objects to behave as polyglot arrays with `#size`, `#[]` methods has been removed and replaced with an explicit interface where each method starts with `polyglot_*`.
* Hash keys are no longer reported as polyglot members.
* All remaining implicit polyglot behaviour for `#[]` method was replaced with `polyglot_*` methods.
* Rename dynamic API to match InteropLibrary. All the methods keep the name as it is in InteropLibrary with the following changes: use snake_case, add `polyglot_` prefix, drop `get` and `is` prefix, append `?` on all predicates.
* Split `Truffle::Interop.write` into `.write_array_element` and `.write_member` methods.
* Rename `Truffle::Interop.size` to `.array_size`.
* Rename `Truffle::Interop.is_boolean?` to `.boolean?`.
* Split `Truffle::Interop.read` into `.read_member` and `.read_array_element`.
* Drop `is_` prefix in `Truffle::Interop.is_array_element_*` predicates.
* `Truffle::Interop.hash_keys_as_members` has been added to treat a Ruby Hash as a polyglot object with the Hash keys as members.

Performance:

* Optimized `RSTRING_PTR()` accesses by going to native directly, optimized various core methods, use Mode=latency and tune GC heap size for Bundler. This speeds up `bundle install` from 84s to 19s for a small Gemfile with 6 gems (#1398).
* Fixed memory footprint issue due to large compilation on Native Image, notably during `bundle install` (#1893).
* `ArrayBuilderNode` now uses a new Truffle library for manipulating array stores.
* Ruby objects passed to C extensions are now converted less often to native handles.
* Calling blocking system calls and running C code with unblocking actions has been refactored to remove some optimisation boundaries.
* `return` expressions are now rewritten as implicit return expressions where control flow allows this to be safely done as a tail optimisation. This can improve interpreter performance by up to 50% in some benchmarks, and can be applied to approximately 80% of return nodes seen in Rails and its dependencies (#1977).
* The old array strategy code has been removed and all remaining nodes converted to the new `ArrayStoreLibrary`.
* Updated `nil` to be a global immutable singleton (#1835).

# 20.0.0

New features:

* Enable and document `--coverage` option (#1840, @chrisseaton).
* Update the internal LLVM toolchain to LLVM 9 and reduce its download size.
* Updated to Ruby 2.6.5 (#1749).
* Automatically set `PKG_CONFIG_PATH` as needed for compiling OpenSSL on macOS (#1830).

Bug fixes:

* Fix `Tempfile#{size,length}` when the IO is not flushed (#1765, @rafaelfranca).
* Dump and load instance variables in subclasses of `Exception` (#1766, @rafaelfranca).
* Fix `Date._iso8601` and `Date._rfc3339` when the string is an invalid date (#1773, @rafaelfranca).
* Fail earlier for bad handle unwrapping (#1777, @chrisseaton).
* Match out of range `ArgumentError` message with MRI (#1774, @rafaelfranca).
* Raise `Encoding::CompatibilityError` with incompatible encodings on `Regexp` (#1775, @rafaelfranca).
* Fixed interactions between attributes and instance variables in `Struct` (#1776, @chrisseaton).
* Coercion fixes for `TCPServer.new` (#1780, @XrXr).
* Fix `Float#<=>` not calling `coerce` when `other` argument responds to it (#1783, @XrXr).
* Do not warn / crash when requiring a file that sets and trigger autoload on itself (#1779, @XrXr).
* Strip trailing whitespaces when creating a `BigDecimal` with a `String` (#1796, @XrXr).
* Default `close_others` in `Process.exec` to `false` like Ruby 2.6 (#1798, @XrXr).
* Don't clone methods when setting method to the same visibility (#1794, @XrXr).
* `BigDecimal()` deal with large rationals precisely (#1797, @XrXr).
* Make it possible to call `instance_exec` with `rb_block_call` (#1802, @XrXr).
* Check for duplicate members in `Struct.new` (#1803, @XrXr).
* `Process::Status#to_i` return raw `waitpid(2)` status (#1800, @XrXr).
* `Process#exec`: set close-on-exec to false for fd redirection (#1805, @XrXr, @rafaelfranca).
* Building C extensions should now work with frozen string literals (#1786).
* Keep the Truffle working directory in sync with the native working directory.
* Rename `to_native` to `polyglot_to_native` to match `polyglot_pointer?` and `polyglot_address` methods.
* Fixed missing partial evaluation boundary in `Array#{sort,sort!}` (#1727).
* Fixed the class of `self` and the wrapping `Module` for `Kernel#load(path, wrap=true)` (#1739).
* Fixed missing polyglot type declaration for `RSTRING_PTR` to help with native/managed interop.
* Fixed `Module#to_s` and `Module#inspect` to not return an extra `#<Class:` for singleton classes.
* Arrays backed by native storage now allocate the correct amount of memory (#1828).
* Fixed issue in `ConditionVariable#wait` that could lose a `ConditionVariable#signal`.
* Do not expose TruffleRuby-specific method `Array#swap` (#1816).
* Fixed `#inspect` on broken UTF-8 sequences (#1842, @chrisseaton).
* `Truffle::Interop.keys` should report methods of `String` and `Symbol` (#1817).
* `Kernel#sprintf` encoding validity has been fixed (#1852, @XrXr).
* Fixed `ArrayIndexOutOfBoundsException` in `File.fnmatch` (#1845).
* Make `String#concat` work with no or multiple arguments (#1519).
* Make `Array#concat` work with no or multiple arguments (#1519).
* Coerce `BigDecimal(arg)` using `to_str` (#1826).
* Fixed `NameError#dup`, `NoMethodError#dup`, and `SystemCallError#dup` to copy internal fields.
* Make `Enumerable#chunk` work without a block (#1518).
* Fixed issue with `SystemCallError.new` setting a backtrace too early.
* Fixed `BigDecimal#to_s` formatting issue (#1711).
* Run `END` keyword block only once at exit.
* Implement `Numeric#clone` to return `self`.
* Fixed `Symbol#to_proc` to create a `Proc` with `nil` `source_location` (#1663).
* Make `GC.start` work with keyword arguments.
* Fixed `Kernel#clone` for `nil`, `true`, `false`, `Integer`, and `Symbol`.
* Make top-level methods available in `Context#getBindings()` (#1838).
* Made `Kernel#caller_locations` accept a range argument, and return `nil` when appropriate.
* Made `rb_respond_to` work with primitives (#1869, @chrisseaton).
* Fixed issue with missing backtrace for `rescue $ERROR_INFO` (#1660).
* Fixed `Struct#hash` for `keyword_init: true` `Struct`.
* Fixed `String#{upcase!,downcase!,swapcase!}(:ascii)` for non-ASCII-compatible encodings like UTF-16.
* Fixed `String#capitalize!` for strings that weren't full ASCII.
* Fixed enumeration issue in `ENV.{select, filter}`.
* Fixed `Complex` and `Rational` should be frozen after initializing.
* Fixed `printf` should raise error when not enough arguments for positional argument.
* Removed "shadowing outer local variable" warning.
* Fixed parameter conversion to `String` in ENV methods.
* Fixed deprecation warning when `ENV.index` is called.
* Fixed issue with `ENV.each_key`.
* Fixed `ENV.replace` implementation.
* Fixed `ENV.udpate` implementation.
* Fixed argument handling in `Kernel.printf`.
* Fixed character length after conversion to binary from a non-US-ASCII String.
* Fixed issue with installing latest bundler (#1880).
* Fixed type conversion for `Numeric#step` `step` parameter.
* Fixed `Kernel#Integer` conversion.
* Fixed `IO.try_convert` parameter conversion.
* Fixed linking of always-inline C API functions with `-std=gnu90` (#1837, #1879).
* Avoid race conditions during `gem install` by using a single download thread.
* Do not use gems precompiled for MRI on TruffleRuby (#1837).
* Fixed printing foreign arrays that were also pointers (#1679).
* Fixed `nil#=~` to not warn.
* Fixed `Enumerable#collect` to give user block arity in the block passed to `Enumerable#each`.

Compatibility:

* Implemented `String#start_with?(Regexp)` (#1771, @zhublik).
* Various improvements to `SignalException` and signal handling (#1790, @XrXr).
* Implemented `rb_utf8_str_new`, `rb_utf8_str_new_cstr`, `rb_utf8_str_new_static` (#1788, @chrisseaton).
* Implemented the `unit` argument of `Time.at` (#1791, @XrXr).
* Implemented `keyword_init: true` for `Struct.new` (#1789, @XrXr).
* Implemented `MatchData#dup` (#1792, @XrXr).
* Implemented a native storage strategy for `Array` to allow better C extension compatibility.
* Implemented `rb_check_symbol_cstr` (#1814).
* Implemented `rb_hash_start` (#1841, @XrXr).
* JCodings has been updated from 1.0.42 to 1.0.45.
* Joni has been updated from 2.1.25 to 2.1.30.
* Implemented `Method#<<` and `Method#>>` (#1821).
* The `.bundle` file extension is now used for C extensions on macOS (#1819, #1837).
* Implemented `Comparable#clamp` (#1517).
* Implemented `rb_gc_register_mark_object` and `rb_enc_str_asciionly_p` (#1856, @chrisseaton).
* Implemented `rb_io_set_nonblock` (#1741).
* Include the major kernel version in `RUBY_PLATFORM` on macOS like MRI (#1860, @eightbitraptor).
* Implemented `Enumerator::Chain`, `Enumerator#+`, and `Enumerable#chain` (#1859, #1858).
* Implemented `Thread#backtrace_locations` and `Exception#backtrace_locations` (#1556).
* Implemented `rb_module_new`, `rb_define_class_id`, `rb_define_module_id`, (#1876, @XrXr, @chrisseaton).
* Implemented `-n` CLI option (#1532).
* Cache the `Symbol` of method names in call nodes only when needed (#1872).
* Implemented `rb_get_alloc_func` and related functions (#1874, @XrXr).
* Implemented `rb_module_new`, `rb_define_class_id`, `rb_define_module_id`, (#1876, @chrisseaton).
* Implemented `ENV.slice`.
* Support for the Darkfish theme for RDoc generation has been added back.
* Implemented `Kernel#system` `exception: true` option.
* Implemented `Random.bytes`.
* Implemented `Random.random_number`.
* Added the ability to parse endless ranges.
* Made `Range#{to_a, step, each, bsearch, step, last, max, min, to_s, ==}` compatible with endless ranges.
* Made `Array#{[], []=, values_at, fill, slice!}` compatible with endless ranges.
* Defined `Array#{min, max}` methods.

Performance:

* Use a smaller limit for identity-based inline caches to improve warmup by avoiding too many deoptimizations.
* `long[]` array storage now correctly declare that they accept `int` values, reducing deoptimisations and promotions to `Object[]` storage.
* Enable inline caching of `Symbol` conversion for `rb_iv_get` and `rb_iv_set`.
* `rb_type` information is now cached on classes as a hidden variable to improve performance.
* Change to using thread local buffers for socket calls to reduce allocations.
* Refactor `IO.select` to reduce copying and optimisation boundaries.
* Refactor various `String` and `Rope` nodes to avoid Truffle performance warnings.
* Reading caller frames should now work in more cases without deoptimisation.

# 19.3.0

New features:

* Compilation of C extensions is now done with an internal LLVM toolchain producing both native code and bitcode. This means more C extensions should compile out of the box and this should resolve most linker-related issues.
* It is no longer necessary to install LLVM for installing C extensions on TruffleRuby.
* It is no longer necessary to install libc++ and libc++abi for installing C++ extensions on TruffleRuby.
* On macOS, it is no longer necessary to install the system headers package (#1417).
* License updated to EPL 2.0/GPL 2.0/LGPL 2.1 like recent JRuby.

Bug fixes:

* `rb_undef_method` now works for private methods (#1731, @cky).
* Fixed several issues when requiring C extensions concurrently (#1565).
* `self.method ||= value` with a private method now works correctly (#1673).
* Fixed `RegexpError: invalid multibyte escape` for binary regexps with a non-binary String (#1433).
* Arrays now report their methods to other languages for interopability (#1768).
* Installing `sassc` now works due to using the LLVM toolchain (#1753).
* Renamed `Truffle::Interop.respond_to?` to avoid conflict with Ruby's `respond_to?` (#1491).
* Warn only if `$VERBOSE` is `true` when a magic comment is ignored (#1757, @nirvdrum).
* Make C extensions use the same libssl as the one used for the openssl C extension (#1770).

Compatibility:

* `GC.stat` can now take an optional argument (#1716, @kirs).
* `Kernel#load` with `wrap` has been implemented (#1739).
* Implemented `Kernel#spawn` with `:chdir` (#1492).
* Implemented `rb_str_drop_bytes`, notably used by OpenSSL (#1740, @cky).
* Include executables of default gems, needed for `rails new` in Rails 6.
* Use compilation flags similar to MRI for C extension compilation.
* Warn for `gem update --system` as it is not fully supported yet and is often not needed.
* Pass `-undefined dynamic_lookup` to the linker on macOS like MRI.

Performance:

* Core methods are no longer always cloned, which reduces memory footprint and should improve warmup.
* Inline cache calls to `rb_intern()` with a constant name in C extensions.
* Improve allocation speed of native handles for C extensions.
* Improve the performance of `NIL_P` and `INT2FIX` in C extensions.
* Various fixes to improve Rack performance.
* Optimize `String#gsub(String)` by not creating a `Regexp` and using `String#index` instead.
* Fixed "FrameWithoutBoxing should not be materialized" compilation issue in `TryNode`.

# 19.2.0, August 2019

New features:

* `Fiddle` has been implemented.

Bug fixes:

* Set `RbConfig::CONFIG['ruby_version']` to the same value as the TruffleRuby version. This fixes reusing C extensions between different versions of TruffleRuby with Bundler (#1715).
* Fixed `Symbol#match` returning `MatchData` (#1706, @zhublik).
* Allow `Time#strftime` to be called with binary format strings.
* Do not modify the argument passed to `IO#write` when the encoding does not match (#1714).
* Use the class where the method was defined to check if an `UnboundMethod` can be used for `#define_method` (#1710).
* Fixed setting `$~` for `Enumerable` and `Enumerator::Lazy`'s `#grep` and `#grep_v`.
* Improved errors when interacting with single-threaded languages (#1709).

Compatibility:

* Added `Kernel#then` (#1703, @zhublik).
* `FFI::Struct#[]=` is now supported for inline character arrays.
* `blocking: true` is now supported for `FFI::Library#attach_function`.
* Implemented `Proc#>>` and `#<<` (#1688).
* `Thread.report_on_exception` is now `true` by default like MRI 2.5+.
* `BigDecimal` compatibility has been generally improved in several ways.

Changes:

* An interop read message sent to a `Proc` will no longer call the `Proc`.

Performance:

* Several `String` methods have been made faster by the usage of vector instructions
  when searching for a single-byte character in a String.
* Methods needing the caller frame are now better optimized.

# 19.1.0, June 2019

*Ruby is an experimental language in the GraalVM 19.1.0 release*

Bug fixes:

* Sharing for thread-safety of objects is now triggered later as intended, e.g., when a second `Thread` is started.
* Fixed `Array#to_h` so it doesn't set a default value (#1698).
* Removed extra `public` methods on `IO` (#1702).
* Fixed `Process.kill(signal, Process.pid)` when the signal is trapped as `:IGNORE` (#1702).
* Fixed `Addrinfo.new(String)` to reliably find the address family (#1702).
* Fixed argument checks in `BasicSocket#setsockopt` (#1460).
* Fixed `ObjectSpace.trace_object_allocations` (#1456).
* Fixed `BigDecimal#{clone,dup}` so it now just returns the receiver, per Ruby 2.5+ semantics (#1680).
* Fixed creating `BigDecimal` instances from non-finite `Float` values (#1685).
* Fixed `BigDecimal#inspect` output for non-finite values (e.g, NaN or -Infinity) (#1683).
* Fixed `BigDecimal#hash` to return the same value for two `BigDecimal` objects that are equal (#1656).
* Added missing `BigDecimal` constant definitions (#1684).
* Implemented `rb_eval_string_protect`.
* Fixed `rb_get_kwargs` to correctly handle optional and rest arguments.
* Calling `Kernel#raise` with a raised exception will no longer set the cause of the exception to itself (#1682).
* Return a `FFI::Function` correctly for functions returning a callback.
* Convert to intuitive Ruby exceptions when INVOKE fails (#1690).
* Implemented `FFI::Pointer#clear` (#1687).
* Procs will now yield to the block in their declaration context even when called with a block argument (#1657).
* Fixed problems with calling POSIX methods if `Symbol#[]` is redefined (#1665).
* Fixed sharing of `Array` and `Hash` elements for thread-safety of objects (#1601).
* Fixed concurrent modifications of `Gem::Specification::LOAD_CACHE` (#1601).
* Fix `TCPServer#accept` to set `#do_not_reverse_lookup` correctly on the created `TCPSocket`.

Compatibility:

* Exceptions from `coerce` are no longer rescued, like MRI.
* Implemented `Integer#{allbits?,anybits?,nobits?}`.
* `Integer#{ceil,floor,truncate}` now accept a precision and `Integer#round` accepts a rounding mode.
* Added missing `Enumerable#filter` and `Enumerator::Lazy#filter` aliases to the respective `select` method (#1610).
* Implemented more `Ripper` methods as no-ops (#1694, @Mogztter).
* Implemented `rb_enc_sprintf` (#1702).
* Implemented `ENV#{filter,filter!}` aliases for `select` and `select!`.
* Non-blocking `StringIO` and `Socket` APIs now support `exception: false` like MRI (#1702).
* Increased compatibility of `BigDecimal`.
* `String#-@` now performs string deduplication (#1608).
* `Hash#merge` now preserves the key order from the original hash for merged values (#1650).
* Coerce values given to `FFI::Pointer` methods.
* `FrozenError` is now defined and is used for `can't modify frozen` object exceptions.
* `StringIO` is now available by default like in MRI, because it is required by RubyGems.

Changes:

* Interactive sources (like the GraalVM polyglot shell) now all share the same binding (#1695).
* Hash code calculation has been improved to reduce hash collisions for `Hash` and other cases.

Performance:

* `eval(code, binding)` for a fixed `code` containing blocks is now much faster. This improves the performance of rendering `ERB` templates containing loops.
* `rb_str_cat` is faster due to the C string now being concatenated without first being converted to a Ruby string or having its encoding checked. As a side effect the behaviour of `rb_str_cat` should now more closely match that of MRI.

# 19.0.0, May 2019

*Ruby is an experimental language in the GraalVM 19.0.0 release*

Bug fixes:

* The debugger now sees global variables as the global scope.
* Temporary variables are no longer visible in the debugger.
* Setting breakpoints on some lines has been fixed.
* The OpenSSL C extension is now always recompiled, fixing various bugs when using the extension (e.g., when using Bundler in TravisCI) (#1676, #1627, #1632).
* Initialize `$0` when not run from the 'ruby' launcher, which is needed to `require` gems (#1653).

Compatibility:

* `do...end` blocks can now have `rescue/else/ensure` clauses like MRI (#1618).

Changes:

* `TruffleRuby.sulong?` has been replaced by `TruffleRuby.cexts?`, and `TruffleRuby.graal?` has been replaced by `TruffleRuby.jit?`. The old methods will continue to work for now, but will produce warnings, and will be removed at a future release.

# 1.0 RC 16, 19 April 2019

Bug fixes:

* Fixed `Hash#merge` with no arguments to return a new copy of the receiver (#1645).
* Fixed yield with a splat and keyword arguments (#1613).
* Fixed `rb_scan_args` to correctly handle kwargs in combination with optional args.
* Many fixes for `FFI::Pointer` to be more compatible with the `ffi` gem.

New features:

* Rounding modes have been implemented or improved for `Float`, `Rational`, `BigDecimal` (#1509).
* Support Homebrew installed in other prefixes than `/usr/local` (#1583).
* Added a pure-Ruby implementation of FFI which passes almost all Ruby FFI specs (#1529, #1524).

Changes:

* Support for the Darkfish theme for RDoc generation has been removed.

Compatibility:

* The `KeyError` raised from `ENV#fetch` and `Hash#fetch` now matches MRI's message formatting (#1633).
* Add the missing `key` and `receiver` values to `KeyError` raised from `ENV#fetch`.
* `String#unicode_normalize` has been moved to the core library like in MRI.
* `StringScanner` will now match a regexp beginning with `^` even when not scanning from the start of the string.
* `Module#define_method` is now public like in MRI.
* `Kernel#warn` now supports the `uplevel:` keyword argument.

# 1.0 RC 15, 5 April 2019

Bug fixes:

* Improved compatibility with MRI's `Float#to_s` formatting (#1626).
* Fixed `String#inspect` when the string uses a non-UTF-8 ASCII-compatible encoding and has non-ASCII characters.
* Fixed `puts` for strings with non-ASCII-compatible encodings.
* `rb_protect` now returns `Qnil` when an error occurs.
* Fixed a race condition when using the interpolate-once (`/o`) modifier in regular expressions.
* Calling `StringIO#close` multiple times no longer raises an exception (#1640).
* Fixed a bug in include file resolution when compiling C extensions.

New features:

* `Process.clock_getres` has been implemented.

Changes:

* `debug`, `profile`, `profiler`, which were already marked as unsupported, have been removed.
* Our experimental JRuby-compatible Java interop has been removed - use `Polyglot` and `Java` instead.
* The Trufle handle patches applied to `psych` C extension have now been removed.
* The `rb_tr_handle_*` functions have been removed as they are no longer used in any C extension patches.
* Underscores and dots in options have become hyphens, so `--exceptions.print_uncaught_java` is now `--exceptions-print-uncaught-java`, for example.
* The `rb_tr_handle_*` functions have been removed as they are no longer used in any C extension patches.

Bug fixes:

* `autoload :C, "path"; require "path"` now correctly triggers the autoload.
* Fixed `UDPSocket#bind` to specify family and socktype when resolving address.
* The `shell` standard library can now be `require`-d.
* Fixed a bug where `for` could result in a `NullPointerException` when trying to assign the iteration variable.
* Existing global variables can now become aliases of other global variables (#1590).

Compatibility:

* ERB now uses StringScanner and not the fallback, like on MRI. As a result `strscan` is required by `require 'erb'` (#1615).
* Yield different number of arguments for `Hash#each` and `Hash#each_pair` based on the block arity like MRI (#1629).
* Add support for the `base` keyword argument to `Dir.{[], glob}`.

# 1.0 RC 14, 18 March 2019

Updated to Ruby 2.6.2.

Bug fixes:

* Implement `rb_io_wait_writable` (#1586).
* Fixed error when using arrows keys first within `irb` or `pry` (#1478, #1486).
* Coerce the right hand side for all `BigDecimal` operations (#1598).
* Combining multiple `**` arguments containing duplicate keys produced an incorrect hash. This has now been fixed (#1469).
* `IO#read_nonblock` now returns the passed buffer object, if one is supplied.
* Worked out autoloading issue (#1614).

New features:

* Implemented `String#delete_prefix`, `#delete_suffix`, and related methods.
* Implemented `Dir.children` and `Dir#children`.
* Implemented `Integer#sqrt`.

Changes:

* `-Xoptions` has been removed - use `--help:languages` instead.
* `-Xlog=` has been removed - use `--log.level=` instead.
* `-J` has been removed - use `--vm.` instead.
* `-J-cp lib.jar` and so on have removed - use `--vm.cp=lib.jar` or `--vm.classpath=lib.jar` instead.
* `--jvm.` and `--native.` have been deprecated, use `--vm.` instead to pass VM options.
* `-Xoption=value` has been removed - use `--option=value` instead.
* The `-X` option now works as in MRI.
* `--help:debug` is now `--help:internal`.
* `ripper` is still not implemented, but the module now exists and has some methods that are implemented as no-ops.

# 1.0 RC 13, 5 March 2019

Note that as TruffleRuby RC 13 is built on Ruby 2.4.4 it is still vulnerable to CVE-2018-16395. This will be fixed in the next release.

New features:

* Host interop with Java now works on SubstrateVM too.

Bug fixes:

* Fixed `Enumerator::Lazy` which wrongly rescued `StandardError` (#1557).
* Fixed several problems with `Numeric#step` related to default arguments, infinite sequences, and bad argument types (#1520).
* Fixed incorrect raising of `ArgumentError` with `Range#step` when at least one component of the `Range` is `Float::INFINITY` (#1503).
* Fixed the wrong encoding being associated with certain forms of heredoc strings (#1563).
* Call `#coerce` on right hand operator if `BigDecimal` is the left hand operator (#1533, @Quintasan).
* Fixed return type of division of `Integer.MIN_VALUE` and `Long.MIN_VALUE` by -1 (#1581).
* `Exception#cause` is now correctly set for internal exceptions (#1560).
* `rb_num2ull` is now implemented as well as being declared in the `ruby.h` header (#1573).
* `rb_sym_to_s` is now implemented (#1575).
* `R_TYPE_P` now returns the type number for a wider set of Ruby objects (#1574).
* `rb_fix2str` has now been implemented.
* `rb_protect` will now work even if `NilClass#==` has been redefined.
* `BigDecimal` has been moved out of the `Truffle` module to match MRI.
* `StringIO#puts` now correctly handles `to_s` methods which do not return strings (#1577).
* `Array#each` now behaves like MRI when the array is modified (#1580).
* Clarified that `$SAFE` can never be set to a non-zero value.
* Fix compatibility with RubyGems 3 (#1558).
* `Kernel#respond_to?` now returns false if a method is protected and the `include_all` argument is false (#1568).

Changes:

* `TRUFFLERUBY_CEXT_ENABLED` is no longer supported and C extensions are now always built, regardless of the value of this environment variable.
* Getting a substring of a string created by a C extension now uses less memory as only the requested portion will be copied to a managed string.
* `-Xoptions` has been deprecated and will be removed - use `--help:languages` instead.
* `-Xlog=` has been deprecated and will be removed - use `--log.level=` instead.
* `-J` has been deprecated and will be removed - use `--jvm.` instead.
* `-J-cp lib.jar` and so on have been deprecated and will be removed - use `--jvm.cp=lib.jar` or `--jvm.classpath=lib.jar` instead.
* `-J-cmd`, `--jvm.cmd`, `JAVA_HOME`, `JAVACMD`, and `JAVA_OPTS` do not work in any released configuration of TruffleRuby, so have been removed.
* `-Xoption=value` has been deprecated and will be removed - use `--option=value` instead.
* `TracePoint` now raises an `ArgumentError` for unsupported events.
* `TracePoint.trace` and `TracePoint#inspect` have been implemented.

Compatibility:

* Improved the exception when an `-S` file isn't found.
* Removed the message from exceptions raised by bare `raise` to better match MRI (#1487).
* `TracePoint` now handles the `:class` event.

Performance:

* Sped up `String` handling in native extensions, quite substantially in some cases, by reducing conversions between native and managed strings and allowing for mutable metadata in native strings.

# 1.0 RC 12, 4 February 2019

Bug fixes:

* Fixed a bug with `String#lines` and similar methods with multibyte characters (#1543).
* Fixed an issue with `String#{encode,encode!}` double-processing strings using XML conversion options and a new destination encoding (#1545).
* Fixed a bug where a raised cloned exception would be caught as the original exception (#1542).
* Fixed a bug with `StringScanner` and patterns starting with `^` (#1544).
* Fixed `Enumerable::Lazy#uniq` with infinite streams (#1516).

Compatibility:

* Change to a new system for handling Ruby objects in C extensions which greatly increases compatibility with MRI.
* Implemented `BigDecimal#to_r` (#1521).
* `Symbol#to_proc` now returns `-1` like on MRI (#1462).

# 1.0 RC 11, 15 January 2019

New features:

* macOS clocks `CLOCK_MONOTONIC_RAW`, `_MONOTONIC_RAW_APPROX`, `_UPTIME_RAW`, `_UPTIME_RAW_APPROX`, and `_PROCESS_CPUTIME_ID` have been implemented (#1480).
* TruffleRuby now automatically detects native access and threading permissions from the `Context` API, and can run code with no permissions given (`Context.create()`).

Bug fixes:

* FFI::Pointer now does the correct range checks for signed and unsigned values.
* Allow signal `0` to be used with `Process.kill` (#1474).
* `IO#dup` now properly sets the new `IO` instance to be close-on-exec.
* `IO#reopen` now properly resets the receiver to be close-on-exec.
* `StringIO#set_encoding` no longer raises an exception if the underlying `String` is frozen (#1473).
* Fix handling of `Symbol` encodings in `Marshal#dump` and `Marshal#load` (#1530).

Compatibility:

* Implemented `Dir.each_child`.
* Adding missing support for the `close_others` option to `exec` and `spawn`.
* Implemented the missing `MatchData#named_captures` method (#1512).

Changes:

* `Process::CLOCK_` constants have been given the same value as in standard Ruby.

Performance:

* Sped up accesses to native memory through FFI::Pointer.
* All core files now make use of frozen `String` literals, reducing the number of `String` allocations for core methods.
* New -Xclone.disable option to disable all manual cloning.

# 1.0 RC 10, 5 December 2018

New features:

* The `nkf` and `kconv` standard libraries were added (#1439).
* `Mutex` and `ConditionVariable` have a new fast path for acquiring locks that are unlocked.
* `Queue` and `SizedQueue`, `#close` and `#closed?`, have been implemented.
* `Kernel#clone(freeze)` has been implemented (#1454).
* `Warning.warn` has been implemented (#1470).
* `Thread.report_on_exception` has been implemented (#1476).
* The emulation symbols for `Process.clock_gettime` have been implemented.

Bug fixes:

* Added `rb_eEncodingError` for C extensions (#1437).
* Fixed race condition when creating threads (#1445).
* Handle `exception: false` for IO#write_nonblock (#1457, @ioquatix).
* Fixed `Socket#connect_nonblock` for the `EISCONN` case (#1465, @ioquatix).
* `File.expand_path` now raises an exception for a non-absolute user-home.
* `ArgumentError` messages now better match MRI (#1467).
* Added support for `:float_millisecond`, `:millisecond`, and `:second` time units to `Process.clock_gettime` (#1468).
* Fixed backtrace of re-raised exceptions (#1459).
* Updated an exception message in Psych related to loading a non-existing class so that it now matches MRI.
* Fixed a JRuby-style Java interop compatibility issue seen in `test-unit`.
* Fixed problem with calling `warn` if `$stderr` has been reassigned.
* Fixed definition of `RB_ENCODING_GET_INLINED` (#1440).

Changes:

* Timezone messages are now logged at `CONFIG` level, use `-Xlog=CONFIG` to debug if the timezone is incorrectly shown as `UTC`.

# 1.0 RC 9, 5 November 2018

Security:

* CVE-2018-16396, *tainted flags are not propagated in Array#pack and String#unpack with some directives* has been mitigated by adding additional taint operations.

New features:

* LLVM for Oracle Linux 7 can now be installed without building from source.

Bug fixes:

* Times can now be created with UTC offsets in `+/-HH:MM:SS` format.
* `Proc#to_s` now has `ASCII-8BIT` as its encoding instead of the incorrect `UTF-8`.
* `String#%` now has the correct encoding for `UTF-8` and `US-ASCII` format strings, instead of the incorrect `ASCII-8BIT`.
* Updated `BigDecimal#to_s` to use `e` instead of `E` for exponent notation.
* Fixed `BigDecimal#to_s` to allow `f` as a format flag to indicate conventional floating point notation. Previously only `F` was allowed.

Changes:

* The supported version of LLVM for Oracle Linux has been updated from 3.8 to 4.0.
* `mysql2` is now patched to avoid a bug in passing `NULL` to `rb_scan_args`, and now passes the majority of its test suite.
* The post-install script now automatically detects if recompiling the OpenSSL C extension is needed. The post-install script should always be run in TravisCI as well, see `doc/user/standalone-distribution.md`.
* Detect when the system libssl is incompatible more accurately and add instructions on how to recompile the extension.

# 1.0 RC 8, 19 October 2018

New features:

* `Java.synchronized(object) { }` and `TruffleRuby.synchronized(object) { }` methods have been added.
* Added a `TruffleRuby::AtomicReference` class.
* Ubuntu 18.04 LTS is now supported.
* macOS 10.14 (Mojave) is now supported.

Changes:

* Random seeds now use Java's `NativePRNGNonBlocking`.
* The supported version of Fedora is now 28, upgraded from 25.
* The FFI gem has been updated from 1.9.18 to 1.9.25.
* JCodings has been updated from 1.0.30 to 1.0.40.
* Joni has been updated from 2.1.16 to 2.1.25.

Performance:

* Performance of setting the last exception on a thread has now been improved.

# 1.0 RC 7, 3 October 2018

New features:

* Useful `inspect` strings have been added for more foreign objects.
* The C extension API now defines a preprocessor macro `TRUFFLERUBY`.
* Added the rbconfig/sizeof native extension for better MRI compatibility.
* Support for `pg` 1.1. The extension now compiles successfully, but may still have issues with some datatypes.

Bug fixes:

* `readline` can now be interrupted by the interrupt signal (Ctrl+C). This fixes Ctrl+C to work in IRB.
* Better compatibility with C extensions due to a new "managed struct" type.
* Fixed compilation warnings which produced confusing messages for end users (#1422).
* Improved compatibility with Truffle polyglot STDIO.
* Fixed version check preventing TruffleRuby from working with Bundler 2.0 and later (#1413).
* Fixed problem with `Kernel.public_send` not tracking its caller properly (#1425).
* `rb_thread_call_without_gvl()` no longer holds the C-extensions lock.
* Fixed `caller_locations` when called inside `method_added`.
* Fixed `mon_initialize` when called inside `initialize_copy` (#1428).
* `Mutex` correctly raises a `TypeError` when trying to serialize with `Marshal.dump`.

Performance:

* Reduced memory footprint for private/internal AST nodes.
* Increased the number of cases in which string equality checks will become compile-time constants.
* Major performance improvement for exceptional paths where the rescue body does not access the exception object (e.g., `x.size rescue 0`).

Changes:

* Many clean-ups to our internal patching mechanism used to make some native extensions run on TruffleRuby.
* Removed obsoleted patches for Bundler compatibility now that Bundler 1.16.5 has built-in support for TruffleRuby.
* Reimplemented exceptions and other APIs that can return a backtrace to use Truffle's lazy stacktraces API.

# 1.0 RC 6, 3 September 2018

New features:

* `Polyglot.export` can now be used with primitives, and will now convert strings to Java, and `.import` will convert them from Java.
* Implemented `--encoding`, `--external-encoding`, `--internal-encoding`.
* `rb_object_tainted` and similar C functions have been implemented.
* `rb_struct_define_under` has been implemented.
* `RbConfig::CONFIG['sysconfdir']` has been implemented.
* `Etc` has been implemented (#1403).
* The `-Xcexts=false` option disables C extensions.
* Instrumentation such as the CPUSampler reports methods in a clearer way like `Foo#bar`, `Gem::Specification.each_spec`, `block in Foo#bar` instead of just `bar`, `each_spec`, `block in bar` (which is what MRI displays in backtraces).
* TruffleRuby is now usable as a JSR 223 (`javax.script`) language.
* A migration guide from JRuby (`doc/user/jruby-migration.md`) is now included.
* `kind_of?` works as an alias for `is_a?` on foreign objects.
* Boxed foreign strings unbox on `to_s`, `to_str`, and `inspect`.

Bug fixes:

* Fix false-positive circular warning during autoload.
* Fix Truffle::AtomicReference for `concurrent-ruby`.
* Correctly look up `llvm-link` along `clang` and `opt` so it is no longer needed to add LLVM to `PATH` on macOS for Homebrew and MacPorts.
* Fix `alias` to work when in a refinement module (#1394).
* `Array#reject!` no longer truncates the array if the block raises an exception for an element.
* WeakRef now has the same inheritance and methods as MRI's version.
* Support `-Wl` linker argument for C extensions. Fixes compilation of`mysql2` and `pg`.
* Using `Module#const_get` with a scoped argument will now correctly autoload the constant if needed.
* Loaded files are read as raw bytes, rather than as a UTF-8 string and then converted back into bytes.
* Return 'DEFAULT' for `Signal.trap(:INT) {}`. Avoids a backtrace when quitting a Sinatra server with Ctrl+C.
* Support `Signal.trap('PIPE', 'SYSTEM_DEFAULT')`, used by the gem `rouge` (#1411).
* Fix arity checks and handling of arity `-2` for `rb_define_method()`.
* Setting `$SAFE` to a negative value now raises a `SecurityError`.
* The offset of `DATA` is now correct in the presence of heredocs.
* Fix double-loading of the `json` gem, which led to duplicate constant definition warnings.
* Fix definition of `RB_NIL_P` to be early enough. Fixes compilation of `msgpack`.
* Fix compilation of megamorphic interop calls.
* `Kernel#singleton_methods` now correctly ignores prepended modules of non-singleton classes. Fixes loading `sass` when `activesupport` is loaded.
* Object identity numbers should never be negative.

Performance:

* Optimize keyword rest arguments (`def foo(**kwrest)`).
* Optimize rejected (non-Symbol keys) keyword arguments.
* Source `SecureRandom.random_bytes` from `/dev/urandom` rather than OpenSSL.
* C extension bitcode is no longer encoded as Base64 to pass it to Sulong.
* Faster `String#==` using vectorization.

Changes:

* Clarified that all sources that come in from the Polyglot API `eval` method will be treated as UTF-8, and cannot be re-interpreted as another encoding using a magic comment.
* The `-Xembedded` option can now be set set on the launcher command line.
* The `-Xplatform.native=false` option can now load the core library, by enabling `-Xpolyglot.stdio`.
* `$SAFE` and `Thread#safe_level` now cannot be set to `1` - raising an error rather than warning as before. `-Xsafe` allows it to be set, but there are still no checks.
* Foreign objects are now printed as `#<Foreign:system-identity-hash-code>`, except for foreign arrays which are now printed as `#<Foreign [elements...]>`.
* Foreign objects `to_s` now calls `inspect` rather than Java's `toString`.
* The embedded configuration (`-Xembedded`) now warns about features which may not work well embedded, such as signals.
* The `-Xsync.stdio` option has been removed - use standard Ruby `STDOUT.sync = true` in your program instead.

# 1.0 RC 5, 3 August 2018

New features:

* It is no longer needed to add LLVM (`/usr/local/opt/llvm@4/bin`) to `PATH` on macOS.
* Improve error message when LLVM, `clang` or `opt` is missing.
* Automatically find LLVM and libssl with MacPorts on macOS (#1386).
* `--log.ruby.level=` can be used to set the log level from any launcher.
* Add documentation about installing with Ruby managers/installers and how to run TruffleRuby in CI such as TravisCI (#1062, #1070).
* `String#unpack1` has been implemented.

Bug fixes:

* Allow any name for constants with `rb_const_get()`/`rb_const_set()` (#1380).
* Fix `defined?` with an autoload constant to not raise but return `nil` if the autoload fails (#1377).
* Binary Ruby Strings can now only be converted to Java Strings if they only contain US-ASCII characters. Otherwise, they would produce garbled Java Strings (#1376).
* `#autoload` now correctly calls `main.require(path)` dynamically.
* Hide internal file from user-level backtraces (#1375).
* Show caller information in warnings from the core library (#1375).
* `#require` and `#require_relative` should keep symlinks in `$"` and `__FILE__` (#1383).
* Random seeds now always come directly from `/dev/urandom` for MRI compatibility.
* SIGINFO, SIGEMT and SIGPWR are now defined (#1382).
* Optional and operator assignment expressions now return the value assigned, not the value returned by an assignment method (#1391).
* `WeakRef.new` will now return the correct type of object, even if `WeakRef` is subclassed (#1391).
* Resolving constants in prepended modules failed, this has now been fixed (#1391).
* Send and `Symbol#to_proc` now take account of refinements at their call sites (#1391).
* Better warning when the timezone cannot be found on WSL (#1393).
* Allow special encoding names in `String#force_encoding` and raise an exception on bad encoding names (#1397).
* Fix `Socket.getifaddrs` which would wrongly return an empty array (#1375).
* `Binding` now remembers the file and line at which it was created for `#eval`. This is notably used by `pry`'s `binding.pry`.
* Resolve symlinks in `GEM_HOME` and `GEM_PATH` to avoid related problems (#1383).
* Refactor and fix `#autoload` so other threads see the constant defined while the autoload is in progress (#1332).
* Strings backed by `NativeRope`s now make a copy of the rope when `dup`ed.
* `String#unpack` now taints return strings if the format was tainted, and now does not taint the return array if the format was tainted.
* Lots of fixes to `Array#pack` and `String#unpack` tainting, and a better implementation of `P` and `p`.
* Array literals could evaluate an element twice under some circumstances. This has now been fixed.

Performance:

* Optimize required and optional keyword arguments.
* `rb_enc_to_index` is now faster by eliminating an expensive look-up.

Changes:

* `-Xlog=` now needs log level names to be upper case.
* `-Dtruffleruby.log` and `TRUFFLERUBY_LOG` have been removed - use `-Dpolyglot.log.ruby.level`.
* The log format, handlers, etc are now managed by the Truffle logging system.
* The custom log levels `PERFORMANCE` and `PATCH` have been removed.

# 1.0 RC 4, 18 July 2018

*TruffleRuby was not updated in RC 4*

# 1.0 RC 3, 2 July 2018

New features:

* `is_a?` can be called on foreign objects.

Bug fixes:

* It is no longer needed to have `ruby` in `$PATH` to run the post-install hook.
* `Qnil`/`Qtrue`/`Qfalse`/`Qundef` can now be used as initial value for global variables in C extensions.
* Fixed error message when the runtime libssl has no SSLv2 support (on Ubuntu 16.04 for instance).
* `RbConfig::CONFIG['extra_bindirs']` is now a String as other RbConfig values.
* `SIGPIPE` is correctly caught on SubstrateVM, and the corresponding write() raises `Errno::EPIPE` when the read end of a pipe or socket is closed.
* Use the magic encoding comment for determining the source encoding when using eval().
* Fixed a couple bugs where the encoding was not preserved correctly.

Performance:

* Faster stat()-related calls, by returning the relevant field directly and avoiding extra allocations.
* `rb_str_new()`/`rb_str_new_cstr()` are much faster by avoiding extra copying and allocations.
* `String#{sub,sub!}` are faster in the common case of an empty replacement string.
* Eliminated many unnecessary memory copy operations when reading from `IO` with a delimiter (e.g., `IO#each`), leading to overall improved `IO` reading for common use cases such as iterating through lines in a `File`.
* Use the byte[] of the given Ruby String when calling eval() directly for parsing.

# 1.0 RC 2, 6 June 2018

New features:

* We are now compatible with Ruby 2.4.4.
* `object.class` on a Java `Class` object will give you an object on which you can call instance methods, rather than static methods which is what you get by default.
* The log level can now also be set with `-Dtruffleruby.log=info` or `TRUFFLERUBY_LOG=info`.
* `-Xbacktraces.raise` will print Ruby backtraces whenever an exception is raised.
* `Java.import name` imports Java classes as top-level constants.
* Coercion of foreign numbers to Ruby numbers now works.
* `to_s` works on all foreign objects and calls the Java `toString`.
* `to_str` will try to `UNBOX` and then re-try `to_str`, in order to provoke the unboxing of foreign strings.

Changes:

* The version string now mentions if you're running GraalVM Community Edition (`GraalVM CE`) or GraalVM Enterprise Edition (`GraalVM EE`).
* The inline JavaScript functionality `-Xinline_js` has been removed.
* Line numbers `< 0`, in the various eval methods, are now warned about, because we don't support these at all. Line numbers `> 1` are warned about (at the fine level) but they are shimmed by adding blank lines in front to get to the correct offset. Line numbers starting at `0` are also warned about at the fine level and set to `1` instead.
* The `erb` standard library has been patched to stop using a -1 line number.
* `-Xbacktraces.interleave_java` now includes all the trailing Java frames.
* Objects with a `[]` method, except for `Hash`, now do not return anything for `KEYS`, to avoid the impression that you could `READ` them. `KEYINFO` also returns nothing for these objects, except for `Array` where it returns information on indices.
* `String` now returns `false` for `HAS_KEYS`.
* The supported additional functionality module has been renamed from `Truffle` to `TruffleRuby`. Anything not documented in `doc/user/truffleruby-additions.md` should not be used.
* Imprecise wrong gem directory detection was replaced. TruffleRuby newly marks its gem directories with a marker file, and warns if you try to use TruffleRuby with a gem directory which is lacking the marker.

Bug fixes:

* TruffleRuby on SubstrateVM now correctly determines the system timezone.
* `Kernel#require_relative` now coerces the feature argument to a path and canonicalizes it before requiring, and it now uses the current directory as the directory for a synthetic file name from `#instance_eval`.

# 1.0 RC 1, 17 April 2018

New features:

* The Ruby version has been updated to version 2.3.7.

Security:

* CVE-2018-6914, CVE-2018-8779, CVE-2018-8780, CVE-2018-8777, CVE-2017-17742 and CVE-2018-8778 have been mitigated.

Changes:

* `RubyTruffleError` has been removed and uses replaced with standard exceptions.
* C++ libraries like `libc++` are now not needed if you don't run C++ extensions. `libc++abi` is now never needed. Documentation updated to make it more clear what the minimum requirements for pure Ruby, C extensions, and C++ extensions separately.
* C extensions are now built by default - `TRUFFLERUBY_CEXT_ENABLED` is assumed `true` unless set to `false`.
* The `KEYS` interop message now returns an array of Java strings, rather than Ruby strings. `KEYS` on an array no longer returns indices.
* `HAS_SIZE` now only returns `true` for `Array`.
* A method call on a foreign object that looks like an operator (the method name does not begin with a letter) will call `IS_BOXED` on the object and based on that will possibly `UNBOX` and convert to Ruby.
* Now using the native version of Psych.
* The supported version of LLVM on Oracle Linux has been dropped to 3.8.
* The supported version of Fedora has been dropped to 25, and the supported version of LLVM to 3.8, due to LLVM incompatibilities. The instructions for installing `libssl` have changed to match.

# 0.33, April 2018

New features:

* The Ruby version has been updated to version 2.3.6.
* Context pre-initialization with TruffleRuby `--native`, which significantly improves startup time and loads the `did_you_mean` gem ahead of time.
* The default VM is changed to SubstrateVM, where the startup is significantly better. Use `--jvm` option for full JVM VM.
* The `Truffle::Interop` module has been replaced with a new `Polyglot` module which is designed to use more idiomatic Ruby syntax rather than explicit methods. A [new document](doc/user/polyglot.md) describes polyglot programming at a higher level.
* The `REMOVABLE`, `MODIFIABLE` and `INSERTABLE` Truffle interop key info flags have been implemented.
* `equal?` on foreign objects will check if the underlying objects are equal if both are Java interop objects.
* `delete` on foreign objects will send `REMOVE`, `size` will send `GET_SIZE`, and `keys` will send `KEYS`. `respond_to?(:size)` will send `HAS_SIZE`, `respond_to?(:keys)` will send `HAS_KEYS`.
* Added a new Java-interop API similar to the one in the Nashorn JavaScript implementation, as also implemented by Graal.js. The `Java.type` method returns a Java class object on which you can use normal interop methods. Needs the `--jvm` flag to be used.
* Supported and tested versions of LLVM for different platforms have been more precisely [documented](doc/user/installing-llvm.md).

Changes:

* Interop semantics of `INVOKE`, `READ`, `WRITE`, `KEYS` and `KEY_INFO` have changed significantly, so that `INVOKE` maps to Ruby method calls, `READ` calls `[]` or returns (bound) `Method` objects, and `WRITE` calls `[]=`.

Performance:

* `Dir.glob` is much faster and more memory efficient in cases that can reduce to direct filename lookups.
* `SecureRandom` now defers loading OpenSSL until it's needed, reducing time to load `SecureRandom`.
* `Array#dup` and `Array#shift` have been made constant-time operations by sharing the array storage and keeping a starting index.

Bug fixes:

* Interop key-info works with non-string-like names.

Internal changes:

* Changes to the lexer and translator to reduce regular expression calls.
* Some JRuby sources have been updated to 9.1.13.0.

# 0.32, March 2018

New features:

* A new embedded configuration is used when TruffleRuby is used from another language or application. This disables features like signals which may conflict with the embedding application, and threads which may conflict with other languages, and enables features such as the use of polyglot IO streams.

Performance:

* Conversion of ASCII-only Ruby strings to Java strings is now faster.
* Several operations on multi-byte character strings are now faster.
* Native I/O reads are about 22% faster.

Bug fixes:

* The launcher accepts `--native` and similar options in  the `TRUFFLERUBYOPT` environment variable.

Internal changes:

* The launcher is now part of the TruffleRuby repository, rather than part of the GraalVM repository.
* `ArrayBuilderNode` now uses `ArrayStrategies` and `ArrayMirrors` to remove direct knowledge of array storage.
* `RStringPtr` and `RStringPtrEnd` now report as pointers for interop purposes, fixing several issues with `char *` usage in C extensions.<|MERGE_RESOLUTION|>--- conflicted
+++ resolved
@@ -18,11 +18,8 @@
 * Warn when a global variable is not initialized (#2595, @andrykonchin).
 * Fix escaping of `/` by `Regexp#source` (#2569, @andrykonchin).
 * Range literals of integers are now created at parse time like in CRuby (#2622, @aardvark179).
-<<<<<<< HEAD
 * Fix `IO.pipe` - allow overriding `IO.new` that is used to create new pipes (#2692, @andykonchin).
-=======
 * Fix exception message when there are missing or extra keyword arguments - it contains all the missing/extra keywords now (#1522, @andrykonchin).
->>>>>>> 7b97788d
 
 Performance:
 
