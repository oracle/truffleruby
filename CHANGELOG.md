# 20.0.0

New features:

* Enable and document `--coverage` option (#1840, @chrisseaton).
* Update the internal LLVM toolchain to LLVM 9 and reduce its download size.
* Updated to Ruby 2.6.5 (#1749).

Bug fixes:

* Fix `Tempfile#{size,length}` when the IO is not flushed (#1765, @rafaelfranca).
* Dump and load instance variables in subclasses of `Exception` (#1766, @rafaelfranca).
* Fix `Date._iso8601` and `Date._rfc3339` when the string is an invalid date (#1773, @rafaelfranca).
* Fail earlier for bad handle unwrapping (#1777, @chrisseaton).
* Match out of range `ArgumentError` message with MRI (#1774, @rafaelfranca)
* Raise `Encoding::CompatibilityError` with incompatible encodings on `Regexp` (#1775, @rafaelfranca).
* Fixed interactions between attributes and instance variables in `Struct` (#1776, @chrisseaton).
* Coercion fixes for `TCPServer.new` (#1780, @XrXr)
* Fix `Float#<=>` not calling `coerce` when `other` argument responds to it (#1783, @XrXr).
* Do not warn / crash when requiring a file that sets and trigger autoload on itself (#1779, @XrXr).
* Strip trailing whitespaces when creating a `BigDecimal` with a `String` (#1796, @XrXr).
* Default `close_others` in `Process.exec` to `false` like Ruby 2.6 (#1798, @XrXr).
* Don't clone methods when setting method to the same visibility (#1794, @XrXr).
* `BigDecimal()` deal with large rationals precisely (#1797, @XrXr).
* Make it possible to call `instance_exec` with `rb_block_call` (#1802, @XrXr).
* Check for duplicate members in `Struct.new` (#1803, @XrXr).
* `Process::Status#to_i` return raw `waitpid(2)` status (#1800, @XrXr).
* `Process#exec`: set close-on-exec to false for fd redirection (#1805, @XrXr, @rafaelfranca).
* Building C extensions should now work with frozen string literals (#1786).
* Keep the Truffle working directory in sync with the native working directory.
* Rename `to_native` to `polyglot_to_native` to match `polyglot_pointer?` and `polyglot_address` methods.
* Fixed missing partial evaluation boundary in `Array#{sort,sort!}` (#1727).
* Fixed the class of `self` and the wrapping `Module` for `Kernel#load(path, wrap=true)` (#1739).
* Fixed missing polyglot type declaration for `RSTRING_PTR` to help with native/managed interop.
* Fixed `Module#to_s` and `Module#inspect` to not return an extra `#<Class:` for singleton classes.
* Arrays backed by native storage now allocate the correct amount of memory (#1828).
* Fixed issue in `ConditionVariable#wait` that could lose a `ConditionVariable#signal`.
* Do not expose TruffleRuby-specific method `Array#swap` (#1816)
* Fixed `#inspect` on broken UTF-8 sequences (#1842, @chrisseaton).
* `Truffle::Interop.keys` should report methods of `String` and `Symbol` (#1817)
* `Kernel#sprintf` encoding validity has been fixed (#1852, @XrXr).
* Fixed `ArrayIndexOutOfBoundsException` in `File.fnmatch` (#1845).
* Make `String#concat` work with no or multiple arguments (#1519).
* Make `Array#concat` work with no or multiple arguments (#1519).
* Coerce `BigDecimal(arg)` using `to_str` (#1826).
* Fixed `NameError#dup`, `NoMethodError#dup`, and `SystemCallError#dup` to copy internal fields.
* Make `Enumerable#chunk` work without a block (#1518).
* Fixed issue with `SystemCallError.new` setting a backtrace too early.
* Fixed `BigDecimal#to_s` formatting issue (#1711).
* Run `END` keyword block only once at exit.
* Implement `Numeric#clone` to return `self`.
* Fixed `Symbol#to_proc` to create a `Proc` with `nil` `source_location` (#1663).
* Make `GC.start` work with keyword arguments.
* Fixed `Kernel#clone` for `nil`, `true`, `false`, `Integer`, and `Symbol`.
* Make top-level methods available in `Context#getBindings()` (#1838).
* Made `Kernel#caller_locations` accept a range argument, and return `nil` when appropriate.
* Made `rb_respond_to` work with primitives (#1869, @chrisseaton).
* Fixed issue with missing backtrace for `rescue $ERROR_INFO` (#1660).
* Fixed `Struct#hash` for `keyword_init: true` `Struct`.
* Fixed `String#{upcase!,downcase!,swapcase!}(:ascii)` for non-ASCII-compatible encodings like UTF-16.
* Fixed `String#capitalize!` for strings that weren't full ASCII.
* Fixed enumeration issue in `ENV.{select, filter}`.
* Fixed `Complex` and `Rational` should be frozen after initializing.
* Fixed `printf` should raise error when not enough arguments for positional argument.
* Removed "shadowing outer local variable" warning.
* Fixed parameter conversion to `String` in ENV methods.
* Fixed deprecation warning when `ENV.index` is called.
* Fixed issue with `ENV.each_key`.
* Fixed `ENV.replace` implementation.
* Fixed `ENV.udpate` implementation.
* Fixed argument handling in `Kernel.printf`.
* Fixed character length after conversion to binary from a non-US-ASCII String.
* Fixed issue with installing latest bundler (#1880).
<<<<<<< HEAD
* Fixed type conversion for `Numeric#step` `step` parameter.
* Fixed `Kernel#Integer` conversion.
* Fixed `IO.try_convert` parameter conversion.
=======
* Fixed linking of always-inline C API functions with `-std=gnu90` (#1837, #1879).
>>>>>>> 3bdc5d52

Compatibility:

* Implemented `String#start_with?(Regexp)` (#1771, @zhublik).
* Various improvements to `SignalException` and signal handling (#1790, @XrXr).
* Implemented `rb_utf8_str_new`, `rb_utf8_str_new_cstr`, `rb_utf8_str_new_static` (#1788, @chrisseaton).
* Implemented the `unit` argument of `Time.at` (#1791, @XrXr).
* Implemented `keyword_init: true` for `Struct.new` (#1789, @XrXr).
* Implemented `MatchData#dup` (#1792, @XrXr).
* Implemented a native storage strategy for `Array` to allow better C extension compatibility.
* Implemented `rb_check_symbol_cstr` (#1814).
* Implemented `rb_hash_start` (#1841, @XrXr).
* JCodings has been updated from 1.0.42 to 1.0.45.
* Joni has been updated from 2.1.25 to 2.1.30.
* Implemented `Method#<<` and `Method#>>` (#1821).
* The `.bundle` file extension is now used for C extensions on macOS (#1819, #1837).
* Implemented `Comparable#clamp` (#1517).
* Implemented `rb_gc_register_mark_object` and `rb_enc_str_asciionly_p` (#1856, @chrisseaton).
* Implemented `rb_io_set_nonblock` (#1741).
* Include the major kernel version in `RUBY_PLATFORM` on macOS like MRI (#1860, @eightbitraptor).
* Implemented `Enumerator::Chain`, `Enumerator#+`, and `Enumerable#chain` (#1859, #1858).
* Implemented `Thread#backtrace_locations` and `Exception#backtrace_locations` (#1556).
* Implemented `rb_module_new`, `rb_define_class_id`, `rb_define_module_id`, (#1876, @XrXr, @chrisseaton).
* Implemented `-n` CLI option (#1532).
* Cache the `Symbol` of method names in call nodes only when needed (#1872).
* Implemented `rb_get_alloc_func` and related functions (#1874, @XrXr).
* Implemented `rb_module_new`, `rb_define_class_id`, `rb_define_module_id`, (#1876, @chrisseaton).
* Implemented `ENV.slice`.
* Support for the Darkfish theme for RDoc generation has been added back.
* Implemented `Kernel#system` `exception: true` option.
* Implemented `Random.bytes`.

Performance:

* Use a smaller limit for identity-based inline caches to improve warmup by avoiding too many deoptimizations.
* `long[]` array storage now correctly declare that they accept `int` values, reducing deoptimisations and promotions to `Object[]` storage.
* Enable inline caching of `Symbol` conversion for `rb_iv_get` and `rb_iv_set`.
* `rb_type` information is now cached on classes as a hidden variable to improve performance.
* Change to using thread local buffers for socket calls to reduce allocations.
* Refactor `IO.select` to reduce copying and optimisation boundaries.
* Refactor various `String` and `Rope` nodes to avoid Truffle performance warnings.
* Reading caller frames should now work in more cases without deoptimisation.

# 19.3.0

New features:

* Compilation of C extensions is now done with an internal LLVM toolchain producing both native code and bitcode. This means more C extensions should compile out of the box and this should resolve most linker-related issues.
* It is no longer necessary to install LLVM for installing C extensions on TruffleRuby.
* It is no longer necessary to install libc++ and libc++abi for installing C++ extensions on TruffleRuby.
* On macOS, it is no longer necessary to install the system headers package (#1417).
* License updated to EPL 2.0/GPL 2.0/LGPL 2.1 like recent JRuby.

Bug fixes:

* `rb_undef_method` now works for private methods (#1731, @cky).
* Fixed several issues when requiring C extensions concurrently (#1565).
* `self.method ||= value` with a private method now works correctly (#1673).
* Fixed `RegexpError: invalid multibyte escape` for binary regexps with a non-binary String (#1433).
* Arrays now report their methods to other languages for interopability (#1768).
* Installing `sassc` now works due to using the LLVM toolchain (#1753).
* Renamed `Truffle::Interop.respond_to?` to avoid conflict with Ruby's `respond_to?` (#1491).
* Warn only if `$VERBOSE` is `true` when a magic comment is ignored (#1757, @nirvdrum).
* Make C extensions use the same libssl as the one used for the openssl C extension (#1770).

Compatibility:

* `GC.stat` can now take an optional argument (#1716, @kirs).
* `Kernel#load` with `wrap` has been implemented (#1739).
* Implemented `Kernel#spawn` with `:chdir` (#1492).
* Implemented `rb_str_drop_bytes`, notably used by OpenSSL (#1740, @cky).
* Include executables of default gems, needed for `rails new` in Rails 6.
* Use compilation flags similar to MRI for C extension compilation.
* Warn for `gem update --system` as it is not fully supported yet and is often not needed.
* Pass `-undefined dynamic_lookup` to the linker on macOS like MRI.

Performance:

* Core methods are no longer always cloned, which reduces memory footprint and should improve warmup.
* Inline cache calls to `rb_intern()` with a constant name in C extensions.
* Improve allocation speed of native handles for C extensions.
* Improve the performance of `NIL_P` and `INT2FIX` in C extensions.
* Various fixes to improve Rack performance.
* Optimize `String#gsub(String)` by not creating a `Regexp` and using `String#index` instead.
* Fixed "FrameWithoutBoxing should not be materialized" compilation issue in `TryNode`.

# 19.2.0, August 2019

New features:

* `Fiddle` has been implemented.

Bug fixes:

* Set `RbConfig::CONFIG['ruby_version']` to the same value as the TruffleRuby version. This fixes reusing C extensions between different versions of TruffleRuby with Bundler (#1715).
* Fixed `Symbol#match` returning `MatchData` (#1706, @zhublik).
* Allow `Time#strftime` to be called with binary format strings.
* Do not modify the argument passed to `IO#write` when the encoding does not match (#1714).
* Use the class where the method was defined to check if an `UnboundMethod` can be used for `#define_method` (#1710).
* Fixed setting `$~` for `Enumerable` and `Enumerator::Lazy`'s `#grep` and `#grep_v`.
* Improved errors when interacting with single-threaded languages (#1709).

Compatibility:

* Added `Kernel#then` (#1703, @zhublik).
* `FFI::Struct#[]=` is now supported for inline character arrays.
* `blocking: true` is now supported for `FFI::Library#attach_function`.
* Implemented `Proc#>>` and `#<<` (#1688).
* `Thread.report_on_exception` is now `true` by default like MRI 2.5+.
* `BigDecimal` compatibility has been generally improved in several ways.

Changes:

* An interop read message sent to a `Proc` will no longer call the `Proc`.

Performance:

* Several `String` methods have been made faster by the usage of vector instructions
  when searching for a single-byte character in a String.
* Methods needing the caller frame are now better optimized.

# 19.1.0, June 2019

*Ruby is an experimental language in the GraalVM 19.1.0 release*

Bug fixes:

* Sharing for thread-safety of objects is now triggered later as intended, e.g., when a second `Thread` is started.
* Fixed `Array#to_h` so it doesn't set a default value (#1698).
* Removed extra `public` methods on `IO` (#1702).
* Fixed `Process.kill(signal, Process.pid)` when the signal is trapped as `:IGNORE` (#1702).
* Fixed `Addrinfo.new(String)` to reliably find the address family (#1702).
* Fixed argument checks in `BasicSocket#setsockopt` (#1460).
* Fixed `ObjectSpace.trace_object_allocations` (#1456).
* Fixed `BigDecimal#{clone,dup}` so it now just returns the receiver, per Ruby 2.5+ semantics (#1680).
* Fixed creating `BigDecimal` instances from non-finite `Float` values (#1685).
* Fixed `BigDecimal#inspect` output for non-finite values (e.g, NaN or -Infinity) (#1683).
* Fixed `BigDecimal#hash` to return the same value for two `BigDecimal` objects that are equal (#1656).
* Added missing `BigDecimal` constant definitions (#1684).
* Implemented `rb_eval_string_protect`.
* Fixed `rb_get_kwargs` to correctly handle optional and rest arguments.
* Calling `Kernel#raise` with a raised exception will no longer set the cause of the exception to itself (#1682).
* Return a `FFI::Function` correctly for functions returning a callback.
* Convert to intuitive Ruby exceptions when INVOKE fails (#1690).
* Implemented `FFI::Pointer#clear` (#1687).
* Procs will now yield to the block in their declaration context even when called with a block argument (#1657).
* Fixed problems with calling POSIX methods if `Symbol#[]` is redefined (#1665).
* Fixed sharing of `Array` and `Hash` elements for thread-safety of objects (#1601).
* Fixed concurrent modifications of `Gem::Specification::LOAD_CACHE` (#1601).
* Fix `TCPServer#accept` to set `#do_not_reverse_lookup` correctly on the created `TCPSocket`.

Compatibility:

* Exceptions from `coerce` are no longer rescued, like MRI.
* Implemented `Integer#{allbits?,anybits?,nobits?}`.
* `Integer#{ceil,floor,truncate}` now accept a precision and `Integer#round` accepts a rounding mode.
* Added missing `Enumerable#filter` and `Enumerator::Lazy#filter` aliases to the respective `select` method (#1610).
* Implemented more `Ripper` methods as no-ops (#1694, @Mogztter).
* Implemented `rb_enc_sprintf` (#1702).
* Implemented `ENV#{filter,filter!}` aliases for `select` and `select!`.
* Non-blocking `StringIO` and `Socket` APIs now support `exception: false` like MRI (#1702).
* Increased compatibility of `BigDecimal`.
* `String#-@` now performs string deduplication (#1608).
* `Hash#merge` now preserves the key order from the original hash for merged values (#1650).
* Coerce values given to `FFI::Pointer` methods.
* `FrozenError` is now defined and is used for `can't modify frozen` object exceptions.
* `StringIO` is now available by default like in MRI, because it is required by RubyGems.

Changes:

* Interactive sources (like the GraalVM polyglot shell) now all share the same binding (#1695).
* Hash code calculation has been improved to reduce hash collisions for `Hash` and other cases.

Performance:

* `eval(code, binding)` for a fixed `code` containing blocks is now much faster. This improves the performance of rendering `ERB` templates containing loops.
* `rb_str_cat` is faster due to the C string now being concatenated without first being converted to a Ruby string or having its encoding checked. As a side effect the behaviour of `rb_str_cat` should now more closely match that of MRI.

# 19.0.0, May 2019

*Ruby is an experimental language in the GraalVM 19.0.0 release*

Bug fixes:

* The debugger now sees global variables as the global scope.
* Temporary variables are no longer visible in the debugger.
* Setting breakpoints on some lines has been fixed.
* The OpenSSL C extension is now always recompiled, fixing various bugs when using the extension (e.g., when using Bundler in TravisCI) (#1676, #1627, #1632).
* Initialize `$0` when not run from the 'ruby' launcher, which is needed to `require` gems (#1653).

Compatibility:

* `do...end` blocks can now have `rescue/else/ensure` clauses like MRI (#1618).

Changes:

* `TruffleRuby.sulong?` has been replaced by `TruffleRuby.cexts?`, and `TruffleRuby.graal?` has been replaced by `TruffleRuby.jit?`. The old methods will continue to work for now, but will produce warnings, and will be removed at a future release.

# 1.0 RC 16, 19 April 2019

Bug fixes:

* Fixed `Hash#merge` with no arguments to return a new copy of the receiver (#1645).
* Fixed yield with a splat and keyword arguments (#1613).
* Fixed `rb_scan_args` to correctly handle kwargs in combination with optional args.
* Many fixes for `FFI::Pointer` to be more compatible with the `ffi` gem.

New features:

* Rounding modes have been implemented or improved for `Float`, `Rational`, `BigDecimal` (#1509).
* Support Homebrew installed in other prefixes than `/usr/local` (#1583).
* Added a pure-Ruby implementation of FFI which passes almost all Ruby FFI specs (#1529, #1524).

Changes:

* Support for the Darkfish theme for RDoc generation has been removed.

Compatibility:

* The `KeyError` raised from `ENV#fetch` and `Hash#fetch` now matches MRI's message formatting (#1633).
* Add the missing `key` and `receiver` values to `KeyError` raised from `ENV#fetch`.
* `String#unicode_normalize` has been moved to the core library like in MRI.
* `StringScanner` will now match a regexp beginning with `^` even when not scanning from the start of the string.
* `Module#define_method` is now public like in MRI.
* `Kernel#warn` now supports the `uplevel:` keyword argument.

# 1.0 RC 15, 5 April 2019

Bug fixes:

* Improved compatibility with MRI's `Float#to_s` formatting (#1626).
* Fixed `String#inspect` when the string uses a non-UTF-8 ASCII-compatible encoding and has non-ASCII characters.
* Fixed `puts` for strings with non-ASCII-compatible encodings.
* `rb_protect` now returns `Qnil` when an error occurs.
* Fixed a race condition when using the interpolate-once (`/o`) modifier in regular expressions.
* Calling `StringIO#close` multiple times no longer raises an exception (#1640).
* Fixed a bug in include file resolution when compiling C extensions.

New features:

* `Process.clock_getres` has been implemented.

Changes:

* `debug`, `profile`, `profiler`, which were already marked as unsupported, have been removed.
* Our experimental JRuby-compatible Java interop has been removed - use `Polyglot` and `Java` instead.
* The Trufle handle patches applied to `psych` C extension have now been removed.
* The `rb_tr_handle_*` functions have been removed as they are no longer used in any C extension patches.
* Underscores and dots in options have become hyphens, so `--exceptions.print_uncaught_java` is now `--exceptions-print-uncaught-java`, for example.
* The `rb_tr_handle_*` functions have been removed as they are no longer used in any C extension patches.

Bug fixes:

* `autoload :C, "path"; require "path"` now correctly triggers the autoload.
* Fixed `UDPSocket#bind` to specify family and socktype when resolving address.
* The `shell` standard library can now be `require`-d.
* Fixed a bug where `for` could result in a `NullPointerException` when trying to assign the iteration variable.
* Existing global variables can now become aliases of other global variables (#1590).

Compatibility:

* ERB now uses StringScanner and not the fallback, like on MRI. As a result `strscan` is required by `require 'erb'` (#1615).
* Yield different number of arguments for `Hash#each` and `Hash#each_pair` based on the block arity like MRI (#1629).
* Add support for the `base` keyword argument to `Dir.{[], glob}`.

# 1.0 RC 14, 18 March 2019

Updated to Ruby 2.6.2.

Bug fixes:

* Implement `rb_io_wait_writable` (#1586).
* Fixed error when using arrows keys first within `irb` or `pry` (#1478, #1486).
* Coerce the right hand side for all `BigDecimal` operations (#1598).
* Combining multiple `**` arguments containing duplicate keys produced an incorrect hash. This has now been fixed (#1469).
* `IO#read_nonblock` now returns the passed buffer object, if one is supplied.
* Worked out autoloading issue (#1614).

New features:

* Implemented `String#delete_prefix`, `#delete_suffix`, and related methods.
* Implemented `Dir.children` and `Dir#children`.
* Implemented `Integer#sqrt`.

Changes:

* `-Xoptions` has been removed - use `--help:languages` instead.
* `-Xlog=` has been removed - use `--log.level=` instead.
* `-J` has been removed - use `--vm.` instead.
* `-J-cp lib.jar` and so on have removed - use `--vm.cp=lib.jar` or `--vm.classpath=lib.jar` instead.
* `--jvm.` and `--native.` have been deprecated, use `--vm.` instead to pass VM options.
* `-Xoption=value` has been removed - use `--option=value` instead.
* The `-X` option now works as in MRI.
* `--help:debug` is now `--help:internal`.
* `ripper` is still not implemented, but the module now exists and has some methods that are implemented as no-ops.

# 1.0 RC 13, 5 March 2019

Note that as TruffleRuby RC 13 is built on Ruby 2.4.4 it is still vulnerable to CVE-2018-16395. This will be fixed in the next release.

New features:

* Host interop with Java now works on SubstrateVM too.

Bug fixes:

* Fixed `Enumerator::Lazy` which wrongly rescued `StandardError` (#1557).
* Fixed several problems with `Numeric#step` related to default arguments, infinite sequences, and bad argument types (#1520).
* Fixed incorrect raising of `ArgumentError` with `Range#step` when at least one component of the `Range` is `Float::INFINITY` (#1503).
* Fixed the wrong encoding being associated with certain forms of heredoc strings (#1563).
* Call `#coerce` on right hand operator if `BigDecimal` is the left hand operator (#1533, @Quintasan).
* Fixed return type of division of `Integer.MIN_VALUE` and `Long.MIN_VALUE` by -1 (#1581).
* `Exception#cause` is now correctly set for internal exceptions (#1560).
* `rb_num2ull` is now implemented as well as being declared in the `ruby.h` header (#1573).
* `rb_sym_to_s` is now implemented (#1575).
* `R_TYPE_P` now returns the type number for a wider set of Ruby objects (#1574).
* `rb_fix2str` has now been implemented.
* `rb_protect` will now work even if `NilClass#==` has been redefined.
* `BigDecimal` has been moved out of the `Truffle` module to match MRI.
* `StringIO#puts` now correctly handles `to_s` methods which do not return strings (#1577).
* `Array#each` now behaves like MRI when the array is modified (#1580).
* Clarified that `$SAFE` can never be set to a non-zero value.
* Fix compatibility with RubyGems 3 (#1558).
* `Kernel#respond_to?` now returns false if a method is protected and the `include_all` argument is false (#1568).

Changes:

* `TRUFFLERUBY_CEXT_ENABLED` is no longer supported and C extensions are now always built, regardless of the value of this environment variable.
* Getting a substring of a string created by a C extension now uses less memory as only the requested portion will be copied to a managed string.
* `-Xoptions` has been deprecated and will be removed - use `--help:languages` instead.
* `-Xlog=` has been deprecated and will be removed - use `--log.level=` instead.
* `-J` has been deprecated and will be removed - use `--jvm.` instead.
* `-J-cp lib.jar` and so on have been deprecated and will be removed - use `--jvm.cp=lib.jar` or `--jvm.classpath=lib.jar` instead.
* `-J-cmd`, `--jvm.cmd`, `JAVA_HOME`, `JAVACMD`, and `JAVA_OPTS` do not work in any released configuration of TruffleRuby, so have been removed.
* `-Xoption=value` has been deprecated and will be removed - use `--option=value` instead.
* `TracePoint` now raises an `ArgumentError` for unsupported events.
* `TracePoint.trace` and `TracePoint#inspect` have been implemented.

Compatibility:

* Improved the exception when an `-S` file isn't found.
* Removed the message from exceptions raised by bare `raise` to better match MRI (#1487).
* `TracePoint` now handles the `:class` event.

Performance:

* Sped up `String` handling in native extensions, quite substantially in some cases, by reducing conversions between native and managed strings and allowing for mutable metadata in native strings.

# 1.0 RC 12, 4 February 2019

Bug fixes:

* Fixed a bug with `String#lines` and similar methods with multibyte characters (#1543).
* Fixed an issue with `String#{encode,encode!}` double-processing strings using XML conversion options and a new destination encoding (#1545).
* Fixed a bug where a raised cloned exception would be caught as the original exception (#1542).
* Fixed a bug with `StringScanner` and patterns starting with `^` (#1544).
* Fixed `Enumerable::Lazy#uniq` with infinite streams (#1516).

Compatibility:

* Change to a new system for handling Ruby objects in C extensions which greatly increases compatibility with MRI.
* Implemented `BigDecimal#to_r` (#1521).
* `Symbol#to_proc` now returns `-1` like on MRI (#1462).

# 1.0 RC 11, 15 January 2019

New features:

* macOS clocks `CLOCK_MONOTONIC_RAW`, `_MONOTONIC_RAW_APPROX`, `_UPTIME_RAW`, `_UPTIME_RAW_APPROX`, and `_PROCESS_CPUTIME_ID` have been implemented (#1480).
* TruffleRuby now automatically detects native access and threading permissions from the `Context` API, and can run code with no permissions given (`Context.create()`).

Bug fixes:

* FFI::Pointer now does the correct range checks for signed and unsigned values.
* Allow signal `0` to be used with `Process.kill` (#1474).
* `IO#dup` now properly sets the new `IO` instance to be close-on-exec.
* `IO#reopen` now properly resets the receiver to be close-on-exec.
* `StringIO#set_encoding` no longer raises an exception if the underlying `String` is frozen (#1473).
* Fix handling of `Symbol` encodings in `Marshal#dump` and `Marshal#load` (#1530).

Compatibility:

* Implemented `Dir.each_child`.
* Adding missing support for the `close_others` option to `exec` and `spawn`.
* Implemented the missing `MatchData#named_captures` method (#1512).

Changes:

* `Process::CLOCK_` constants have been given the same value as in standard Ruby.

Performance:

* Sped up accesses to native memory through FFI::Pointer.
* All core files now make use of frozen `String` literals, reducing the number of `String` allocations for core methods.
* New -Xclone.disable option to disable all manual cloning.

# 1.0 RC 10, 5 December 2018

New features:

* The `nkf` and `kconv` standard libraries were added (#1439).
* `Mutex` and `ConditionVariable` have a new fast path for acquiring locks that are unlocked.
* `Queue` and `SizedQueue`, `#close` and `#closed?`, have been implemented.
* `Kernel#clone(freeze)` has been implemented (#1454).
* `Warning.warn` has been implemented (#1470).
* `Thread.report_on_exception` has been implemented (#1476).
* The emulation symbols for `Process.clock_gettime` have been implemented.

Bug fixes:

* Added `rb_eEncodingError` for C extensions (#1437).
* Fixed race condition when creating threads (#1445).
* Handle `exception: false` for IO#write_nonblock (#1457, @ioquatix).
* Fixed `Socket#connect_nonblock` for the `EISCONN` case (#1465, @ioquatix).
* `File.expand_path` now raises an exception for a non-absolute user-home.
* `ArgumentError` messages now better match MRI (#1467).
* Added support for `:float_millisecond`, `:millisecond`, and `:second` time units to `Process.clock_gettime` (#1468).
* Fixed backtrace of re-raised exceptions (#1459).
* Updated an exception message in Psych related to loading a non-existing class so that it now matches MRI.
* Fixed a JRuby-style Java interop compatibility issue seen in `test-unit`.
* Fixed problem with calling `warn` if `$stderr` has been reassigned.
* Fixed definition of `RB_ENCODING_GET_INLINED` (#1440).

Changes:

* Timezone messages are now logged at `CONFIG` level, use `-Xlog=CONFIG` to debug if the timezone is incorrectly shown as `UTC`.

# 1.0 RC 9, 5 November 2018

Security:

* CVE-2018-16396, *tainted flags are not propagated in Array#pack and String#unpack with some directives* has been mitigated by adding additional taint operations.

New features:

* LLVM for Oracle Linux 7 can now be installed without building from source.

Bug fixes:

* Times can now be created with UTC offsets in `+/-HH:MM:SS` format.
* `Proc#to_s` now has `ASCII-8BIT` as its encoding instead of the incorrect `UTF-8`.
* `String#%` now has the correct encoding for `UTF-8` and `US-ASCII` format strings, instead of the incorrect `ASCII-8BIT`.
* Updated `BigDecimal#to_s` to use `e` instead of `E` for exponent notation.
* Fixed `BigDecimal#to_s` to allow `f` as a format flag to indicate conventional floating point notation. Previously only `F` was allowed.

Changes:

* The supported version of LLVM for Oracle Linux has been updated from 3.8 to 4.0.
* `mysql2` is now patched to avoid a bug in passing `NULL` to `rb_scan_args`, and now passes the majority of its test suite.
* The post-install script now automatically detects if recompiling the OpenSSL C extension is needed. The post-install script should always be run in TravisCI as well, see `doc/user/standalone-distribution.md`.
* Detect when the system libssl is incompatible more accurately and add instructions on how to recompile the extension.

# 1.0 RC 8, 19 October 2018

New features:

* `Java.synchronized(object) { }` and `TruffleRuby.synchronized(object) { }` methods have been added.
* Added a `TruffleRuby::AtomicReference` class.
* Ubuntu 18.04 LTS is now supported.
* macOS 10.14 (Mojave) is now supported.

Changes:

* Random seeds now use Java's `NativePRNGNonBlocking`.
* The supported version of Fedora is now 28, upgraded from 25.
* The FFI gem has been updated from 1.9.18 to 1.9.25.
* JCodings has been updated from 1.0.30 to 1.0.40.
* Joni has been updated from 2.1.16 to 2.1.25.

Performance:

* Performance of setting the last exception on a thread has now been improved.

# 1.0 RC 7, 3 October 2018

New features:

* Useful `inspect` strings have been added for more foreign objects.
* The C extension API now defines a preprocessor macro `TRUFFLERUBY`.
* Added the rbconfig/sizeof native extension for better MRI compatibility.
* Support for `pg` 1.1. The extension now compiles successfully, but may still have issues with some datatypes.

Bug fixes:

* `readline` can now be interrupted by the interrupt signal (Ctrl+C). This fixes Ctrl+C to work in IRB.
* Better compatibility with C extensions due to a new "managed struct" type.
* Fixed compilation warnings which produced confusing messages for end users (#1422).
* Improved compatibility with Truffle polyglot STDIO.
* Fixed version check preventing TruffleRuby from working with Bundler 2.0 and later (#1413).
* Fixed problem with `Kernel.public_send` not tracking its caller properly (#1425).
* `rb_thread_call_without_gvl()` no longer holds the C-extensions lock.
* Fixed `caller_locations` when called inside `method_added`.
* Fixed `mon_initialize` when called inside `initialize_copy` (#1428).
* `Mutex` correctly raises a `TypeError` when trying to serialize with `Marshal.dump`.

Performance:

* Reduced memory footprint for private/internal AST nodes.
* Increased the number of cases in which string equality checks will become compile-time constants.
* Major performance improvement for exceptional paths where the rescue body does not access the exception object (e.g., `x.size rescue 0`).

Changes:

* Many clean-ups to our internal patching mechanism used to make some native extensions run on TruffleRuby.
* Removed obsoleted patches for Bundler compatibility now that Bundler 1.16.5 has built-in support for TruffleRuby.
* Reimplemented exceptions and other APIs that can return a backtrace to use Truffle's lazy stacktraces API.

# 1.0 RC 6, 3 September 2018

New features:

* `Polyglot.export` can now be used with primitives, and will now convert strings to Java, and `.import` will convert them from Java.
* Implemented `--encoding`, `--external-encoding`, `--internal-encoding`.
* `rb_object_tainted` and similar C functions have been implemented.
* `rb_struct_define_under` has been implemented.
* `RbConfig::CONFIG['sysconfdir']` has been implemented.
* `Etc` has been implemented (#1403).
* The `-Xcexts=false` option disables C extensions.
* Instrumentation such as the CPUSampler reports methods in a clearer way like `Foo#bar`, `Gem::Specification.each_spec`, `block in Foo#bar` instead of just `bar`, `each_spec`, `block in bar` (which is what MRI displays in backtraces).
* TruffleRuby is now usable as a JSR 223 (`javax.script`) language.
* A migration guide from JRuby (`doc/user/jruby-migration.md`) is now included.
* `kind_of?` works as an alias for `is_a?` on foreign objects.
* Boxed foreign strings unbox on `to_s`, `to_str`, and `inspect`.

Bug fixes:

* Fix false-positive circular warning during autoload.
* Fix Truffle::AtomicReference for `concurrent-ruby`.
* Correctly look up `llvm-link` along `clang` and `opt` so it is no longer needed to add LLVM to `PATH` on macOS for Homebrew and MacPorts.
* Fix `alias` to work when in a refinement module (#1394).
* `Array#reject!` no longer truncates the array if the block raises an exception for an element.
* WeakRef now has the same inheritance and methods as MRI's version.
* Support `-Wl` linker argument for C extensions. Fixes compilation of`mysql2` and `pg`.
* Using `Module#const_get` with a scoped argument will now correctly autoload the constant if needed.
* Loaded files are read as raw bytes, rather than as a UTF-8 string and then converted back into bytes.
* Return 'DEFAULT' for `Signal.trap(:INT) {}`. Avoids a backtrace when quitting a Sinatra server with Ctrl+C.
* Support `Signal.trap('PIPE', 'SYSTEM_DEFAULT')`, used by the gem `rouge` (#1411).
* Fix arity checks and handling of arity `-2` for `rb_define_method()`.
* Setting `$SAFE` to a negative value now raises a `SecurityError`.
* The offset of `DATA` is now correct in the presence of heredocs.
* Fix double-loading of the `json` gem, which led to duplicate constant definition warnings.
* Fix definition of `RB_NIL_P` to be early enough. Fixes compilation of `msgpack`.
* Fix compilation of megamorphic interop calls.
* `Kernel#singleton_methods` now correctly ignores prepended modules of non-singleton classes. Fixes loading `sass` when `activesupport` is loaded.
* Object identity numbers should never be negative.

Performance:

* Optimize keyword rest arguments (`def foo(**kwrest)`).
* Optimize rejected (non-Symbol keys) keyword arguments.
* Source `SecureRandom.random_bytes` from `/dev/urandom` rather than OpenSSL.
* C extension bitcode is no longer encoded as Base64 to pass it to Sulong.
* Faster `String#==` using vectorization.

Changes:

* Clarified that all sources that come in from the Polyglot API `eval` method will be treated as UTF-8, and cannot be re-interpreted as another encoding using a magic comment.
* The `-Xembedded` option can now be set set on the launcher command line.
* The `-Xplatform.native=false` option can now load the core library, by enabling `-Xpolyglot.stdio`.
* `$SAFE` and `Thread#safe_level` now cannot be set to `1` - raising an error rather than warning as before. `-Xsafe` allows it to be set, but there are still no checks.
* Foreign objects are now printed as `#<Foreign:system-identity-hash-code>`, except for foreign arrays which are now printed as `#<Foreign [elements...]>`.
* Foreign objects `to_s` now calls `inspect` rather than Java's `toString`.
* The embedded configuration (`-Xembedded`) now warns about features which may not work well embedded, such as signals.
* The `-Xsync.stdio` option has been removed - use standard Ruby `STDOUT.sync = true` in your program instead.

# 1.0 RC 5, 3 August 2018

New features:

* It is no longer needed to add LLVM (`/usr/local/opt/llvm@4/bin`) to `PATH` on macOS.
* Improve error message when LLVM, `clang` or `opt` is missing.
* Automatically find LLVM and libssl with MacPorts on macOS (#1386).
* `--log.ruby.level=` can be used to set the log level from any launcher.
* Add documentation about installing with Ruby managers/installers and how to run TruffleRuby in CI such as TravisCI (#1062, #1070).
* `String#unpack1` has been implemented.

Bug fixes:

* Allow any name for constants with `rb_const_get()`/`rb_const_set()` (#1380).
* Fix `defined?` with an autoload constant to not raise but return `nil` if the autoload fails (#1377).
* Binary Ruby Strings can now only be converted to Java Strings if they only contain US-ASCII characters. Otherwise, they would produce garbled Java Strings (#1376).
* `#autoload` now correctly calls `main.require(path)` dynamically.
* Hide internal file from user-level backtraces (#1375).
* Show caller information in warnings from the core library (#1375).
* `#require` and `#require_relative` should keep symlinks in `$"` and `__FILE__` (#1383).
* Random seeds now always come directly from `/dev/urandom` for MRI compatibility.
* SIGINFO, SIGEMT and SIGPWR are now defined (#1382).
* Optional and operator assignment expressions now return the value assigned, not the value returned by an assignment method (#1391).
* `WeakRef.new` will now return the correct type of object, even if `WeakRef` is subclassed (#1391).
* Resolving constants in prepended modules failed, this has now been fixed (#1391).
* Send and `Symbol#to_proc` now take account of refinements at their call sites (#1391).
* Better warning when the timezone cannot be found on WSL (#1393).
* Allow special encoding names in `String#force_encoding` and raise an exception on bad encoding names (#1397).
* Fix `Socket.getifaddrs` which would wrongly return an empty array (#1375).
* `Binding` now remembers the file and line at which it was created for `#eval`. This is notably used by `pry`'s `binding.pry`.
* Resolve symlinks in `GEM_HOME` and `GEM_PATH` to avoid related problems (#1383).
* Refactor and fix `#autoload` so other threads see the constant defined while the autoload is in progress (#1332).
* Strings backed by `NativeRope`s now make a copy of the rope when `dup`ed.
* `String#unpack` now taints return strings if the format was tainted, and now does not taint the return array if the format was tainted.
* Lots of fixes to `Array#pack` and `String#unpack` tainting, and a better implementation of `P` and `p`.
* Array literals could evaluate an element twice under some circumstances. This has now been fixed.

Performance:

* Optimize required and optional keyword arguments.
* `rb_enc_to_index` is now faster by eliminating an expensive look-up.

Changes:

* `-Xlog=` now needs log level names to be upper case.
* `-Dtruffleruby.log` and `TRUFFLERUBY_LOG` have been removed - use `-Dpolyglot.log.ruby.level`.
* The log format, handlers, etc are now managed by the Truffle logging system.
* The custom log levels `PERFORMANCE` and `PATCH` have been removed.

# 1.0 RC 4, 18 July 2018

*TruffleRuby was not updated in RC 4*

# 1.0 RC 3, 2 July 2018

New features:

* `is_a?` can be called on foreign objects.

Bug fixes:

* It is no longer needed to have `ruby` in `$PATH` to run the post-install hook.
* `Qnil`/`Qtrue`/`Qfalse`/`Qundef` can now be used as initial value for global variables in C extensions.
* Fixed error message when the runtime libssl has no SSLv2 support (on Ubuntu 16.04 for instance).
* `RbConfig::CONFIG['extra_bindirs']` is now a String as other RbConfig values.
* `SIGPIPE` is correctly caught on SubstrateVM, and the corresponding write() raises `Errno::EPIPE` when the read end of a pipe or socket is closed.
* Use the magic encoding comment for determining the source encoding when using eval().
* Fixed a couple bugs where the encoding was not preserved correctly.

Performance:

* Faster stat()-related calls, by returning the relevant field directly and avoiding extra allocations.
* `rb_str_new()`/`rb_str_new_cstr()` are much faster by avoiding extra copying and allocations.
* `String#{sub,sub!}` are faster in the common case of an empty replacement string.
* Eliminated many unnecessary memory copy operations when reading from `IO` with a delimiter (e.g., `IO#each`), leading to overall improved `IO` reading for common use cases such as iterating through lines in a `File`.
* Use the byte[] of the given Ruby String when calling eval() directly for parsing.

# 1.0 RC 2, 6 June 2018

New features:

* We are now compatible with Ruby 2.4.4.
* `object.class` on a Java `Class` object will give you an object on which you can call instance methods, rather than static methods which is what you get by default.
* The log level can now also be set with `-Dtruffleruby.log=info` or `TRUFFLERUBY_LOG=info`.
* `-Xbacktraces.raise` will print Ruby backtraces whenever an exception is raised.
* `Java.import name` imports Java classes as top-level constants.
* Coercion of foreign numbers to Ruby numbers now works.
* `to_s` works on all foreign objects and calls the Java `toString`.
* `to_str` will try to `UNBOX` and then re-try `to_str`, in order to provoke the unboxing of foreign strings.

Changes:

* The version string now mentions if you're running GraalVM Community Edition (`GraalVM CE`) or GraalVM Enterprise Edition (`GraalVM EE`).
* The inline JavaScript functionality `-Xinline_js` has been removed.
* Line numbers `< 0`, in the various eval methods, are now warned about, because we don't support these at all. Line numbers `> 1` are warned about (at the fine level) but they are shimmed by adding blank lines in front to get to the correct offset. Line numbers starting at `0` are also warned about at the fine level and set to `1` instead.
* The `erb` standard library has been patched to stop using a -1 line number.
* `-Xbacktraces.interleave_java` now includes all the trailing Java frames.
* Objects with a `[]` method, except for `Hash`, now do not return anything for `KEYS`, to avoid the impression that you could `READ` them. `KEYINFO` also returns nothing for these objects, except for `Array` where it returns information on indices.
* `String` now returns `false` for `HAS_KEYS`.
* The supported additional functionality module has been renamed from `Truffle` to `TruffleRuby`. Anything not documented in `doc/user/truffleruby-additions.md` should not be used.
* Imprecise wrong gem directory detection was replaced. TruffleRuby newly marks its gem directories with a marker file, and warns if you try to use TruffleRuby with a gem directory which is lacking the marker.

Bug fixes:

* TruffleRuby on SubstrateVM now correctly determines the system timezone.
* `Kernel#require_relative` now coerces the feature argument to a path and canonicalizes it before requiring, and it now uses the current directory as the directory for a synthetic file name from `#instance_eval`.

# 1.0 RC 1, 17 April 2018

New features:

* The Ruby version has been updated to version 2.3.7.

Security:

* CVE-2018-6914, CVE-2018-8779, CVE-2018-8780, CVE-2018-8777, CVE-2017-17742 and CVE-2018-8778 have been mitigated.

Changes:

* `RubyTruffleError` has been removed and uses replaced with standard exceptions.
* C++ libraries like `libc++` are now not needed if you don't run C++ extensions. `libc++abi` is now never needed. Documentation updated to make it more clear what the minimum requirements for pure Ruby, C extensions, and C++ extensions separately.
* C extensions are now built by default - `TRUFFLERUBY_CEXT_ENABLED` is assumed `true` unless set to `false`.
* The `KEYS` interop message now returns an array of Java strings, rather than Ruby strings. `KEYS` on an array no longer returns indices.
* `HAS_SIZE` now only returns `true` for `Array`.
* A method call on a foreign object that looks like an operator (the method name does not begin with a letter) will call `IS_BOXED` on the object and based on that will possibly `UNBOX` and convert to Ruby.
* Now using the native version of Psych.
* The supported version of LLVM on Oracle Linux has been dropped to 3.8.
* The supported version of Fedora has been dropped to 25, and the supported version of LLVM to 3.8, due to LLVM incompatibilities. The instructions for installing `libssl` have changed to match.

# 0.33, April 2018

New features:

* The Ruby version has been updated to version 2.3.6.
* Context pre-initialization with TruffleRuby `--native`, which significantly improves startup time and loads the `did_you_mean` gem ahead of time.
* The default VM is changed to SubstrateVM, where the startup is significantly better. Use `--jvm` option for full JVM VM.
* The `Truffle::Interop` module has been replaced with a new `Polyglot` module which is designed to use more idiomatic Ruby syntax rather than explicit methods. A [new document](doc/user/polyglot.md) describes polyglot programming at a higher level.
* The `REMOVABLE`, `MODIFIABLE` and `INSERTABLE` Truffle interop key info flags have been implemented.
* `equal?` on foreign objects will check if the underlying objects are equal if both are Java interop objects.
* `delete` on foreign objects will send `REMOVE`, `size` will send `GET_SIZE`, and `keys` will send `KEYS`. `respond_to?(:size)` will send `HAS_SIZE`, `respond_to?(:keys)` will send `HAS_KEYS`.
* Added a new Java-interop API similar to the one in the Nashorn JavaScript implementation, as also implemented by Graal.js. The `Java.type` method returns a Java class object on which you can use normal interop methods. Needs the `--jvm` flag to be used.
* Supported and tested versions of LLVM for different platforms have been more precisely [documented](doc/user/installing-llvm.md).

Changes:

* Interop semantics of `INVOKE`, `READ`, `WRITE`, `KEYS` and `KEY_INFO` have changed significantly, so that `INVOKE` maps to Ruby method calls, `READ` calls `[]` or returns (bound) `Method` objects, and `WRITE` calls `[]=`.

Performance:

* `Dir.glob` is much faster and more memory efficient in cases that can reduce to direct filename lookups.
* `SecureRandom` now defers loading OpenSSL until it's needed, reducing time to load `SecureRandom`.
* `Array#dup` and `Array#shift` have been made constant-time operations by sharing the array storage and keeping a starting index.

Bug fixes:

* Interop key-info works with non-string-like names.

Internal changes:

* Changes to the lexer and translator to reduce regular expression calls.
* Some JRuby sources have been updated to 9.1.13.0.

# 0.32, March 2018

New features:

* A new embedded configuration is used when TruffleRuby is used from another language or application. This disables features like signals which may conflict with the embedding application, and threads which may conflict with other languages, and enables features such as the use of polyglot IO streams.

Performance:

* Conversion of ASCII-only Ruby strings to Java strings is now faster.
* Several operations on multi-byte character strings are now faster.
* Native I/O reads are about 22% faster.

Bug fixes:

* The launcher accepts `--native` and similar options in  the `TRUFFLERUBYOPT` environment variable.

Internal changes:

* The launcher is now part of the TruffleRuby repository, rather than part of the GraalVM repository.
* `ArrayBuilderNode` now uses `ArrayStrategies` and `ArrayMirrors` to remove direct knowledge of array storage.
* `RStringPtr` and `RStringPtrEnd` now report as pointers for interop purposes, fixing several issues with `char *` usage in C extensions.<|MERGE_RESOLUTION|>--- conflicted
+++ resolved
@@ -71,13 +71,10 @@
 * Fixed argument handling in `Kernel.printf`.
 * Fixed character length after conversion to binary from a non-US-ASCII String.
 * Fixed issue with installing latest bundler (#1880).
-<<<<<<< HEAD
 * Fixed type conversion for `Numeric#step` `step` parameter.
 * Fixed `Kernel#Integer` conversion.
 * Fixed `IO.try_convert` parameter conversion.
-=======
 * Fixed linking of always-inline C API functions with `-std=gnu90` (#1837, #1879).
->>>>>>> 3bdc5d52
 
 Compatibility:
 
