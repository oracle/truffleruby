--- conflicted
+++ resolved
@@ -149,22 +149,6 @@
     puts '    --asm          show assembly (implies --graal)'
     puts '    --server       run an instrumentation server on port 8080'
     puts '    --igv          make sure IGV is running and dump Graal graphs after partial escape (implies --graal)'
-<<<<<<< HEAD
-    puts 'jt test mri                                  run mri tests'
-    puts 'jt test                                      run all specs'
-    puts 'jt test fast                                 run all specs except sub-processes, GC, sleep, ...'
-    puts 'jt test [--graal] spec/ruby/language         run specs in this directory'
-    puts 'jt test spec/ruby/language/while_spec.rb     run specs in this file'
-    puts 'jt test pe                                   run partial evaluation tests'
-    puts 'jt tag spec/ruby/language                    tag failing specs in this directory'
-    puts 'jt tag spec/ruby/language/while_spec.rb      tag failing specs in this file'
-    puts 'jt tag all spec/ruby/language                tag all specs in this file, without running them'
-    puts 'jt untag spec/ruby/language                  untag passing specs in this directory'
-    puts 'jt untag spec/ruby/language/while_spec.rb    untag passing specs in this file'
-    puts 'jt bench debug benchmark                     run a single benchmark with options for compiler debugging'
-    puts 'jt bench reference [benchmarks]              run a set of benchmarks and record a reference point'
-    puts 'jt bench compare [benchmarks]                run a set of benchmarks and compare against a reference point'
-=======
     puts 'jt test                                        run all mri tests and specs'
     puts 'jt test mri                                    run mri tests'
     puts 'jt test specs                                  run all specs'
@@ -180,7 +164,6 @@
     puts 'jt bench debug benchmark                       run a single benchmark with options for compiler debugging'
     puts 'jt bench reference [benchmarks]                run a set of benchmarks and record a reference point'
     puts 'jt bench compare [benchmarks]                  run a set of benchmarks and compare against a reference point'
->>>>>>> ad4ba4b4
     puts '    benchmarks can be any benchmarks of group of benchmarks supported'
     puts '    by bench9000, eg all, classic, chunky, 3, 5, 10, 15 - default is 5'
     puts 'jt findbugs                                    run findbugs'
@@ -291,16 +274,14 @@
     test_mri(*args)
   end
 
-<<<<<<< HEAD
-    env_vars = {}
-=======
   def test_pe(*args)
     run('--graal', *args, 'test/truffle/pe/pe.rb')
   end
   private :test_pe
 
   def test_specs(*args)
->>>>>>> ad4ba4b4
+    env_vars = {}
+
     options = %w[--excl-tag fails]
     
     if args.first == 'fast'
