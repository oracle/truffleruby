--- conflicted
+++ resolved
@@ -1563,15 +1563,9 @@
         instance.setErrorWriter(writer);
         List<String> result = instance.getLoadPaths();
         assertTrue(result != null);
-<<<<<<< HEAD
         assertTrue(result.size() == 0);
-        
-        instance = null;
-=======
-        assertTrue(result.size() > 0);
-
-        instance.terminate();
->>>>>>> aedbf262
+
+        instance.terminate();
     }
 
     /**
@@ -1773,14 +1767,10 @@
         instance.setOutput(pstream);
         instance.setWriter(writer);
         instance.setErrorWriter(writer);
-<<<<<<< HEAD
         // compare to default, as specified by properties etc
         assertEquals(Options.COMPILE_MODE.load(), instance.getCompileMode());
-=======
-        assertEquals(CompileMode.JIT, instance.getCompileMode());
-
-        instance.terminate();
->>>>>>> aedbf262
+
+        instance.terminate();
     }
 
     /**
@@ -1846,56 +1836,6 @@
     }
 
     /**
-<<<<<<< HEAD
-=======
-     * Test of getCompatVersion method, of class ScriptingContainer.
-     */
-    @Test
-    public void testGetCompatVersion() {
-        logger1.info("getCompatVersion");
-        ScriptingContainer instance = new ScriptingContainer(LocalContextScope.THREADSAFE);
-        instance.setError(pstream);
-        instance.setOutput(pstream);
-        instance.setWriter(writer);
-        instance.setErrorWriter(writer);
-        CompatVersion expResult = CompatVersion.RUBY1_9;
-        CompatVersion result = instance.getCompatVersion();
-        assertEquals(expResult, result);
-
-        instance.terminate();
-    }
-
-    /**
-     * Test of setCompatVersion method, of class ScriptingContainer.
-     */
-    @Test
-    public void testSetCompatVersion() {
-        logger1.info("setCompatVersion");
-        CompatVersion version = null;
-        ScriptingContainer instance = new ScriptingContainer(LocalContextScope.SINGLETHREAD);
-        instance.setError(pstream);
-        instance.setOutput(pstream);
-        instance.setWriter(writer);
-        instance.setErrorWriter(writer);
-        instance.setCompatVersion(version);
-        assertEquals(CompatVersion.RUBY1_8, instance.getCompatVersion());
-
-        // CompatVersion can't be changed after Ruby Runtime has been initialized, so
-        // need to have new Runtime for this test
-        instance = new ScriptingContainer(LocalContextScope.SINGLETHREAD);
-        version = CompatVersion.RUBY1_9;
-        instance.setCompatVersion(version);
-        assertEquals(version, instance.getCompatVersion());
-
-        String result = (String)instance.runScriptlet(PathType.CLASSPATH, "org/jruby/embed/ruby/block-param-scope.rb");
-        String expResult = "bear";
-        assertEquals(expResult, result);
-
-        instance.terminate();
-    }
-
-    /**
->>>>>>> aedbf262
      * Test of isObjectSpaceEnabled method, of class ScriptingContainer.
      */
     @Test
@@ -2077,49 +2017,6 @@
     }
 
     /**
-<<<<<<< HEAD
-=======
-     * Test of getClassCache method, of class ScriptingContainer.
-     */
-    @Test
-    public void testGetClassCache() {
-        logger1.info("getClassCache");
-        ScriptingContainer instance = new ScriptingContainer(LocalContextScope.THREADSAFE);
-        instance.setError(pstream);
-        instance.setOutput(pstream);
-        instance.setWriter(writer);
-        instance.setErrorWriter(writer);
-        ClassCache result = instance.getClassCache();
-        assertTrue(result.getMax() == instance.getJitMax());
-
-        instance.terminate();
-    }
-
-    /**
-     * Test of setClassCache method, of class ScriptingContainer.
-     */
-    @Test
-    public void testSetClassCache() {
-        logger1.info("setClassCache");
-        ClassCache cache = null;
-        ScriptingContainer instance = new ScriptingContainer(LocalContextScope.THREADSAFE);
-        instance.setError(pstream);
-        instance.setOutput(pstream);
-        instance.setWriter(writer);
-        instance.setErrorWriter(writer);
-        instance.setClassCache(cache);
-        assertEquals(cache, instance.getClassCache());
-
-        cache = new ClassCache(instance.getProvider().getRuntime().getJRubyClassLoader(), 30);
-        instance.setClassCache(cache);
-        assertEquals(cache, instance.getClassCache());
-        assertTrue(instance.getClassCache().getMax() == 30);
-
-        instance.terminate();
-    }
-
-    /**
->>>>>>> aedbf262
      * Test of getClassLoader method, of class ScriptingContainer.
      */
     @Test
@@ -2423,43 +2320,6 @@
     }
 
     /**
-<<<<<<< HEAD
-=======
-     * Test of setKCode method, of class ScriptingContainer.
-     */
-    @Test
-    public void testSetKCode() {
-        logger1.info("setKCode");
-        KCode kcode = null;
-        ScriptingContainer instance = new ScriptingContainer(LocalContextScope.SINGLETHREAD);
-        instance.setCompatVersion(CompatVersion.RUBY1_8);
-        instance.setError(pstream);
-        instance.setOutput(pstream);
-        instance.setWriter(writer);
-        instance.setErrorWriter(writer);
-        instance.setKCode(kcode);
-
-        instance.terminate();
-
-        instance = new ScriptingContainer(LocalContextScope.SINGLETHREAD);
-        instance.setCompatVersion(CompatVersion.RUBY1_8);
-        //instance.setError(pstream);
-        //instance.setOutput(pstream);
-        //instance.setWriter(writer);
-        //instance.setErrorWriter(writer);
-        kcode = KCode.UTF8;
-        instance.setKCode(kcode);
-        StringWriter sw = new StringWriter();
-        instance.setWriter(sw);
-        instance.runScriptlet("p \"Résumé\"");
-        String expResult = "\"Résumé\"";
-        assertEquals(expResult, sw.toString().trim());
-
-        instance.terminate();
-    }
-
-    /**
->>>>>>> aedbf262
      * Test of getJitLogEvery method, of class ScriptingContainer.
      */
     @Test
@@ -2565,27 +2425,6 @@
     }
 
     /**
-<<<<<<< HEAD
-=======
-     * Test of getJitMaxSize method, of class ScriptingContainer.
-     */
-    @Test
-    public void testGetJitMaxSize() {
-        logger1.info("getJitMaxSize");
-        ScriptingContainer instance = new ScriptingContainer(LocalContextScope.THREADSAFE);
-        instance.setError(pstream);
-        instance.setOutput(pstream);
-        instance.setWriter(writer);
-        instance.setErrorWriter(writer);
-        int expResult = 30000;
-        int result = instance.getJitMaxSize();
-        assertEquals(expResult, result);
-
-        instance.terminate();
-    }
-
-    /**
->>>>>>> aedbf262
      * Test of setJitMaxSize method, of class ScriptingContainer.
      */
     @Test
@@ -2599,12 +2438,8 @@
         instance.setErrorWriter(writer);
         instance.setJitMaxSize(maxSize);
 
-<<<<<<< HEAD
         assertEquals(maxSize, instance.getJitMaxSize());
-        instance = null;
-=======
-        instance.terminate();
->>>>>>> aedbf262
+        instance.terminate();
     }
 
     /**
@@ -2809,18 +2644,11 @@
     @Test
     public void testLoadPathOfScriptingContainer() {
         ScriptingContainer instance = new ScriptingContainer(LocalContextScope.SINGLETHREAD);
-<<<<<<< HEAD
         // note that instance.getLoadPath is not the load-path of the runtime !!!
         String[] results = instance.runScriptlet("$LOAD_PATH").toString().split(", ");
         for(String result : results){
             assertTrue(result + " containt lib/ruby/", result.contains("lib/ruby/"));
         }
-=======
-        Object result = instance.runScriptlet(PathType.CLASSPATH, "__FILE__.rb");
-        assertEquals("classpath:/__FILE__.rb", result.toString());
-
-        instance.terminate();
->>>>>>> aedbf262
     }
 
     @Test
@@ -2855,27 +2683,28 @@
         container.terminate();
     }
 
-    @Test
-    public void testSystemPropertyCatcherSetCompatVersion() {
-        ScriptingContainer container;
-
-        System.setProperty(PropertyName.COMPATVERSION.toString(), "1.8");
-        container = new ScriptingContainer(LocalContextScope.THREADSAFE);
-        org.jruby.embed.util.SystemPropertyCatcher.setConfiguration(container);
-        assertEquals("1.8.7", container.runScriptlet("RUBY_VERSION"));
-        container.terminate();
-
-        System.setProperty(PropertyName.COMPATVERSION.toString(), "RUBY2_0");
-        container = new ScriptingContainer(LocalContextScope.SINGLETHREAD);
-        org.jruby.embed.util.SystemPropertyCatcher.setConfiguration(container);
-        assertEquals("2.0.0", container.runScriptlet("RUBY_VERSION"));
-        container.terminate();
-
-        System.setProperty(PropertyName.COMPATVERSION.toString(), "1.9");
-        container = new ScriptingContainer(LocalContextScope.SINGLETHREAD);
-        org.jruby.embed.util.SystemPropertyCatcher.setConfiguration(container);
-        assertEquals("1.9.3", container.runScriptlet("RUBY_VERSION"));
-        container.terminate();
-    }
+// NOTE: test makes no sense on 9K
+//    @Test
+//    public void testSystemPropertyCatcherSetCompatVersion() {
+//        ScriptingContainer container;
+//
+//        System.setProperty(PropertyName.COMPATVERSION.toString(), "1.8");
+//        container = new ScriptingContainer(LocalContextScope.THREADSAFE);
+//        org.jruby.embed.util.SystemPropertyCatcher.setConfiguration(container);
+//        assertEquals("1.8.7", container.runScriptlet("RUBY_VERSION"));
+//        container.terminate();
+//
+//        System.setProperty(PropertyName.COMPATVERSION.toString(), "RUBY2_0");
+//        container = new ScriptingContainer(LocalContextScope.SINGLETHREAD);
+//        org.jruby.embed.util.SystemPropertyCatcher.setConfiguration(container);
+//        assertEquals("2.0.0", container.runScriptlet("RUBY_VERSION"));
+//        container.terminate();
+//
+//        System.setProperty(PropertyName.COMPATVERSION.toString(), "1.9");
+//        container = new ScriptingContainer(LocalContextScope.SINGLETHREAD);
+//        org.jruby.embed.util.SystemPropertyCatcher.setConfiguration(container);
+//        assertEquals("1.9.3", container.runScriptlet("RUBY_VERSION"));
+//        container.terminate();
+//    }
 
 }