--- conflicted
+++ resolved
@@ -222,20 +222,13 @@
             case SUPER_METHOD_BOUND: return new SuperMethodBoundInstr(d.decodeVariable(), d.decodeOperand());
             case THREAD_POLL: return new ThreadPollInstr(d.decodeBoolean());
             case THROW: return new ThrowExceptionInstr(d.decodeOperand());
-<<<<<<< HEAD
-            case TO_ARY: return new ToAryInstr(d.decodeVariable(), d.decodeOperand(), (BooleanLiteral) d.decodeOperand());
+            case TO_ARY: return new ToAryInstr(d.decodeVariable(), d.decodeOperand());
             case UNDEF_METHOD: return new UndefMethodInstr(d.decodeVariable(), d.decodeOperand());
             case YIELD: return new YieldInstr(d.decodeVariable(), d.decodeOperand(), d.decodeOperand(), d.decodeBoolean());
             case ZSUPER: return new ZSuperInstr(d.decodeVariable(), d.decodeOperand(), d.decodeOperand());
         }
         } catch (Exception e) {
             e.printStackTrace();
-=======
-            case TO_ARY: return new ToAryInstr((Variable) d.decodeOperand(), d.decodeOperand());
-            case UNDEF_METHOD: return new UndefMethodInstr((Variable) d.decodeOperand(), d.decodeOperand());
-            case YIELD: return new YieldInstr((Variable) d.decodeOperand(), d.decodeOperand(), d.decodeOperand(), d.decodeBoolean());
-            case ZSUPER: return new ZSuperInstr((Variable) d.decodeOperand(), d.decodeOperand(), d.decodeOperand());
->>>>>>> 662e319c
         }
         
         return null;
@@ -336,6 +329,6 @@
     }
 
     private Instr createBUndef() {
-        return new BNilInstr(d.decodeOperand(), (Label) d.decodeOperand());
+        return new BUndefInstr(d.decodeOperand(), (Label) d.decodeOperand());
     }
  }