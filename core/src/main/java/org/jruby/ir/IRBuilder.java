--- conflicted
+++ resolved
@@ -378,13 +378,6 @@
         }
     }
 
-<<<<<<< HEAD
-    public static IRBuilder createIRBuilder(IRManager manager) {
-        return new IRBuilder20(manager);
-    }
-
-=======
->>>>>>> 10801324
     private boolean hasListener() {
         return manager.getIRScopeListener() != null;
     }
