--- conflicted
+++ resolved
@@ -586,11 +586,7 @@
         return str; //str is frozen
     }
 
-<<<<<<< HEAD
     @JRubyMethod(required = 1, visibility = Visibility.PRIVATE)
-=======
-    @JRubyMethod(name = "initialize_copy", required = 1, visibility = Visibility.PRIVATE)
->>>>>>> 78d80b54
     @Override
     public IRubyObject initialize_copy(IRubyObject original) {
         if (this == original) return this;
