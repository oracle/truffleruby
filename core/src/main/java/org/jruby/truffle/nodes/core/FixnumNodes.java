--- conflicted
+++ resolved
@@ -344,11 +344,7 @@
         }
 
         @Specialization(guards = "canShiftIntoInt")
-<<<<<<< HEAD
-        public int powTwo(int a, int b) {
-=======
         public int powTwo(int a, long b) {
->>>>>>> 65ce1ebb
             return 1 << b;
         }
 
