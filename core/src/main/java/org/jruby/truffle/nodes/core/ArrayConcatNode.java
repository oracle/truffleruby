--- conflicted
+++ resolved
@@ -36,10 +36,6 @@
         arrayBuilderNode = new ArrayBuilderNode.UninitializedArrayBuilderNode(context);
     }
 
-<<<<<<< HEAD
-
-=======
->>>>>>> 03b4b8cf
     @Override
     public RubyArray execute(VirtualFrame frame) {
         Object store = arrayBuilderNode.start();
@@ -50,7 +46,6 @@
             return executeArray(frame, store, length);
         }
     }
-<<<<<<< HEAD
 
     @ExplodeLoop
     private RubyArray executeSingle(VirtualFrame frame, Object store, int length) {
@@ -71,28 +66,6 @@
     }
 
     @ExplodeLoop
-=======
-
-    @ExplodeLoop
-    private RubyArray executeSingle(VirtualFrame frame, Object store, int length) {
-        final Object childObject = children[0].execute(frame);
-        if (childObject instanceof RubyArray) {
-            appendArrayProfile.enter();
-            final RubyArray childArray = (RubyArray) childObject;
-            store = arrayBuilderNode.ensure(store, length + childArray.getSize());
-            store = arrayBuilderNode.append(store, length, childArray);
-            length += childArray.getSize();
-        } else {
-            appendObjectProfile.enter();
-            store = arrayBuilderNode.ensure(store, length + 1);
-            store = arrayBuilderNode.append(store, length, childObject);
-            length++;
-        }
-        return new RubyArray(getContext().getCoreLibrary().getArrayClass(), arrayBuilderNode.finish(store, length), length);
-    }
-
-    @ExplodeLoop
->>>>>>> 03b4b8cf
     private RubyArray executeArray(VirtualFrame frame, Object store, int length) {
         for (int n = 0; n < children.length; n++) {
             final Object childObject = children[n].execute(frame);
