/*
 * Copyright (c) 2013, 2014 Oracle and/or its affiliates. All rights reserved. This
 * code is released under a tri EPL/GPL/LGPL license. You can use it,
 * redistribute it and/or modify it under the terms of the:
 *
 * Eclipse Public License version 1.0
 * GNU General Public License version 2
 * GNU Lesser General Public License version 2.1
 */
package org.jruby.truffle.nodes.core;

import com.oracle.truffle.api.*;
import com.oracle.truffle.api.source.*;
import com.oracle.truffle.api.dsl.*;
import com.oracle.truffle.api.frame.*;
import com.oracle.truffle.api.utilities.*;
import org.jruby.truffle.runtime.*;
import org.jruby.truffle.runtime.core.*;
import org.jruby.truffle.runtime.control.*;
import org.jruby.truffle.runtime.core.RubyArray;
<<<<<<< HEAD
import org.jruby.truffle.runtime.util.RuntimeBigInteger;
=======
>>>>>>> 8bdf8e21

@CoreClass(name = "Bignum")
public abstract class BignumNodes {

    public static abstract class BignumCoreMethodNode extends CoreMethodNode {

        @Child protected FixnumOrBignumNode fixnumOrBignum;

        public BignumCoreMethodNode(RubyContext context, SourceSection sourceSection) {
            super(context, sourceSection);
            fixnumOrBignum = new FixnumOrBignumNode();
        }

        public BignumCoreMethodNode(BignumCoreMethodNode prev) {
            super(prev);
            fixnumOrBignum = prev.fixnumOrBignum;
        }

        public Object fixnumOrBignum(RubyBignum value) {
            return fixnumOrBignum.fixnumOrBignum(value);
        }

    }

    @CoreMethod(names = "-@")
    public abstract static class NegNode extends BignumCoreMethodNode {

        public NegNode(RubyContext context, SourceSection sourceSection) {
            super(context, sourceSection);
        }

        public NegNode(NegNode prev) {
            super(prev);
        }

        @Specialization
<<<<<<< HEAD
        public BigInteger neg(BigInteger value) {
            return RuntimeBigInteger.negate(value);
=======
        public RubyBignum neg(RubyBignum value) {
            return value.negate();
>>>>>>> 8bdf8e21
        }

    }

    @CoreMethod(names = "+", required = 1)
    public abstract static class AddNode extends BignumCoreMethodNode {

        public AddNode(RubyContext context, SourceSection sourceSection) {
            super(context, sourceSection);
        }

        public AddNode(AddNode prev) {
            super(prev);
        }

        @Specialization
<<<<<<< HEAD
        public Object add(BigInteger a, int b) {
            return RuntimeBigInteger.add(a, BigInteger.valueOf(b));
        }

        @Specialization
        public Object add(BigInteger a, long b) {
            return RuntimeBigInteger.add(a, BigInteger.valueOf(b));
        }

        @Specialization
        public double add(BigInteger a, double b) {
            return RuntimeBigInteger.doubleValue(a) + b;
        }

        @Specialization
        public Object add(BigInteger a, BigInteger b) {
            return fixnumOrBignum.fixnumOrBignum(RuntimeBigInteger.add(a, b));
=======
        public RubyBignum add(RubyBignum a, int b) {
            return a.add(b);
        }

        @Specialization
        public RubyBignum add(RubyBignum a, long b) {
            return a.add(b);
        }

        @Specialization
        public double add(RubyBignum a, double b) {
            return a.doubleValue() + b;
        }

        @Specialization
        public Object add(RubyBignum a, RubyBignum b) {
            return fixnumOrBignum(a.add(b));
>>>>>>> 8bdf8e21
        }

    }

    @CoreMethod(names = "-", required = 1)
    public abstract static class SubNode extends BignumCoreMethodNode {

        public SubNode(RubyContext context, SourceSection sourceSection) {
            super(context, sourceSection);
        }

        public SubNode(SubNode prev) {
            super(prev);
        }

        @Specialization
<<<<<<< HEAD
        public Object sub(BigInteger a, int b) {
            return RuntimeBigInteger.subtract(a, BigInteger.valueOf(b));
        }

        @Specialization
        public Object sub(BigInteger a, long b) {
            return RuntimeBigInteger.subtract(a, BigInteger.valueOf(b));
        }

        @Specialization
        public double sub(BigInteger a, double b) {
            return RuntimeBigInteger.doubleValue(a) - b;
        }

        @Specialization
        public Object sub(BigInteger a, BigInteger b) {
            return fixnumOrBignum.fixnumOrBignum(RuntimeBigInteger.subtract(a, b));
=======
        public Object sub(RubyBignum a, int b) {
            return fixnumOrBignum(a.subtract(b));
        }

        @Specialization
        public Object sub(RubyBignum a, long b) {
            return fixnumOrBignum(a.subtract(b));
        }

        @Specialization
        public double sub(RubyBignum a, double b) {
            return a.doubleValue() - b;
        }

        @Specialization
        public Object sub(RubyBignum a, RubyBignum b) {
            return fixnumOrBignum(a.subtract(b));
>>>>>>> 8bdf8e21
        }

    }

    @CoreMethod(names = "*", required = 1)
    public abstract static class MulNode extends CoreMethodNode {

        public MulNode(RubyContext context, SourceSection sourceSection) {
            super(context, sourceSection);
        }

        public MulNode(MulNode prev) {
            super(prev);
        }

        @Specialization
<<<<<<< HEAD
        public Object mul(BigInteger a, int b) {
            return RuntimeBigInteger.multiply(a, BigInteger.valueOf(b));
        }

        @Specialization
        public Object mul(BigInteger a, long b) {
            return RuntimeBigInteger.multiply(a, BigInteger.valueOf(b));
        }

        @Specialization
        public double mul(BigInteger a, double b) {
            return RuntimeBigInteger.doubleValue(a) * b;
        }

        @Specialization
        public Object mul(BigInteger a, BigInteger b) {
            return CoreLibrary.fixnumOrBignum(RuntimeBigInteger.multiply(a, b));
=======
        public RubyBignum mul(RubyBignum a, int b) {
            return a.multiply(b);
        }

        @Specialization
        public RubyBignum mul(RubyBignum a, long b) {
            return a.multiply(b);
        }

        @Specialization
        public double mul(RubyBignum a, double b) {
            return a.doubleValue() * b;
        }

        @Specialization
        public RubyBignum mul(RubyBignum a, RubyBignum b) {
            return a.multiply(b);
>>>>>>> 8bdf8e21
        }

    }

    @CoreMethod(names = "**", required = 1)
    public abstract static class PowNode extends CoreMethodNode {

        public PowNode(RubyContext context, SourceSection sourceSection) {
            super(context, sourceSection);
        }

        public PowNode(PowNode prev) {
            super(prev);
        }

<<<<<<< HEAD
        @CompilerDirectives.TruffleBoundary
        @Specialization
        public BigInteger pow(BigInteger a, int b) {
            return RuntimeBigInteger.pow(a, b);
        }

        @Specialization
        public double pow(BigInteger a, double b) {
            return Math.pow(RuntimeBigInteger.doubleValue(a), b);
        }

        @Specialization
        public BigInteger pow(BigInteger a, BigInteger b) {
            notDesignedForCompilation();

            BigInteger result = BigInteger.ONE;

            for (BigInteger n = BigInteger.ZERO; b.compareTo(b) < 0; n = n.add(BigInteger.ONE)) {
                result = RuntimeBigInteger.multiply(result, a);
            }
=======
        @Specialization
        public RubyBignum pow(RubyBignum a, int b) {
            return a.pow(b);
        }

        @Specialization
        public RubyBignum pow(RubyBignum a, long b) {
            return a.pow(b);
        }

        @Specialization
        public double pow(RubyBignum a, double b) {
            return Math.pow(a.doubleValue(), b);
        }
>>>>>>> 8bdf8e21

        @Specialization
        public RubyBignum pow(RubyBignum a, RubyBignum b) {
            return a.pow(b);
        }

    }

    @CoreMethod(names = "/", required = 1)
    public abstract static class DivNode extends BignumCoreMethodNode {

        public DivNode(RubyContext context, SourceSection sourceSection) {
            super(context, sourceSection);
        }

        public DivNode(DivNode prev) {
            super(prev);
        }

        @Specialization
<<<<<<< HEAD
        public Object div(BigInteger a, int b) {
            return RuntimeBigInteger.divide(a, BigInteger.valueOf(b));
        }

        @Specialization
        public Object div(BigInteger a, long b) {
            return RuntimeBigInteger.divide(a, BigInteger.valueOf(b));
        }

        @Specialization
        public double div(BigInteger a, double b) {
            return RuntimeBigInteger.doubleValue(a) / b;
        }

        @Specialization
        public Object div(BigInteger a, BigInteger b) {
            return CoreLibrary.fixnumOrBignum(RuntimeBigInteger.divide(a, b));
=======
        public Object div(RubyBignum a, int b) {
            return fixnumOrBignum(a.divide(b));
        }

        @Specialization
        public RubyBignum div(RubyBignum a, long b) {
            return a.divide(b);
        }

        @Specialization
        public double div(RubyBignum a, double b) {
            return a.doubleValue() / b;
        }

        @Specialization
        public Object div(RubyBignum a, RubyBignum b) {
            return a.divide(b);
>>>>>>> 8bdf8e21
        }

    }

    @CoreMethod(names = "%", required = 1)
    public abstract static class ModNode extends BignumCoreMethodNode {

        public ModNode(RubyContext context, SourceSection sourceSection) {
            super(context, sourceSection);
        }

        public ModNode(ModNode prev) {
            super(prev);
        }

        @Specialization
<<<<<<< HEAD
        public Object mod(BigInteger a, int b) {
            return CoreLibrary.fixnumOrBignum(RuntimeBigInteger.mod(a, BigInteger.valueOf(b)));
        }

        @Specialization
        public Object mod(BigInteger a, long b) {
            return CoreLibrary.fixnumOrBignum(RuntimeBigInteger.mod(a, BigInteger.valueOf(b)));
        }

        @Specialization
        public Object mod(BigInteger a, BigInteger b) {
            return CoreLibrary.fixnumOrBignum(RuntimeBigInteger.mod(a, b));
=======
        public Object mod(RubyBignum a, int b) {
            return fixnumOrBignum(a.mod(b));
        }

        @Specialization
        public Object mod(RubyBignum a, long b) {
            return fixnumOrBignum(a.mod(b));
>>>>>>> 8bdf8e21
        }

    }

    @CoreMethod(names = "divmod", required = 1)
    public abstract static class DivModNode extends CoreMethodNode {

        @Child protected GeneralDivModNode divModNode;

        public DivModNode(RubyContext context, SourceSection sourceSection) {
            super(context, sourceSection);
            divModNode = new GeneralDivModNode(context);
        }

        public DivModNode(DivModNode prev) {
            super(prev);
            divModNode = new GeneralDivModNode(getContext());
        }

        @Specialization
        public RubyArray divMod(RubyBignum a, int b) {
            return divModNode.execute(a, b);
        }

        @Specialization
        public RubyArray divMod(RubyBignum a, long b) {
            return divModNode.execute(a, b);
        }

        @Specialization
        public RubyArray divMod(RubyBignum a, RubyBignum b) {
            return divModNode.execute(a, b);
        }

    }

    @CoreMethod(names = "<", required = 1)
    public abstract static class LessNode extends CoreMethodNode {

        public LessNode(RubyContext context, SourceSection sourceSection) {
            super(context, sourceSection);
        }

        public LessNode(LessNode prev) {
            super(prev);
        }

        @Specialization
<<<<<<< HEAD
        public boolean less(BigInteger a, int b) {
            return RuntimeBigInteger.compareTo(a, BigInteger.valueOf(b)) < 0;
        }

        @Specialization
        public boolean less(BigInteger a, long b) {
            return RuntimeBigInteger.compareTo(a, BigInteger.valueOf(b)) < 0;
=======
        public boolean less(RubyBignum a, int b) {
            return a.compareTo(b) < 0;
        }

        @Specialization
        public boolean less(RubyBignum a, long b) {
            return a.compareTo(b) < 0;
>>>>>>> 8bdf8e21
        }

        @Specialization
        public boolean less(RubyBignum a, double b) {
            return a.compareTo(b) < 0;
        }

        @Specialization
        public boolean less(RubyBignum a, RubyBignum b) {
            return a.compareTo(b) < 0;
        }
    }

    @CoreMethod(names = "<=", required = 1)
    public abstract static class LessEqualNode extends CoreMethodNode {

        public LessEqualNode(RubyContext context, SourceSection sourceSection) {
            super(context, sourceSection);
        }

        public LessEqualNode(LessEqualNode prev) {
            super(prev);
        }

        @Specialization
<<<<<<< HEAD
        public boolean lessEqual(BigInteger a, int b) {
            return RuntimeBigInteger.compareTo(a, BigInteger.valueOf(b)) <= 0;
        }

        @Specialization
        public boolean lessEqual(BigInteger a, long b) {
            return RuntimeBigInteger.compareTo(a, BigInteger.valueOf(b)) <= 0;
=======
        public boolean lessEqual(RubyBignum a, int b) {
            return a.compareTo(b) <= 0;
        }

        @Specialization
        public boolean lessEqual(RubyBignum a, long b) {
            return a.compareTo(b) <= 0;
>>>>>>> 8bdf8e21
        }

        @Specialization
        public boolean lessEqual(RubyBignum a, double b) {
            return a.compareTo(b) <= 0;
        }

        @Specialization
        public boolean lessEqual(RubyBignum a, RubyBignum b) {
            return a.compareTo(b) <= 0;
        }
    }

    @CoreMethod(names = {"==", "eql?"}, required = 1)
    public abstract static class EqualNode extends CoreMethodNode {

        public EqualNode(RubyContext context, SourceSection sourceSection) {
            super(context, sourceSection);
        }

        public EqualNode(EqualNode prev) {
            super(prev);
        }

        @Specialization
        public boolean equal(RubyBignum a, int b) {
            return a.isEqualTo(b);
        }

        @Specialization
        public boolean equal(RubyBignum a, long b) {
            return a.isEqualTo(b);
        }

        @Specialization
        public boolean equal(RubyBignum a, double b) {
            return a.doubleValue() == b;
        }

        @Specialization
        public boolean equal(RubyBignum a, RubyBignum b) {
            return a.isEqualTo(b);
        }
    }

    @CoreMethod(names = "<=>", required = 1)
    public abstract static class CompareNode extends CoreMethodNode {

        public CompareNode(RubyContext context, SourceSection sourceSection) {
            super(context, sourceSection);
        }

        public CompareNode(CompareNode prev) {
            super(prev);
        }

        @Specialization
<<<<<<< HEAD
        public int compare(BigInteger a, int b) {
            return RuntimeBigInteger.compareTo(a, BigInteger.valueOf(b));
        }

        @Specialization
        public int compare(BigInteger a, long b) {
            return RuntimeBigInteger.compareTo(a, BigInteger.valueOf(b));
=======
        public int compare(RubyBignum a, int b) {
            return a.compareTo(b);
        }

        @Specialization
        public int compare(RubyBignum a, long b) {
            return a.compareTo(b);
>>>>>>> 8bdf8e21
        }

        @Specialization
        public int compare(RubyBignum a, double b) {
            return Double.compare(a.doubleValue(), b);
        }

        @Specialization
        public int compare(RubyBignum a, RubyBignum b) {
            return a.compareTo(b);
        }
    }

    @CoreMethod(names = ">=", required = 1)
    public abstract static class GreaterEqualNode extends CoreMethodNode {

        public GreaterEqualNode(RubyContext context, SourceSection sourceSection) {
            super(context, sourceSection);
        }

        public GreaterEqualNode(GreaterEqualNode prev) {
            super(prev);
        }

        @Specialization
<<<<<<< HEAD
        public boolean greaterEqual(BigInteger a, int b) {
            return RuntimeBigInteger.compareTo(a, BigInteger.valueOf(b)) >= 0;
        }

        @Specialization
        public boolean greaterEqual(BigInteger a, long b) {
            return RuntimeBigInteger.compareTo(a, BigInteger.valueOf(b)) >= 0;
=======
        public boolean greaterEqual(RubyBignum a, int b) {
            return a.compareTo(b) >= 0;
        }

        @Specialization
        public boolean greaterEqual(RubyBignum a, long b) {
            return a.compareTo(b) >= 0;
>>>>>>> 8bdf8e21
        }

        @Specialization
        public boolean greaterEqual(RubyBignum a, double b) {
            return a.compareTo(b) >= 0;
        }

        @Specialization
        public boolean greaterEqual(RubyBignum a, RubyBignum b) {
            return a.compareTo(b) >= 0;
        }
    }

    @CoreMethod(names = ">", required = 1)
    public abstract static class GreaterNode extends CoreMethodNode {

        public GreaterNode(RubyContext context, SourceSection sourceSection) {
            super(context, sourceSection);
        }

        public GreaterNode(GreaterNode prev) {
            super(prev);
        }

        @Specialization
<<<<<<< HEAD
        public boolean greater(BigInteger a, int b) {
            return RuntimeBigInteger.compareTo(a, BigInteger.valueOf(b)) > 0;
        }

        @Specialization
        public boolean greater(BigInteger a, long b) {
            return RuntimeBigInteger.compareTo(a, BigInteger.valueOf(b)) > 0;
=======
        public boolean greater(RubyBignum a, int b) {
            return a.compareTo(b) > 0;
        }

        @Specialization
        public boolean greater(RubyBignum a, long b) {
            return a.compareTo(b) > 0;
>>>>>>> 8bdf8e21
        }

        @Specialization
        public boolean greater(RubyBignum a, double b) {
            return a.compareTo(b) > 0;
        }

        @Specialization
        public boolean greater(RubyBignum a, RubyBignum b) {
            return a.compareTo(b) > 0;
        }
    }

    @CoreMethod(names = "&", required = 1)
    public abstract static class BitAndNode extends BignumCoreMethodNode {

        public BitAndNode(RubyContext context, SourceSection sourceSection) {
            super(context, sourceSection);
        }

        public BitAndNode(BitAndNode prev) {
            super(prev);
        }

        @Specialization
<<<<<<< HEAD
        public Object bitAnd(BigInteger a, int b) {
            return fixnumOrBignumNode.fixnumOrBignum(RuntimeBigInteger.and(a, BigInteger.valueOf(b)));
        }

        @Specialization
        public Object bitAnd(BigInteger a, long b) {
            return fixnumOrBignumNode.fixnumOrBignum(RuntimeBigInteger.and(a, BigInteger.valueOf(b)));
        }

        @Specialization
        public Object bitAnd(BigInteger a, BigInteger b) {
            return fixnumOrBignumNode.fixnumOrBignum(RuntimeBigInteger.and(a, b));
=======
        public Object bitAnd(RubyBignum a, int b) {
            return fixnumOrBignum(a.and(b));
        }

        @Specialization
        public Object bitAnd(RubyBignum a, long b) {
            return fixnumOrBignum(a.and(b));
        }

        @Specialization
        public Object bitAnd(RubyBignum a, RubyBignum b) {
            return fixnumOrBignum(a.and(b));
>>>>>>> 8bdf8e21
        }
    }

    @CoreMethod(names = "|", required = 1)
    public abstract static class BitOrNode extends BignumCoreMethodNode {

        public BitOrNode(RubyContext context, SourceSection sourceSection) {
            super(context, sourceSection);
        }

        public BitOrNode(BitOrNode prev) {
            super(prev);
        }

        @Specialization
<<<<<<< HEAD
        public Object bitOr(BigInteger a, int b) {
            return fixnumOrBignumNode.fixnumOrBignum(RuntimeBigInteger.or(a, BigInteger.valueOf(b)));
        }

        @Specialization
        public Object bitOr(BigInteger a, long b) {
            return fixnumOrBignumNode.fixnumOrBignum(RuntimeBigInteger.or(a, BigInteger.valueOf(b)));
        }

        @Specialization
        public Object bitOr(BigInteger a, BigInteger b) {
            return fixnumOrBignumNode.fixnumOrBignum(RuntimeBigInteger.or(a, b));
=======
        public Object bitOr(RubyBignum a, int b) {
            return fixnumOrBignum(a.or(b));
        }

        @Specialization
        public Object bitOr(RubyBignum a, long b) {
            return fixnumOrBignum(a.or(b));
        }

        @Specialization
        public Object bitOr(RubyBignum a, RubyBignum b) {
            return fixnumOrBignum(a.or(a));
>>>>>>> 8bdf8e21
        }
    }

    @CoreMethod(names = "^", required = 1)
    public abstract static class BitXOrNode extends BignumCoreMethodNode {

        public BitXOrNode(RubyContext context, SourceSection sourceSection) {
            super(context, sourceSection);
        }

        public BitXOrNode(BitXOrNode prev) {
            super(prev);
        }

        @Specialization
<<<<<<< HEAD
        public Object bitXOr(BigInteger a, int b) {
            return fixnumOrBignumNode.fixnumOrBignum(RuntimeBigInteger.xor(a, BigInteger.valueOf(b)));
        }

        @Specialization
        public Object bitXOr(BigInteger a, long b) {
            return fixnumOrBignumNode.fixnumOrBignum(RuntimeBigInteger.xor(a, BigInteger.valueOf(b)));
        }

        @Specialization
        public Object bitXOr(BigInteger a, BigInteger b) {
            return fixnumOrBignumNode.fixnumOrBignum(RuntimeBigInteger.xor(a, b));
=======
        public Object bitXOr(RubyBignum a, int b) {
            return fixnumOrBignum(a.xor(b));
        }

        @Specialization
        public Object bitXOr(RubyBignum a, long b) {
            return fixnumOrBignum(a.xor(b));
        }

        @Specialization
        public Object bitXOr(RubyBignum a, RubyBignum b) {
            return fixnumOrBignum(a.xor(b));
>>>>>>> 8bdf8e21
        }
    }

    @CoreMethod(names = "<<", required = 1)
    public abstract static class LeftShiftNode extends BignumCoreMethodNode {

        private final BranchProfile bLessThanZero = BranchProfile.create();

        public LeftShiftNode(RubyContext context, SourceSection sourceSection) {
            super(context, sourceSection);
        }

        public LeftShiftNode(LeftShiftNode prev) {
            super(prev);
        }

        @Specialization
        public Object leftShift(RubyBignum a, int b) {
            if (b >= 0) {
<<<<<<< HEAD
                return fixnumOrBignum.fixnumOrBignum(RuntimeBigInteger.shiftLeft(a, b));
            } else {
                bLessThanZero.enter();
                return fixnumOrBignum.fixnumOrBignum(RuntimeBigInteger.shiftRight(a, -b));
=======
                return fixnumOrBignum(a.shiftLeft(b));
            } else {
                bLessThanZero.enter();
                return fixnumOrBignum(a.shiftRight(-b));
>>>>>>> 8bdf8e21
            }
        }

    }

    @CoreMethod(names = ">>", required = 1)
    public abstract static class RightShiftNode extends BignumCoreMethodNode {

        private final BranchProfile bLessThanZero = BranchProfile.create();

        public RightShiftNode(RubyContext context, SourceSection sourceSection) {
            super(context, sourceSection);
        }

        public RightShiftNode(RightShiftNode prev) {
            super(prev);
        }

        @Specialization
        public Object leftShift(RubyBignum a, int b) {
            if (b >= 0) {
<<<<<<< HEAD
                return fixnumOrBignum.fixnumOrBignum(RuntimeBigInteger.shiftRight(a, b));
            } else {
                bLessThanZero.enter();
                return fixnumOrBignum.fixnumOrBignum(RuntimeBigInteger.shiftLeft(a, -b));
=======
                return fixnumOrBignum(a.shiftRight(b));
            } else {
                bLessThanZero.enter();
                return fixnumOrBignum(a.shiftLeft(-b));
>>>>>>> 8bdf8e21
            }
        }

    }

    @CoreMethod(names = {"to_s", "inspect"})
    public abstract static class ToSNode extends CoreMethodNode {

        public ToSNode(RubyContext context, SourceSection sourceSection) {
            super(context, sourceSection);
        }

        public ToSNode(ToSNode prev) {
            super(prev);
        }

        @CompilerDirectives.TruffleBoundary
        @Specialization
        public RubyString toS(RubyBignum value) {
            return getContext().makeString(value.bigIntegerValue().toString());
        }

    }

}<|MERGE_RESOLUTION|>--- conflicted
+++ resolved
@@ -18,10 +18,6 @@
 import org.jruby.truffle.runtime.core.*;
 import org.jruby.truffle.runtime.control.*;
 import org.jruby.truffle.runtime.core.RubyArray;
-<<<<<<< HEAD
-import org.jruby.truffle.runtime.util.RuntimeBigInteger;
-=======
->>>>>>> 8bdf8e21
 
 @CoreClass(name = "Bignum")
 public abstract class BignumNodes {
@@ -58,13 +54,8 @@
         }
 
         @Specialization
-<<<<<<< HEAD
-        public BigInteger neg(BigInteger value) {
-            return RuntimeBigInteger.negate(value);
-=======
         public RubyBignum neg(RubyBignum value) {
             return value.negate();
->>>>>>> 8bdf8e21
         }
 
     }
@@ -81,25 +72,6 @@
         }
 
         @Specialization
-<<<<<<< HEAD
-        public Object add(BigInteger a, int b) {
-            return RuntimeBigInteger.add(a, BigInteger.valueOf(b));
-        }
-
-        @Specialization
-        public Object add(BigInteger a, long b) {
-            return RuntimeBigInteger.add(a, BigInteger.valueOf(b));
-        }
-
-        @Specialization
-        public double add(BigInteger a, double b) {
-            return RuntimeBigInteger.doubleValue(a) + b;
-        }
-
-        @Specialization
-        public Object add(BigInteger a, BigInteger b) {
-            return fixnumOrBignum.fixnumOrBignum(RuntimeBigInteger.add(a, b));
-=======
         public RubyBignum add(RubyBignum a, int b) {
             return a.add(b);
         }
@@ -117,7 +89,6 @@
         @Specialization
         public Object add(RubyBignum a, RubyBignum b) {
             return fixnumOrBignum(a.add(b));
->>>>>>> 8bdf8e21
         }
 
     }
@@ -134,25 +105,6 @@
         }
 
         @Specialization
-<<<<<<< HEAD
-        public Object sub(BigInteger a, int b) {
-            return RuntimeBigInteger.subtract(a, BigInteger.valueOf(b));
-        }
-
-        @Specialization
-        public Object sub(BigInteger a, long b) {
-            return RuntimeBigInteger.subtract(a, BigInteger.valueOf(b));
-        }
-
-        @Specialization
-        public double sub(BigInteger a, double b) {
-            return RuntimeBigInteger.doubleValue(a) - b;
-        }
-
-        @Specialization
-        public Object sub(BigInteger a, BigInteger b) {
-            return fixnumOrBignum.fixnumOrBignum(RuntimeBigInteger.subtract(a, b));
-=======
         public Object sub(RubyBignum a, int b) {
             return fixnumOrBignum(a.subtract(b));
         }
@@ -170,7 +122,6 @@
         @Specialization
         public Object sub(RubyBignum a, RubyBignum b) {
             return fixnumOrBignum(a.subtract(b));
->>>>>>> 8bdf8e21
         }
 
     }
@@ -187,25 +138,6 @@
         }
 
         @Specialization
-<<<<<<< HEAD
-        public Object mul(BigInteger a, int b) {
-            return RuntimeBigInteger.multiply(a, BigInteger.valueOf(b));
-        }
-
-        @Specialization
-        public Object mul(BigInteger a, long b) {
-            return RuntimeBigInteger.multiply(a, BigInteger.valueOf(b));
-        }
-
-        @Specialization
-        public double mul(BigInteger a, double b) {
-            return RuntimeBigInteger.doubleValue(a) * b;
-        }
-
-        @Specialization
-        public Object mul(BigInteger a, BigInteger b) {
-            return CoreLibrary.fixnumOrBignum(RuntimeBigInteger.multiply(a, b));
-=======
         public RubyBignum mul(RubyBignum a, int b) {
             return a.multiply(b);
         }
@@ -223,7 +155,6 @@
         @Specialization
         public RubyBignum mul(RubyBignum a, RubyBignum b) {
             return a.multiply(b);
->>>>>>> 8bdf8e21
         }
 
     }
@@ -239,28 +170,6 @@
             super(prev);
         }
 
-<<<<<<< HEAD
-        @CompilerDirectives.TruffleBoundary
-        @Specialization
-        public BigInteger pow(BigInteger a, int b) {
-            return RuntimeBigInteger.pow(a, b);
-        }
-
-        @Specialization
-        public double pow(BigInteger a, double b) {
-            return Math.pow(RuntimeBigInteger.doubleValue(a), b);
-        }
-
-        @Specialization
-        public BigInteger pow(BigInteger a, BigInteger b) {
-            notDesignedForCompilation();
-
-            BigInteger result = BigInteger.ONE;
-
-            for (BigInteger n = BigInteger.ZERO; b.compareTo(b) < 0; n = n.add(BigInteger.ONE)) {
-                result = RuntimeBigInteger.multiply(result, a);
-            }
-=======
         @Specialization
         public RubyBignum pow(RubyBignum a, int b) {
             return a.pow(b);
@@ -275,7 +184,6 @@
         public double pow(RubyBignum a, double b) {
             return Math.pow(a.doubleValue(), b);
         }
->>>>>>> 8bdf8e21
 
         @Specialization
         public RubyBignum pow(RubyBignum a, RubyBignum b) {
@@ -296,25 +204,6 @@
         }
 
         @Specialization
-<<<<<<< HEAD
-        public Object div(BigInteger a, int b) {
-            return RuntimeBigInteger.divide(a, BigInteger.valueOf(b));
-        }
-
-        @Specialization
-        public Object div(BigInteger a, long b) {
-            return RuntimeBigInteger.divide(a, BigInteger.valueOf(b));
-        }
-
-        @Specialization
-        public double div(BigInteger a, double b) {
-            return RuntimeBigInteger.doubleValue(a) / b;
-        }
-
-        @Specialization
-        public Object div(BigInteger a, BigInteger b) {
-            return CoreLibrary.fixnumOrBignum(RuntimeBigInteger.divide(a, b));
-=======
         public Object div(RubyBignum a, int b) {
             return fixnumOrBignum(a.divide(b));
         }
@@ -332,7 +221,6 @@
         @Specialization
         public Object div(RubyBignum a, RubyBignum b) {
             return a.divide(b);
->>>>>>> 8bdf8e21
         }
 
     }
@@ -349,20 +237,6 @@
         }
 
         @Specialization
-<<<<<<< HEAD
-        public Object mod(BigInteger a, int b) {
-            return CoreLibrary.fixnumOrBignum(RuntimeBigInteger.mod(a, BigInteger.valueOf(b)));
-        }
-
-        @Specialization
-        public Object mod(BigInteger a, long b) {
-            return CoreLibrary.fixnumOrBignum(RuntimeBigInteger.mod(a, BigInteger.valueOf(b)));
-        }
-
-        @Specialization
-        public Object mod(BigInteger a, BigInteger b) {
-            return CoreLibrary.fixnumOrBignum(RuntimeBigInteger.mod(a, b));
-=======
         public Object mod(RubyBignum a, int b) {
             return fixnumOrBignum(a.mod(b));
         }
@@ -370,7 +244,6 @@
         @Specialization
         public Object mod(RubyBignum a, long b) {
             return fixnumOrBignum(a.mod(b));
->>>>>>> 8bdf8e21
         }
 
     }
@@ -419,15 +292,6 @@
         }
 
         @Specialization
-<<<<<<< HEAD
-        public boolean less(BigInteger a, int b) {
-            return RuntimeBigInteger.compareTo(a, BigInteger.valueOf(b)) < 0;
-        }
-
-        @Specialization
-        public boolean less(BigInteger a, long b) {
-            return RuntimeBigInteger.compareTo(a, BigInteger.valueOf(b)) < 0;
-=======
         public boolean less(RubyBignum a, int b) {
             return a.compareTo(b) < 0;
         }
@@ -435,7 +299,6 @@
         @Specialization
         public boolean less(RubyBignum a, long b) {
             return a.compareTo(b) < 0;
->>>>>>> 8bdf8e21
         }
 
         @Specialization
@@ -461,15 +324,6 @@
         }
 
         @Specialization
-<<<<<<< HEAD
-        public boolean lessEqual(BigInteger a, int b) {
-            return RuntimeBigInteger.compareTo(a, BigInteger.valueOf(b)) <= 0;
-        }
-
-        @Specialization
-        public boolean lessEqual(BigInteger a, long b) {
-            return RuntimeBigInteger.compareTo(a, BigInteger.valueOf(b)) <= 0;
-=======
         public boolean lessEqual(RubyBignum a, int b) {
             return a.compareTo(b) <= 0;
         }
@@ -477,7 +331,6 @@
         @Specialization
         public boolean lessEqual(RubyBignum a, long b) {
             return a.compareTo(b) <= 0;
->>>>>>> 8bdf8e21
         }
 
         @Specialization
@@ -535,15 +388,6 @@
         }
 
         @Specialization
-<<<<<<< HEAD
-        public int compare(BigInteger a, int b) {
-            return RuntimeBigInteger.compareTo(a, BigInteger.valueOf(b));
-        }
-
-        @Specialization
-        public int compare(BigInteger a, long b) {
-            return RuntimeBigInteger.compareTo(a, BigInteger.valueOf(b));
-=======
         public int compare(RubyBignum a, int b) {
             return a.compareTo(b);
         }
@@ -551,7 +395,6 @@
         @Specialization
         public int compare(RubyBignum a, long b) {
             return a.compareTo(b);
->>>>>>> 8bdf8e21
         }
 
         @Specialization
@@ -577,15 +420,6 @@
         }
 
         @Specialization
-<<<<<<< HEAD
-        public boolean greaterEqual(BigInteger a, int b) {
-            return RuntimeBigInteger.compareTo(a, BigInteger.valueOf(b)) >= 0;
-        }
-
-        @Specialization
-        public boolean greaterEqual(BigInteger a, long b) {
-            return RuntimeBigInteger.compareTo(a, BigInteger.valueOf(b)) >= 0;
-=======
         public boolean greaterEqual(RubyBignum a, int b) {
             return a.compareTo(b) >= 0;
         }
@@ -593,7 +427,6 @@
         @Specialization
         public boolean greaterEqual(RubyBignum a, long b) {
             return a.compareTo(b) >= 0;
->>>>>>> 8bdf8e21
         }
 
         @Specialization
@@ -619,15 +452,6 @@
         }
 
         @Specialization
-<<<<<<< HEAD
-        public boolean greater(BigInteger a, int b) {
-            return RuntimeBigInteger.compareTo(a, BigInteger.valueOf(b)) > 0;
-        }
-
-        @Specialization
-        public boolean greater(BigInteger a, long b) {
-            return RuntimeBigInteger.compareTo(a, BigInteger.valueOf(b)) > 0;
-=======
         public boolean greater(RubyBignum a, int b) {
             return a.compareTo(b) > 0;
         }
@@ -635,7 +459,6 @@
         @Specialization
         public boolean greater(RubyBignum a, long b) {
             return a.compareTo(b) > 0;
->>>>>>> 8bdf8e21
         }
 
         @Specialization
@@ -661,20 +484,6 @@
         }
 
         @Specialization
-<<<<<<< HEAD
-        public Object bitAnd(BigInteger a, int b) {
-            return fixnumOrBignumNode.fixnumOrBignum(RuntimeBigInteger.and(a, BigInteger.valueOf(b)));
-        }
-
-        @Specialization
-        public Object bitAnd(BigInteger a, long b) {
-            return fixnumOrBignumNode.fixnumOrBignum(RuntimeBigInteger.and(a, BigInteger.valueOf(b)));
-        }
-
-        @Specialization
-        public Object bitAnd(BigInteger a, BigInteger b) {
-            return fixnumOrBignumNode.fixnumOrBignum(RuntimeBigInteger.and(a, b));
-=======
         public Object bitAnd(RubyBignum a, int b) {
             return fixnumOrBignum(a.and(b));
         }
@@ -687,7 +496,6 @@
         @Specialization
         public Object bitAnd(RubyBignum a, RubyBignum b) {
             return fixnumOrBignum(a.and(b));
->>>>>>> 8bdf8e21
         }
     }
 
@@ -703,20 +511,6 @@
         }
 
         @Specialization
-<<<<<<< HEAD
-        public Object bitOr(BigInteger a, int b) {
-            return fixnumOrBignumNode.fixnumOrBignum(RuntimeBigInteger.or(a, BigInteger.valueOf(b)));
-        }
-
-        @Specialization
-        public Object bitOr(BigInteger a, long b) {
-            return fixnumOrBignumNode.fixnumOrBignum(RuntimeBigInteger.or(a, BigInteger.valueOf(b)));
-        }
-
-        @Specialization
-        public Object bitOr(BigInteger a, BigInteger b) {
-            return fixnumOrBignumNode.fixnumOrBignum(RuntimeBigInteger.or(a, b));
-=======
         public Object bitOr(RubyBignum a, int b) {
             return fixnumOrBignum(a.or(b));
         }
@@ -729,7 +523,6 @@
         @Specialization
         public Object bitOr(RubyBignum a, RubyBignum b) {
             return fixnumOrBignum(a.or(a));
->>>>>>> 8bdf8e21
         }
     }
 
@@ -745,20 +538,6 @@
         }
 
         @Specialization
-<<<<<<< HEAD
-        public Object bitXOr(BigInteger a, int b) {
-            return fixnumOrBignumNode.fixnumOrBignum(RuntimeBigInteger.xor(a, BigInteger.valueOf(b)));
-        }
-
-        @Specialization
-        public Object bitXOr(BigInteger a, long b) {
-            return fixnumOrBignumNode.fixnumOrBignum(RuntimeBigInteger.xor(a, BigInteger.valueOf(b)));
-        }
-
-        @Specialization
-        public Object bitXOr(BigInteger a, BigInteger b) {
-            return fixnumOrBignumNode.fixnumOrBignum(RuntimeBigInteger.xor(a, b));
-=======
         public Object bitXOr(RubyBignum a, int b) {
             return fixnumOrBignum(a.xor(b));
         }
@@ -771,7 +550,6 @@
         @Specialization
         public Object bitXOr(RubyBignum a, RubyBignum b) {
             return fixnumOrBignum(a.xor(b));
->>>>>>> 8bdf8e21
         }
     }
 
@@ -791,17 +569,10 @@
         @Specialization
         public Object leftShift(RubyBignum a, int b) {
             if (b >= 0) {
-<<<<<<< HEAD
-                return fixnumOrBignum.fixnumOrBignum(RuntimeBigInteger.shiftLeft(a, b));
-            } else {
-                bLessThanZero.enter();
-                return fixnumOrBignum.fixnumOrBignum(RuntimeBigInteger.shiftRight(a, -b));
-=======
                 return fixnumOrBignum(a.shiftLeft(b));
             } else {
                 bLessThanZero.enter();
                 return fixnumOrBignum(a.shiftRight(-b));
->>>>>>> 8bdf8e21
             }
         }
 
@@ -823,17 +594,10 @@
         @Specialization
         public Object leftShift(RubyBignum a, int b) {
             if (b >= 0) {
-<<<<<<< HEAD
-                return fixnumOrBignum.fixnumOrBignum(RuntimeBigInteger.shiftRight(a, b));
-            } else {
-                bLessThanZero.enter();
-                return fixnumOrBignum.fixnumOrBignum(RuntimeBigInteger.shiftLeft(a, -b));
-=======
                 return fixnumOrBignum(a.shiftRight(b));
             } else {
                 bLessThanZero.enter();
                 return fixnumOrBignum(a.shiftLeft(-b));
->>>>>>> 8bdf8e21
             }
         }
 
