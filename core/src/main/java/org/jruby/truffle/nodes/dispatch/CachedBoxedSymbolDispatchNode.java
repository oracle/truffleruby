/*
 * Copyright (c) 2014, 2015 Oracle and/or its affiliates. All rights reserved. This
 * code is released under a tri EPL/GPL/LGPL license. You can use it,
 * redistribute it and/or modify it under the terms of the:
 *
 * Eclipse Public License version 1.0
 * GNU General Public License version 2
 * GNU Lesser General Public License version 2.1
 */
package org.jruby.truffle.nodes.dispatch;

import com.oracle.truffle.api.Assumption;
import com.oracle.truffle.api.CompilerDirectives;
import com.oracle.truffle.api.Truffle;
import com.oracle.truffle.api.dsl.Specialization;
import com.oracle.truffle.api.frame.VirtualFrame;
import com.oracle.truffle.api.nodes.DirectCallNode;
import com.oracle.truffle.api.nodes.IndirectCallNode;
import com.oracle.truffle.api.nodes.InvalidAssumptionException;
import org.jruby.truffle.runtime.RubyArguments;
import org.jruby.truffle.runtime.RubyContext;
import org.jruby.truffle.runtime.core.RubyProc;
import org.jruby.truffle.runtime.core.RubySymbol;
import org.jruby.truffle.runtime.methods.InternalMethod;

public class CachedBoxedSymbolDispatchNode extends CachedDispatchNode {

    private final Assumption unmodifiedAssumption;

    private final Object value;

    private final InternalMethod method;
    @Child private DirectCallNode callNode;
    @Child private IndirectCallNode indirectCallNode;

    public CachedBoxedSymbolDispatchNode(
            RubyContext context,
            Object cachedName,
            DispatchNode next,
            Object value,
            InternalMethod method,
            boolean indirect,
            DispatchAction dispatchAction) {
        super(context, cachedName, next, indirect, dispatchAction);

        unmodifiedAssumption = context.getCoreLibrary().getSymbolClass().getUnmodifiedAssumption();
        this.value = value;
        this.method = method;

        if (method != null) {
            if (indirect) {
                indirectCallNode = Truffle.getRuntime().createIndirectCallNode();
            } else {
                callNode = Truffle.getRuntime().createDirectCallNode(method.getCallTarget());

                if (callNode.isCallTargetCloningAllowed() && method.getSharedMethodInfo().shouldAlwaysSplit()) {
                    insert(callNode);
                    callNode.cloneCallTarget();
                }
            }
        }
    }

    @Override
    public Object executeDispatch(
            VirtualFrame frame,
            Object receiverObject,
            Object methodName,
            Object blockObject,
            Object argumentsObjects) {
        if (!guardName(methodName) || !(receiverObject instanceof RubySymbol)) {
            return next.executeDispatch(
                    frame,
                    receiverObject,
                    methodName,
                    blockObject,
                    argumentsObjects);
        }

        // Check the class has not been modified

        try {
            unmodifiedAssumption.check();
        } catch (InvalidAssumptionException e) {
            return resetAndDispatch(
                    frame,
                    receiverObject,
                    methodName,
                    CompilerDirectives.unsafeCast(blockObject, RubyProc.class, true, false),
                    argumentsObjects,
                    "class modified");
        }

        switch (getDispatchAction()) {
            case CALL_METHOD: {
                if (isIndirect()) {
                    return indirectCallNode.call(
                            frame,
                            method.getCallTarget(),
                            RubyArguments.pack(
                                    method,
                                    method.getDeclarationFrame(),
                                    receiverObject,
                                    CompilerDirectives.unsafeCast(blockObject, RubyProc.class, true, false),
                                    CompilerDirectives.unsafeCast(argumentsObjects, Object[].class, true)));
                } else {
                    return callNode.call(
                            frame,
                            RubyArguments.pack(
                                    method,
                                    method.getDeclarationFrame(),
                                    receiverObject,
                                    CompilerDirectives.unsafeCast(blockObject, RubyProc.class, true, false),
                                    CompilerDirectives.unsafeCast(argumentsObjects, Object[].class, true)));
                }
            }

<<<<<<< HEAD
=======
            case RESPOND_TO_METHOD:
                return true;

            case READ_CONSTANT:
                return value;

            default:
                throw new UnsupportedOperationException();
        }
    }

>>>>>>> 65ce1ebb
}<|MERGE_RESOLUTION|>--- conflicted
+++ resolved
@@ -115,8 +115,6 @@
                 }
             }
 
-<<<<<<< HEAD
-=======
             case RESPOND_TO_METHOD:
                 return true;
 
@@ -128,5 +126,4 @@
         }
     }
 
->>>>>>> 65ce1ebb
 }