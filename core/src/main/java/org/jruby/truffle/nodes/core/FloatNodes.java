/*
 * Copyright (c) 2013, 2014 Oracle and/or its affiliates. All rights reserved. This
 * code is released under a tri EPL/GPL/LGPL license. You can use it,
 * redistribute it and/or modify it under the terms of the:
 *
 * Eclipse Public License version 1.0
 * GNU General Public License version 2
 * GNU Lesser General Public License version 2.1
 */
package org.jruby.truffle.nodes.core;

import java.math.*;

import com.oracle.truffle.api.*;
import com.oracle.truffle.api.source.*;
import com.oracle.truffle.api.dsl.*;
import com.oracle.truffle.api.utilities.BranchProfile;
import org.jruby.truffle.runtime.*;
import org.jruby.truffle.runtime.core.*;
import org.jruby.truffle.runtime.core.RubyArray;
<<<<<<< HEAD
import org.jruby.truffle.runtime.util.RuntimeBigInteger;
=======
>>>>>>> 8bdf8e21

@CoreClass(name = "Float")
public abstract class FloatNodes {

    @CoreMethod(names = "-@")
    public abstract static class NegNode extends CoreMethodNode {

        public NegNode(RubyContext context, SourceSection sourceSection) {
            super(context, sourceSection);
        }

        public NegNode(NegNode prev) {
            super(prev);
        }

        @Specialization
        public double neg(double value) {
            return -value;
        }

    }

    @CoreMethod(names = "+", required = 1)
    public abstract static class AddNode extends CoreMethodNode {

        public AddNode(RubyContext context, SourceSection sourceSection) {
            super(context, sourceSection);
        }

        public AddNode(AddNode prev) {
            super(prev);
        }

        @Specialization
        public double add(double a, int b) {
            return a + b;
        }

        @Specialization
        public double add(double a, long b) {
            return a + b;
        }

        @Specialization
        public double add(double a, double b) {
            return a + b;
        }

        @Specialization
<<<<<<< HEAD
        public double add(double a, BigInteger b) {
            return a + RuntimeBigInteger.doubleValue(b);
=======
        public double add(double a, RubyBignum b) {
            return a + b.doubleValue();
>>>>>>> 8bdf8e21
        }

    }

    @CoreMethod(names = "-", required = 1)
    public abstract static class SubNode extends CoreMethodNode {

        public SubNode(RubyContext context, SourceSection sourceSection) {
            super(context, sourceSection);
        }

        public SubNode(SubNode prev) {
            super(prev);
        }

        @Specialization
        public double sub(double a, int b) {
            return a - b;
        }

        @Specialization
        public double sub(double a, long b) {
            return a - b;
        }

        @Specialization
        public double sub(double a, double b) {
            return a - b;
        }

        @Specialization
<<<<<<< HEAD
        public double sub(double a, BigInteger b) {
            return a - RuntimeBigInteger.doubleValue(b);
=======
        public double sub(double a, RubyBignum b) {
            return a - b.doubleValue();
>>>>>>> 8bdf8e21
        }

    }

    @CoreMethod(names = "*", required = 1)
    public abstract static class MulNode extends CoreMethodNode {

        public MulNode(RubyContext context, SourceSection sourceSection) {
            super(context, sourceSection);
        }

        public MulNode(MulNode prev) {
            super(prev);
        }

        @Specialization
        public double mul(double a, int b) {
            return a * b;
        }

        @Specialization
        public double mul(double a, long b) {
            return a * b;
        }

        @Specialization
        public double mul(double a, double b) {
            return a * b;
        }

        @Specialization
<<<<<<< HEAD
        public double mul(double a, BigInteger b) {
            return a * RuntimeBigInteger.doubleValue(b);
=======
        public double mul(double a, RubyBignum b) {
            return a * b.doubleValue();
>>>>>>> 8bdf8e21
        }

    }

    @CoreMethod(names = "**", required = 1)
    public abstract static class PowNode extends CoreMethodNode {

        public PowNode(RubyContext context, SourceSection sourceSection) {
            super(context, sourceSection);
        }

        public PowNode(PowNode prev) {
            super(prev);
        }

        @Specialization
        public double pow(double a, int b) {
            return Math.pow(a, b);
        }

        @Specialization
        public double pow(double a, long b) {
            return Math.pow(a, b);
        }

        @Specialization
        public double pow(double a, double b) {
            return Math.pow(a, b);
        }

        @Specialization
<<<<<<< HEAD
        public double pow(double a, BigInteger b) {
            return Math.pow(a, RuntimeBigInteger.doubleValue(b));
=======
        public double pow(double a, RubyBignum b) {
            return Math.pow(a, b.doubleValue());
>>>>>>> 8bdf8e21
        }

    }

    @CoreMethod(names = "/", required = 1)
    public abstract static class DivNode extends CoreMethodNode {

        public DivNode(RubyContext context, SourceSection sourceSection) {
            super(context, sourceSection);
        }

        public DivNode(DivNode prev) {
            super(prev);
        }

        @Specialization
        public double div(double a, int b) {
            return a / b;
        }

        @Specialization
        public double div(double a, long b) {
            return a / b;
        }

        @Specialization
        public double div(double a, double b) {
            return a / b;
        }

        @Specialization
<<<<<<< HEAD
        public double div(double a, BigInteger b) {
            return a / RuntimeBigInteger.doubleValue(b);
=======
        public double div(double a, RubyBignum b) {
            return a / b.doubleValue();
>>>>>>> 8bdf8e21
        }

    }

    @CoreMethod(names = "%", required = 1)
    public abstract static class ModNode extends CoreMethodNode {

        public ModNode(RubyContext context, SourceSection sourceSection) {
            super(context, sourceSection);
        }

        public ModNode(ModNode prev) {
            super(prev);
        }

        @Specialization
        public double mod(@SuppressWarnings("unused") double a, @SuppressWarnings("unused") int b) {
            throw new UnsupportedOperationException();
        }

        @Specialization
        public double mod(@SuppressWarnings("unused") double a, @SuppressWarnings("unused") long b) {
            throw new UnsupportedOperationException();
        }

        @Specialization
        public double mod(@SuppressWarnings("unused") double a, @SuppressWarnings("unused") double b) {
            throw new UnsupportedOperationException();
        }

        @Specialization
        public double mod(@SuppressWarnings("unused") double a, @SuppressWarnings("unused") RubyBignum b) {
            throw new UnsupportedOperationException();
        }

    }

    @CoreMethod(names = "divmod", required = 1)
    public abstract static class DivModNode extends CoreMethodNode {

        public DivModNode(RubyContext context, SourceSection sourceSection) {
            super(context, sourceSection);
        }

        public DivModNode(DivModNode prev) {
            super(prev);
        }

        @Specialization
        public RubyArray divMod(@SuppressWarnings("unused") double a, @SuppressWarnings("unused") int b) {
            throw new UnsupportedOperationException();
        }

        @Specialization
        public RubyArray divMod(@SuppressWarnings("unused") double a, @SuppressWarnings("unused") long b) {
            throw new UnsupportedOperationException();
        }

        @Specialization
        public RubyArray divMod(@SuppressWarnings("unused") double a, @SuppressWarnings("unused") double b) {
            throw new UnsupportedOperationException();
        }

        @Specialization
        public RubyArray divMod(@SuppressWarnings("unused") double a, @SuppressWarnings("unused") RubyBignum b) {
            throw new UnsupportedOperationException();
        }

    }

    @CoreMethod(names = "<", required = 1)
    public abstract static class LessNode extends CoreMethodNode {

        public LessNode(RubyContext context, SourceSection sourceSection) {
            super(context, sourceSection);
        }

        public LessNode(LessNode prev) {
            super(prev);
        }

        @Specialization
        public boolean less(double a, int b) {
            return a < b;
        }

        @Specialization
        public boolean less(double a, long b) {
            return a < b;
        }

        @Specialization
        public boolean less(double a, double b) {
            return a < b;
        }

        @Specialization
<<<<<<< HEAD
        public boolean less(double a, BigInteger b) {
            return a < RuntimeBigInteger.doubleValue(b);
=======
        public boolean less(double a, RubyBignum b) {
            return a < b.doubleValue();
>>>>>>> 8bdf8e21
        }
    }

    @CoreMethod(names = "<=", required = 1)
    public abstract static class LessEqualNode extends CoreMethodNode {

        public LessEqualNode(RubyContext context, SourceSection sourceSection) {
            super(context, sourceSection);
        }

        public LessEqualNode(LessEqualNode prev) {
            super(prev);
        }

        @Specialization
        public boolean lessEqual(double a, int b) {
            return a <= b;
        }

        @Specialization
        public boolean lessEqual(double a, long b) {
            return a <= b;
        }

        @Specialization
        public boolean lessEqual(double a, double b) {
            return a <= b;
        }

        @Specialization
<<<<<<< HEAD
        public boolean lessEqual(double a, BigInteger b) {
            return a <= RuntimeBigInteger.doubleValue(b);
=======
        public boolean lessEqual(double a, RubyBignum b) {
            return a <= b.doubleValue();
>>>>>>> 8bdf8e21
        }
    }

    @CoreMethod(names = "==", required = 1)
    public abstract static class EqualNode extends CoreMethodNode {

        public EqualNode(RubyContext context, SourceSection sourceSection) {
            super(context, sourceSection);
        }

        public EqualNode(EqualNode prev) {
            super(prev);
        }

        @Specialization
        public boolean equal(double a, int b) {
            return a == b;
        }

        @Specialization
        public boolean equal(double a, long b) {
            return a == b;
        }

        @Specialization
        public boolean equal(double a, double b) {
            return a == b;
        }

        @Specialization
<<<<<<< HEAD
        public boolean equal(double a, BigInteger b) {
            return a == RuntimeBigInteger.doubleValue(b);
=======
        public boolean equal(double a, RubyBignum b) {
            return a == b.doubleValue();
>>>>>>> 8bdf8e21
        }
    }

    @CoreMethod(names = "<=>", required = 1)
    public abstract static class CompareNode extends CoreMethodNode {

        public CompareNode(RubyContext context, SourceSection sourceSection) {
            super(context, sourceSection);
        }

        public CompareNode(CompareNode prev) {
            super(prev);
        }

        @Specialization
        public int compare(double a, double b) {
            return Double.compare(a, b);
        }
    }

    @CoreMethod(names = ">=", required = 1)
    public abstract static class GreaterEqualNode extends CoreMethodNode {

        public GreaterEqualNode(RubyContext context, SourceSection sourceSection) {
            super(context, sourceSection);
        }

        public GreaterEqualNode(GreaterEqualNode prev) {
            super(prev);
        }

        @Specialization
        public boolean greaterEqual(double a, int b) {
            return a >= b;
        }

        @Specialization
        public boolean greaterEqual(double a, long b) {
            return a >= b;
        }

        @Specialization
        public boolean greaterEqual(double a, double b) {
            return a >= b;
        }

        @Specialization
<<<<<<< HEAD
        public boolean greaterEqual(double a, BigInteger b) {
            return a >= RuntimeBigInteger.doubleValue(b);
=======
        public boolean greaterEqual(double a, RubyBignum b) {
            return a >= b.doubleValue();
>>>>>>> 8bdf8e21
        }
    }

    @CoreMethod(names = ">", required = 1)
    public abstract static class GreaterNode extends CoreMethodNode {

        public GreaterNode(RubyContext context, SourceSection sourceSection) {
            super(context, sourceSection);
        }

        public GreaterNode(GreaterNode prev) {
            super(prev);
        }

        @Specialization
        public boolean equal(double a, int b) {
            return a > b;
        }

        @Specialization
        public boolean equal(double a, long b) {
            return a > b;
        }

        @Specialization
        public boolean equal(double a, double b) {
            return a > b;
        }

        @Specialization
<<<<<<< HEAD
        public boolean equal(double a, BigInteger b) {
            return a > RuntimeBigInteger.doubleValue(b);
=======
        public boolean equal(double a, RubyBignum b) {
            return a > b.doubleValue();
>>>>>>> 8bdf8e21
        }
    }

    @CoreMethod(names = "abs")
    public abstract static class AbsNode extends CoreMethodNode {

        public AbsNode(RubyContext context, SourceSection sourceSection) {
            super(context, sourceSection);
        }

        public AbsNode(AbsNode prev) {
            super(prev);
        }

        @Specialization
        public double abs(double n) {
            return Math.abs(n);
        }

    }

    @CoreMethod(names = "infinite?")
    public abstract static class InfiniteNode extends CoreMethodNode {

        public InfiniteNode(RubyContext context, SourceSection sourceSection) {
            super(context, sourceSection);
        }

        public InfiniteNode(InfiniteNode prev) {
            super(prev);
        }

        @Specialization
        public Object infinite(double value) {
            if (Double.isInfinite(value)) {
                if (value < 0) {
                    return -1;
                } else {
                    return 1;
                }
            } else {
                return getContext().getCoreLibrary().getNilObject();
            }
        }

    }

    @CoreMethod(names = "nan?")
    public abstract static class NaNNode extends CoreMethodNode {

        public NaNNode(RubyContext context, SourceSection sourceSection) {
            super(context, sourceSection);
        }

        public NaNNode(NaNNode prev) {
            super(prev);
        }

        @Specialization
        public boolean nan(double value) {
            return Double.isNaN(value);
        }

    }

    @CoreMethod(names = "round")
    public abstract static class RoundNode extends CoreMethodNode {

        @Child protected FixnumOrBignumNode fixnumOrBignum;

        private final BranchProfile greaterZero = BranchProfile.create();
        private final BranchProfile lessZero = BranchProfile.create();

        public RoundNode(RubyContext context, SourceSection sourceSection) {
            super(context, sourceSection);
            fixnumOrBignum = new FixnumOrBignumNode();
        }

        public RoundNode(RoundNode prev) {
            super(prev);
            fixnumOrBignum = prev.fixnumOrBignum;
        }

        @Specialization
        public Object round(double n) {
            // Algorithm copied from JRuby - not shared as we want to branch profile it

            double f = n;

            if (f > 0.0) {
                greaterZero.enter();

                f = Math.floor(f);

                if (n - f >= 0.5) {
                    f += 1.0;
                }
            } else if (f < 0.0) {
                lessZero.enter();

                f = Math.ceil(f);

                if (f - n >= 0.5) {
                    f -= 1.0;
                }
            }

            return fixnumOrBignum.fixnumOrBignum(getContext(), f);
        }

    }

    @CoreMethod(names = "to_f")
    public abstract static class ToFNode extends CoreMethodNode {

        public ToFNode(RubyContext context, SourceSection sourceSection) {
            super(context, sourceSection);
        }

        public ToFNode(ToFNode prev) {
            super(prev);
        }

        @Specialization
        public double toF(double value) {
            return value;
        }

    }

    @CoreMethod(names = {"to_s", "inspect"})
    public abstract static class ToSNode extends CoreMethodNode {

        public ToSNode(RubyContext context, SourceSection sourceSection) {
            super(context, sourceSection);
        }

        public ToSNode(ToSNode prev) {
            super(prev);
        }

        @CompilerDirectives.TruffleBoundary
        @Specialization
        public RubyString toS(double value) {
            return getContext().makeString(Double.toString(value));
        }

    }

}<|MERGE_RESOLUTION|>--- conflicted
+++ resolved
@@ -18,10 +18,6 @@
 import org.jruby.truffle.runtime.*;
 import org.jruby.truffle.runtime.core.*;
 import org.jruby.truffle.runtime.core.RubyArray;
-<<<<<<< HEAD
-import org.jruby.truffle.runtime.util.RuntimeBigInteger;
-=======
->>>>>>> 8bdf8e21
 
 @CoreClass(name = "Float")
 public abstract class FloatNodes {
@@ -71,13 +67,8 @@
         }
 
         @Specialization
-<<<<<<< HEAD
-        public double add(double a, BigInteger b) {
-            return a + RuntimeBigInteger.doubleValue(b);
-=======
         public double add(double a, RubyBignum b) {
             return a + b.doubleValue();
->>>>>>> 8bdf8e21
         }
 
     }
@@ -109,13 +100,8 @@
         }
 
         @Specialization
-<<<<<<< HEAD
-        public double sub(double a, BigInteger b) {
-            return a - RuntimeBigInteger.doubleValue(b);
-=======
         public double sub(double a, RubyBignum b) {
             return a - b.doubleValue();
->>>>>>> 8bdf8e21
         }
 
     }
@@ -147,13 +133,8 @@
         }
 
         @Specialization
-<<<<<<< HEAD
-        public double mul(double a, BigInteger b) {
-            return a * RuntimeBigInteger.doubleValue(b);
-=======
         public double mul(double a, RubyBignum b) {
             return a * b.doubleValue();
->>>>>>> 8bdf8e21
         }
 
     }
@@ -185,13 +166,8 @@
         }
 
         @Specialization
-<<<<<<< HEAD
-        public double pow(double a, BigInteger b) {
-            return Math.pow(a, RuntimeBigInteger.doubleValue(b));
-=======
         public double pow(double a, RubyBignum b) {
             return Math.pow(a, b.doubleValue());
->>>>>>> 8bdf8e21
         }
 
     }
@@ -223,13 +199,8 @@
         }
 
         @Specialization
-<<<<<<< HEAD
-        public double div(double a, BigInteger b) {
-            return a / RuntimeBigInteger.doubleValue(b);
-=======
         public double div(double a, RubyBignum b) {
             return a / b.doubleValue();
->>>>>>> 8bdf8e21
         }
 
     }
@@ -327,13 +298,8 @@
         }
 
         @Specialization
-<<<<<<< HEAD
-        public boolean less(double a, BigInteger b) {
-            return a < RuntimeBigInteger.doubleValue(b);
-=======
         public boolean less(double a, RubyBignum b) {
             return a < b.doubleValue();
->>>>>>> 8bdf8e21
         }
     }
 
@@ -364,13 +330,8 @@
         }
 
         @Specialization
-<<<<<<< HEAD
-        public boolean lessEqual(double a, BigInteger b) {
-            return a <= RuntimeBigInteger.doubleValue(b);
-=======
         public boolean lessEqual(double a, RubyBignum b) {
             return a <= b.doubleValue();
->>>>>>> 8bdf8e21
         }
     }
 
@@ -401,13 +362,8 @@
         }
 
         @Specialization
-<<<<<<< HEAD
-        public boolean equal(double a, BigInteger b) {
-            return a == RuntimeBigInteger.doubleValue(b);
-=======
         public boolean equal(double a, RubyBignum b) {
             return a == b.doubleValue();
->>>>>>> 8bdf8e21
         }
     }
 
@@ -455,13 +411,8 @@
         }
 
         @Specialization
-<<<<<<< HEAD
-        public boolean greaterEqual(double a, BigInteger b) {
-            return a >= RuntimeBigInteger.doubleValue(b);
-=======
         public boolean greaterEqual(double a, RubyBignum b) {
             return a >= b.doubleValue();
->>>>>>> 8bdf8e21
         }
     }
 
@@ -492,13 +443,8 @@
         }
 
         @Specialization
-<<<<<<< HEAD
-        public boolean equal(double a, BigInteger b) {
-            return a > RuntimeBigInteger.doubleValue(b);
-=======
         public boolean equal(double a, RubyBignum b) {
             return a > b.doubleValue();
->>>>>>> 8bdf8e21
         }
     }
 
