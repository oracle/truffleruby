/*
 * Copyright (c) 2013 Oracle and/or its affiliates. All rights reserved. This
 * code is released under a tri EPL/GPL/LGPL license. You can use it,
 * redistribute it and/or modify it under the terms of the:
 *
 * Eclipse Public License version 1.0
 * GNU General Public License version 2
 * GNU Lesser General Public License version 2.1
 */
package org.jruby.truffle.runtime.subsystems;

import java.io.*;
import java.net.*;
import java.util.Arrays;

import com.oracle.truffle.api.source.Source;
import org.jruby.common.IRubyWarnings;
import org.jruby.truffle.nodes.RubyNode;
import org.jruby.truffle.runtime.*;
import org.jruby.truffle.runtime.control.*;
import org.jruby.truffle.runtime.core.RubyArray;
import org.jruby.truffle.runtime.core.RubyModule;

/**
 * Manages the features loaded into Ruby. This basically means which library files are loaded, but
 * Ruby often talks about requiring features, not files.
 * 
 */
public class FeatureManager {

    private RubyContext context;

    public FeatureManager(RubyContext context) {
        this.context = context;
    }

    public boolean require(String feature, RubyNode currentNode) throws IOException {
        final RubyModule.RubyConstant dataConstantBefore = context.getCoreLibrary().getObjectClass().lookupConstant("DATA");

        try {
            // Some features are handled specially

            if (feature.equals("stringio")) {
                context.getRuntime().getWarnings().warn(IRubyWarnings.ID.TRUFFLE, "stringio not yet implemented");
                return true;
            }

            if (feature.equals("zlib")) {
                context.getRuntime().getWarnings().warn(IRubyWarnings.ID.TRUFFLE, "zlib not yet implemented");
                return true;
            }

            if (feature.equals("enumerator")) {
                context.getRuntime().getWarnings().warn(IRubyWarnings.ID.TRUFFLE, "enumerator not yet implemented");
                return true;
            }

            if (feature.equals("rbconfig")) {
                // Kernel#rbconfig is always there
                return true;
            }

            if (feature.equals("pp")) {
                // Kernel#pretty_inspect is always there
                return true;
            }

            // Get the load path

            // Try as a full path

            if (requireInPath("", feature, currentNode)) {
                return true;
            }

            // Try as a path relative to the current director

            if (requireInPath(context.getRuntime().getCurrentDirectory(), feature, currentNode)) {
                return true;
            }

            // Try each load path in turn

            for (Object pathObject : context.getCoreLibrary().getLoadPath().slowToArray()) {
                final String path = pathObject.toString();

                if (requireInPath(path, feature, currentNode)) {
                    return true;
                }
            }

            // Didn't find the feature

            throw new RaiseException(context.getCoreLibrary().loadErrorCannotLoad(feature, currentNode));
        } finally {
            if (dataConstantBefore == null) {
                context.getCoreLibrary().getObjectClass().removeConstant(currentNode, "DATA");
            } else {
                context.getCoreLibrary().getObjectClass().setConstant(currentNode, "DATA", dataConstantBefore.value);
            }
        }
    }

    public boolean requireInPath(String path, String feature, RubyNode currentNode) throws IOException {
        if (requireFile(feature, currentNode)) {
            return true;
        }

        if (requireFile(feature + ".rb", currentNode)) {
            return true;
        }

        if (requireFile(path + File.separator + feature, currentNode)) {
            return true;
        }

        if (requireFile(path + File.separator + feature + ".rb", currentNode)) {
            return true;
        }

        return false;
    }

    private boolean requireFile(String fileName, RubyNode currentNode) throws IOException {
        if (Arrays.asList(context.getCoreLibrary().getLoadedFeatures().slowToArray()).contains(fileName)) {
            return true;
        }

        /*
         * There is unfortunately no way to check if a string is a file path, or a URL. file:foo.txt
         * is a valid file name, as well as a valid URL. We try as a file path first.
         */

        if (new File(fileName).isFile()) {
            context.loadFile(fileName, currentNode);
            context.getCoreLibrary().getLoadedFeatures().slowPush(context.makeString(fileName));
            return true;
        } else {
            URL url;

            try {
                url = new URL(fileName);
            } catch (MalformedURLException e) {
                return false;
            }

            InputStream inputStream;

            try {
                inputStream = url.openConnection().getInputStream();
            } catch (IOException e) {
                return false;
            }

<<<<<<< HEAD
            // TODO(CS): can probably simplify this with the new Source API in Truffle

            context.load(Source.fromReader(new InputStreamReader(inputStream), url.toString()));
=======
            context.load(context.getSourceManager().get(url.toString(), inputStream), currentNode);
>>>>>>> 9e3f2299
            context.getCoreLibrary().getLoadedFeatures().slowPush(context.makeString(fileName));
            ((RubyArray) context.getCoreLibrary().getGlobalVariablesObject().getInstanceVariable("$LOADED_FEATURES")).slowPush(context.makeString(fileName));
            return true;
        }
    }

}<|MERGE_RESOLUTION|>--- conflicted
+++ resolved
@@ -152,16 +152,13 @@
                 return false;
             }
 
-<<<<<<< HEAD
             // TODO(CS): can probably simplify this with the new Source API in Truffle
 
-            context.load(Source.fromReader(new InputStreamReader(inputStream), url.toString()));
-=======
-            context.load(context.getSourceManager().get(url.toString(), inputStream), currentNode);
->>>>>>> 9e3f2299
+            context.load(Source.fromReader(new InputStreamReader(inputStream), url.toString()), currentNode);
             context.getCoreLibrary().getLoadedFeatures().slowPush(context.makeString(fileName));
             ((RubyArray) context.getCoreLibrary().getGlobalVariablesObject().getInstanceVariable("$LOADED_FEATURES")).slowPush(context.makeString(fileName));
             return true;
+
         }
     }
 
