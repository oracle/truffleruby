--- conflicted
+++ resolved
@@ -38,25 +38,20 @@
             return (RubyMethod) method;
         }
 
-        method = Truffle.getRuntime().iterateFrames(new FrameInstanceVisitor<RubyMethod>() {
+        return Truffle.getRuntime().iterateFrames(new FrameInstanceVisitor<RubyMethod>() {
 
-<<<<<<< HEAD
             @Override
             public RubyMethod visitFrame(FrameInstance frameInstance) {
-                return getMethod(frameInstance);
-=======
-            if (method instanceof RubyMethod) {
-                return (RubyMethod) method;
->>>>>>> 5945cb10
+                final MethodLike maybeMethod = getMethod(frameInstance);
+
+                if (maybeMethod instanceof RubyMethod) {
+                    return (RubyMethod) maybeMethod;
+                } else {
+                    return null;
+                }
             }
 
         });
-
-        if (method != null) {
-            return method;
-        }
-
-        return null;
     }
 
     private static MethodLike getMethod(FrameInstance frame) {
@@ -93,28 +88,19 @@
          * features beyond what MRI does like printing locals in backtraces.
          */
 
-<<<<<<< HEAD
-            activations.add(new Activation(getCurrentMethod(), currentNode, Truffle.getRuntime().getCurrentFrame().getFrame(FrameInstance.FrameAccess.MATERIALIZE, false).materialize()));
+            activations.add(new Activation(currentNode, Truffle.getRuntime().getCurrentFrame().getFrame(FrameInstance.FrameAccess.MATERIALIZE, false).materialize()));
 
             Truffle.getRuntime().iterateFrames(new FrameInstanceVisitor<RubyMethod>() {
 
                 @Override
                 public RubyMethod visitFrame(FrameInstance frameInstance) {
-                    activations.add(new Activation(getMethod(frameInstance), frameInstance.getCallNode(),
+                    activations.add(new Activation(frameInstance.getCallNode(),
                             frameInstance.getFrame(FrameInstance.FrameAccess.MATERIALIZE, true).materialize()));
                     return null;
                 }
 
             });
-=======
-            if (Truffle.getRuntime().getCurrentFrame() != null) {
-                activations.add(new Activation(currentNode, Truffle.getRuntime().getCurrentFrame().getFrame(FrameInstance.FrameAccess.MATERIALIZE, true).materialize()));
-            }
 
-            for (FrameInstance frame : Truffle.getRuntime().getStackTrace()) {
-                activations.add(new Activation(frame.getCallNode(), frame.getFrame(FrameInstance.FrameAccess.MATERIALIZE, true).materialize()));
-            }
->>>>>>> 5945cb10
         }
 
         return new Backtrace(activations.toArray(new Activation[activations.size()]));
