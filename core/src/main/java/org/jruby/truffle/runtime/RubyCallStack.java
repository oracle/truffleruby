/*
 * Copyright (c) 2014 Oracle and/or its affiliates. All rights reserved. This
 * code is released under a tri EPL/GPL/LGPL license. You can use it,
 * redistribute it and/or modify it under the terms of the:
 *
 * Eclipse Public License version 1.0
 * GNU General Public License version 2
 * GNU Lesser General Public License version 2.1
 */
package org.jruby.truffle.runtime;

import com.oracle.truffle.api.CallTarget;
import com.oracle.truffle.api.CompilerAsserts;
import com.oracle.truffle.api.RootCallTarget;
import com.oracle.truffle.api.Truffle;
import com.oracle.truffle.api.frame.Frame;
import com.oracle.truffle.api.frame.FrameInstance;
import com.oracle.truffle.api.frame.FrameInstanceVisitor;
import com.oracle.truffle.api.*;
import com.oracle.truffle.api.frame.*;
import com.oracle.truffle.api.nodes.Node;
import com.oracle.truffle.api.nodes.RootNode;
import com.oracle.truffle.api.source.NullSourceSection;
import com.oracle.truffle.api.source.SourceSection;
import org.jruby.truffle.nodes.RubyRootNode;
<<<<<<< HEAD
import org.jruby.truffle.runtime.core.CoreSourceSection;
import org.jruby.truffle.runtime.core.RubyArray;
import org.jruby.truffle.runtime.core.RubyBasicObject;
import org.jruby.truffle.runtime.core.RubyModule;
=======
import org.jruby.truffle.runtime.control.TruffleFatalException;
import org.jruby.truffle.runtime.core.*;
>>>>>>> c23f492f
import org.jruby.truffle.runtime.methods.RubyMethod;

import java.util.ArrayList;

public abstract class RubyCallStack {

    public static void dump(RubyContext context, Node currentNode) {
        for (String line : getCallStack(currentNode, context)) {
            System.err.println(line);
        }
    }

    public static FrameInstance getCallerFrame() {
        return Truffle.getRuntime().getCallerFrame();
    }

    public static Frame getCallerFrame(FrameInstance.FrameAccess access, boolean slowPath) {
        return getCallerFrame().getFrame(access, slowPath);
    }

    public static RubyMethod getCurrentMethod() {
        CompilerAsserts.neverPartOfCompilation();

        RubyMethod method;

        final FrameInstance currentFrame = Truffle.getRuntime().getCurrentFrame();

        method = getMethod(currentFrame);

        if (method != null) {
            return method;
        }

        method = Truffle.getRuntime().iterateFrames(new FrameInstanceVisitor<RubyMethod>() {

            @Override
            public RubyMethod visitFrame(FrameInstance frameInstance) {
                return getMethod(frameInstance);
            }

        });

        if (method != null) {
            return method;
        }

        throw new UnsupportedOperationException();
    }

    private static RubyMethod getMethod(FrameInstance frame) {
        CompilerAsserts.neverPartOfCompilation();

        if (frame == null) {
            return null;
        }

        final CallTarget callTarget = frame.getCallTarget();

        if (!(callTarget instanceof RootCallTarget)) {
            return null;
        }

        final RootCallTarget rootCallTarget = (RootCallTarget) callTarget;

        final RootNode rootNode = rootCallTarget.getRootNode();

        if (!(rootNode instanceof RubyRootNode)) {
            return null;
        }

        final RubyRootNode rubyRootNode = (RubyRootNode) rootNode;

        return RubyMethod.getMethod(rubyRootNode.getSharedMethodInfo());
    }


    public static RubyModule getCurrentDeclaringModule() {
        CompilerAsserts.neverPartOfCompilation();

        return getCurrentMethod().getDeclaringModule();
    }

    public static String getFilename(){
        return getCallerFrame().getCallNode().getEncapsulatingSourceSection().getSource().getName();
    }

    public static int getLineNumber(){
        return getCallerFrame().getCallNode().getEncapsulatingSourceSection().getStartLine();
    }

    public static String[] getCallStack(Node currentNode, RubyContext context) {
        try {
            final ArrayList<String> callStack = new ArrayList<>();

            final String suffix = "(suffix)";

            final MaterializedCallStackFrame[] materializedCallStackFrames = materializeCallStackFrames();

            if (currentNode != null) {
                callStack.add(formatInLine(currentNode.getEncapsulatingSourceSection(), suffix));
            }

            for (MaterializedCallStackFrame frame : materializedCallStackFrames) {
                callStack.add(formatFromLine(context, frame.getCallNode().getEncapsulatingSourceSection(), frame.getMaterializedFrame()));
            }

            return callStack.toArray(new String[callStack.size()]);
        } catch (Exception e) {
            throw new TruffleFatalException("Exception while trying to build Ruby call stack", e);
        }
    }

    private static MaterializedCallStackFrame[] materializeCallStackFrames() {
        final ArrayList<MaterializedCallStackFrame> frames = new ArrayList<>();

        final FrameInstance currentFrame = Truffle.getRuntime().getCurrentFrame();

<<<<<<< HEAD
        Truffle.getRuntime().iterateFrames(new FrameInstanceVisitor<Void>() {

            @Override
            public Void visitFrame(FrameInstance frameInstance) {
                frameInstances.add(frameInstance);
                return null;
            }

        });
=======
        try {
            frames.add(new MaterializedCallStackFrame(currentFrame.getCallNode(), (MaterializedFrame) currentFrame.getFrame(FrameInstance.FrameAccess.MATERIALIZE, false)));
        } catch (IndexOutOfBoundsException e) {
            // TODO(CS): what causes this error?
        }
>>>>>>> c23f492f

        for (FrameInstance frame : Truffle.getRuntime().getStackTrace()) {
            frames.add(new MaterializedCallStackFrame(frame.getCallNode(), (MaterializedFrame) frame.getFrame(FrameInstance.FrameAccess.MATERIALIZE, false)));
        }

        return frames.toArray(new MaterializedCallStackFrame[frames.size()]);
    }

    private static String formatInLine(SourceSection sourceSection, String suffix) {
        if (sourceSection instanceof CoreSourceSection) {
            return String.format("core:in `%s': %s", ((CoreSourceSection) sourceSection).getMethodName(), suffix);
        } else {
            return String.format("%s:%d:in `%s': %s", sourceSection.getSource().getName(), sourceSection.getStartLine(), sourceSection.getIdentifier(), suffix);
        }
    }

    private static String formatFromLine(RubyContext context, SourceSection sourceSection, Frame frame) {
<<<<<<< HEAD
        if (sourceSection instanceof CoreSourceSection) {
            return String.format("\tfrom core:in `%s'%s", ((CoreSourceSection) sourceSection).getMethodName(), formatLocals(context, frame));
        } else {
            return String.format("\tfrom %s:%d:in `%s'%s", sourceSection.getSource().getName(), sourceSection.getStartLine(), sourceSection.getIdentifier(), formatLocals(context, frame));
        }
=======
        return String.format("\tfrom %s:%d:in `%s'%s", sourceSection.getSource().getName(), sourceSection.getStartLine(), sourceSection.getIdentifier(), RubyContext.BACKTRACE_PRINT_LOCALS ? formatLocals(context, frame) : "");
>>>>>>> c23f492f
    }

    private static String formatLocals(RubyContext context, Frame frame) {
        final StringBuilder builder = new StringBuilder();
        final FrameDescriptor fd = frame.getFrameDescriptor();

        builder.append(" with {self: ");
        builder.append(formatLocalValue(context, RubyArguments.getSelf(frame.getArguments())));

        for (Object identifier : fd.getIdentifiers()) {
            if (identifier instanceof String) {
                builder.append(", ");
                builder.append(identifier);
                builder.append(": ");
                builder.append(formatLocalValue(context, frame.getValue(fd.findFrameSlot(identifier))));
            }
        }

        if (builder.length() > 0) {
            builder.append("}");
        }

        return builder.toString();
    }

    private static String formatLocalValue(RubyContext context, Object value) {
        try {
            // TODO(CS): slow path send
            final String inspected = context.getCoreLibrary().box(value).send(null, "inspect", null).toString();

            if (inspected.length() <= RubyContext.BACKTRACE_PRINT_LOCALS_MAX) {
                return inspected;
            } else {
                return inspected.substring(0, RubyContext.BACKTRACE_PRINT_LOCALS_MAX) + "...";
            }
        } catch (Exception e) {
            if (RubyContext.EXCEPTIONS_PRINT_JAVA) {
                e.printStackTrace();
            }
            return "<exception>";
        }
    }

    public static RubyArray getCallStackAsRubyArray(RubyContext context, Node currentNode) {
        final String[] callStack = getCallStack(currentNode, context);

        final Object[] callStackAsRubyString = new Object[callStack.length];

        for (int n = 0;n < callStack.length; n++) {
            callStackAsRubyString[n] = context.makeString(callStack[n]);
        }

        return RubyArray.fromObjects(context.getCoreLibrary().getArrayClass(), callStackAsRubyString);
    }

    private static class MaterializedCallStackFrame {

        private final Node callNode;
        private final MaterializedFrame materializedFrame;

        public MaterializedCallStackFrame(Node callNode, MaterializedFrame materializedFrame) {
            this.callNode = callNode;
            this.materializedFrame = materializedFrame;
        }

        public Node getCallNode() {
            return callNode;
        }

        public MaterializedFrame getMaterializedFrame() {
            return materializedFrame;
        }

    }

}<|MERGE_RESOLUTION|>--- conflicted
+++ resolved
@@ -9,29 +9,14 @@
  */
 package org.jruby.truffle.runtime;
 
-import com.oracle.truffle.api.CallTarget;
-import com.oracle.truffle.api.CompilerAsserts;
-import com.oracle.truffle.api.RootCallTarget;
-import com.oracle.truffle.api.Truffle;
-import com.oracle.truffle.api.frame.Frame;
-import com.oracle.truffle.api.frame.FrameInstance;
-import com.oracle.truffle.api.frame.FrameInstanceVisitor;
 import com.oracle.truffle.api.*;
 import com.oracle.truffle.api.frame.*;
 import com.oracle.truffle.api.nodes.Node;
 import com.oracle.truffle.api.nodes.RootNode;
-import com.oracle.truffle.api.source.NullSourceSection;
 import com.oracle.truffle.api.source.SourceSection;
 import org.jruby.truffle.nodes.RubyRootNode;
-<<<<<<< HEAD
-import org.jruby.truffle.runtime.core.CoreSourceSection;
-import org.jruby.truffle.runtime.core.RubyArray;
-import org.jruby.truffle.runtime.core.RubyBasicObject;
-import org.jruby.truffle.runtime.core.RubyModule;
-=======
 import org.jruby.truffle.runtime.control.TruffleFatalException;
 import org.jruby.truffle.runtime.core.*;
->>>>>>> c23f492f
 import org.jruby.truffle.runtime.methods.RubyMethod;
 
 import java.util.ArrayList;
@@ -66,12 +51,16 @@
         }
 
         method = Truffle.getRuntime().iterateFrames(new FrameInstanceVisitor<RubyMethod>() {
-
             @Override
             public RubyMethod visitFrame(FrameInstance frameInstance) {
-                return getMethod(frameInstance);
-            }
-
+                final RubyMethod method = getMethod(frameInstance);
+
+                if (method == null) {
+                    return null;
+                } else {
+                    return method;
+                }
+            }
         });
 
         if (method != null) {
@@ -128,14 +117,16 @@
 
             final String suffix = "(suffix)";
 
-            final MaterializedCallStackFrame[] materializedCallStackFrames = materializeCallStackFrames();
+            final CallStackFrame[] materializedCallStackFrames = materializeCallStackFrames();
 
             if (currentNode != null) {
                 callStack.add(formatInLine(currentNode.getEncapsulatingSourceSection(), suffix));
             }
 
-            for (MaterializedCallStackFrame frame : materializedCallStackFrames) {
-                callStack.add(formatFromLine(context, frame.getCallNode().getEncapsulatingSourceSection(), frame.getMaterializedFrame()));
+            for (CallStackFrame frame : materializedCallStackFrames) {
+                if (frame.getCallNode() != null) {
+                    callStack.add(formatFromLine(context, frame.getCallNode().getEncapsulatingSourceSection(), frame.getFrame()));
+                }
             }
 
             return callStack.toArray(new String[callStack.size()]);
@@ -144,54 +135,46 @@
         }
     }
 
-    private static MaterializedCallStackFrame[] materializeCallStackFrames() {
-        final ArrayList<MaterializedCallStackFrame> frames = new ArrayList<>();
+    private static CallStackFrame[] materializeCallStackFrames() {
+        final ArrayList<CallStackFrame> frames = new ArrayList<>();
 
         final FrameInstance currentFrame = Truffle.getRuntime().getCurrentFrame();
 
-<<<<<<< HEAD
+        try {
+            frames.add(new CallStackFrame(currentFrame.getCallNode(), currentFrame.getFrame(FrameInstance.FrameAccess.MATERIALIZE, false)));
+        } catch (IndexOutOfBoundsException e) {
+            // TODO(CS): what causes this error?
+        }
+
         Truffle.getRuntime().iterateFrames(new FrameInstanceVisitor<Void>() {
 
             @Override
             public Void visitFrame(FrameInstance frameInstance) {
-                frameInstances.add(frameInstance);
+                frames.add(new CallStackFrame(frameInstance.getCallNode(), frameInstance.getFrame(FrameInstance.FrameAccess.MATERIALIZE, false)));
                 return null;
             }
 
         });
-=======
-        try {
-            frames.add(new MaterializedCallStackFrame(currentFrame.getCallNode(), (MaterializedFrame) currentFrame.getFrame(FrameInstance.FrameAccess.MATERIALIZE, false)));
-        } catch (IndexOutOfBoundsException e) {
-            // TODO(CS): what causes this error?
-        }
->>>>>>> c23f492f
-
-        for (FrameInstance frame : Truffle.getRuntime().getStackTrace()) {
-            frames.add(new MaterializedCallStackFrame(frame.getCallNode(), (MaterializedFrame) frame.getFrame(FrameInstance.FrameAccess.MATERIALIZE, false)));
-        }
-
-        return frames.toArray(new MaterializedCallStackFrame[frames.size()]);
+
+        return frames.toArray(new CallStackFrame[frames.size()]);
     }
 
     private static String formatInLine(SourceSection sourceSection, String suffix) {
         if (sourceSection instanceof CoreSourceSection) {
-            return String.format("core:in `%s': %s", ((CoreSourceSection) sourceSection).getMethodName(), suffix);
+            final CoreSourceSection coreSourceSection = ((CoreSourceSection) sourceSection);
+            return String.format("in %s#%s: %s", coreSourceSection.getClassName(), coreSourceSection.getMethodName(), suffix);
         } else {
-            return String.format("%s:%d:in `%s': %s", sourceSection.getSource().getName(), sourceSection.getStartLine(), sourceSection.getIdentifier(), suffix);
+            return String.format("%s:%d:in : %s", sourceSection.getSource().getName(), sourceSection.getStartLine(), sourceSection.getIdentifier(), suffix);
         }
     }
 
     private static String formatFromLine(RubyContext context, SourceSection sourceSection, Frame frame) {
-<<<<<<< HEAD
         if (sourceSection instanceof CoreSourceSection) {
-            return String.format("\tfrom core:in `%s'%s", ((CoreSourceSection) sourceSection).getMethodName(), formatLocals(context, frame));
+            final CoreSourceSection coreSourceSection = ((CoreSourceSection) sourceSection);
+            return String.format("\tin %s#%s", coreSourceSection.getClassName(), coreSourceSection.getMethodName(), RubyContext.BACKTRACE_PRINT_LOCALS ? formatLocals(context, frame) : "");
         } else {
-            return String.format("\tfrom %s:%d:in `%s'%s", sourceSection.getSource().getName(), sourceSection.getStartLine(), sourceSection.getIdentifier(), formatLocals(context, frame));
-        }
-=======
-        return String.format("\tfrom %s:%d:in `%s'%s", sourceSection.getSource().getName(), sourceSection.getStartLine(), sourceSection.getIdentifier(), RubyContext.BACKTRACE_PRINT_LOCALS ? formatLocals(context, frame) : "");
->>>>>>> c23f492f
+            return String.format("\tfrom %s:%d:in `%s'%s", sourceSection.getSource().getName(), sourceSection.getStartLine(), sourceSection.getIdentifier(), RubyContext.BACKTRACE_PRINT_LOCALS ? formatLocals(context, frame) : "");
+        }
     }
 
     private static String formatLocals(RubyContext context, Frame frame) {
@@ -247,22 +230,22 @@
         return RubyArray.fromObjects(context.getCoreLibrary().getArrayClass(), callStackAsRubyString);
     }
 
-    private static class MaterializedCallStackFrame {
+    private static class CallStackFrame {
 
         private final Node callNode;
-        private final MaterializedFrame materializedFrame;
-
-        public MaterializedCallStackFrame(Node callNode, MaterializedFrame materializedFrame) {
+        private final Frame frame;
+
+        public CallStackFrame(Node callNode, Frame frame) {
             this.callNode = callNode;
-            this.materializedFrame = materializedFrame;
+            this.frame = frame;
         }
 
         public Node getCallNode() {
             return callNode;
         }
 
-        public MaterializedFrame getMaterializedFrame() {
-            return materializedFrame;
+        public Frame getFrame() {
+            return frame;
         }
 
     }
