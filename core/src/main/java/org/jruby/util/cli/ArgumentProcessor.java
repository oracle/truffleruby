--- conflicted
+++ resolved
@@ -130,13 +130,8 @@
                     final String key = arg.substring(0, split);
                     final String val = arg.substring(split + 1);
                     // argv globals getService their dashes replaced with underscores
-<<<<<<< HEAD
-                    String globalName = keyvalue[0].replace('-', '_');
-                    config.getOptionGlobals().put(globalName, keyvalue[1]);
-=======
                     String globalName = key.replace('-', '_');
                     config.getOptionGlobals().put(globalName, val);
->>>>>>> d24a9975
                 } else {
                     config.getOptionGlobals().put(arg, null);
                 }
@@ -459,11 +454,7 @@
                         break FOR;
                     } else if (argument.startsWith("--profile")) {
                         characterIndex = argument.length();
-<<<<<<< HEAD
-                        int dotIndex = argument.indexOf(".");
-=======
                         int dotIndex = argument.indexOf('.');
->>>>>>> d24a9975
 
                         if (dotIndex == -1) {
                             config.setProfilingMode(RubyInstanceConfig.ProfilingMode.FLAT);
@@ -497,15 +488,6 @@
                             }
                         }
 
-<<<<<<< HEAD
-=======
-                        break FOR;
-                    } else if (argument.equals("--1.9")) {
-                        config.setCompatVersion(CompatVersion.RUBY1_9);
-                        break FOR;
-                    } else if (argument.equals("--2.0")) {
-                        config.setCompatVersion(CompatVersion.RUBY2_0);
->>>>>>> d24a9975
                         break FOR;
                     } else if (VERSION_FLAG.matcher(argument).matches()) {
                         config.getError().println("warning: " + argument + " ignored");
@@ -719,7 +701,6 @@
         return null;
     }
 
-<<<<<<< HEAD
     private void logScriptResolutionSuccess(String path) {
         if (RubyInstanceConfig.DEBUG_SCRIPT_RESOLUTION) {
             config.getError().println("Found: " + path);
@@ -791,6 +772,4 @@
         return false;
     }
 
-=======
->>>>>>> d24a9975
 }