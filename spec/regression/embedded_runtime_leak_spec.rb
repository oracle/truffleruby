describe "embedded runtimes" do
  it "should not leak runtimes after tearing them down" do
    create_runtimes(10) do |runtime|
      # nothing to do actually - the runtimes will by default build up
      # and OOM if they aren't being garbage collected
    end
  end

  it "should not leak runtimes blocked on IO" do
    create_runtimes(10) do |runtime|
      latch = java.util.concurrent.CountDownLatch.new(1)
      Thread.new do
        latch.countDown
        # we'll get an OOM if the blocking TCPServer#accept call below
        # doesn't get interrupted during runtime teardown
        runtime.evalScriptlet <<-EOS
          require "socket"
          server = TCPServer.new(0)
          begin
            server.accept
          rescue Exception
          end
        EOS
      end
      latch.await # spawned thread has started
      sleep 0.5 # give time for the new runtime to block on accept
    end
  end

  def create_runtimes(num_runtimes)
    mbean = java.lang.management.ManagementFactory.getMemoryMXBean
<<<<<<< HEAD
    lambda do
      num_runtimes.times do
        instance = org.jruby.Ruby.newInstance
        instance.evalScriptlet <<-EOS
          # eat up some memory in each runtime
          $arr = 500000.times.map { |i| "foobarbaz\#{i}" }
        EOS
        instance.tearDown(false)
=======
    expect do
      num_runtimes.times do
        runtime = org.jruby.Ruby.newInstance
        runtime.evalScriptlet <<-EOS
          # eat up some memory in each runtime
          $arr = 500000.times.map { |i| "foobarbaz\#{i}" }
        EOS
        yield runtime if block_given?
        runtime.tearDown(false)
>>>>>>> ce7d531e
        # Make sure GC can keep up
        while mbean.getObjectPendingFinalizationCount > 0
          sleep 0.2
        end
      end
    end.not_to raise_error
  end
end<|MERGE_RESOLUTION|>--- conflicted
+++ resolved
@@ -29,16 +29,6 @@
 
   def create_runtimes(num_runtimes)
     mbean = java.lang.management.ManagementFactory.getMemoryMXBean
-<<<<<<< HEAD
-    lambda do
-      num_runtimes.times do
-        instance = org.jruby.Ruby.newInstance
-        instance.evalScriptlet <<-EOS
-          # eat up some memory in each runtime
-          $arr = 500000.times.map { |i| "foobarbaz\#{i}" }
-        EOS
-        instance.tearDown(false)
-=======
     expect do
       num_runtimes.times do
         runtime = org.jruby.Ruby.newInstance
@@ -48,7 +38,6 @@
         EOS
         yield runtime if block_given?
         runtime.tearDown(false)
->>>>>>> ce7d531e
         # Make sure GC can keep up
         while mbean.getObjectPendingFinalizationCount > 0
           sleep 0.2
