require 'jruby/compiler/java_class'

describe JRuby::Compiler::RubyScript do

  it "resets import list for each instance" do
    script1 = JRuby::Compiler::RubyScript.new("script1")
    script1.add_import('my.java.import')

    script2 = JRuby::Compiler::RubyScript.new("script2")
<<<<<<< HEAD
    expect(script2.imports).not_to include('my.java.import')
=======
    expect(script2.imports).to_not include('my.java.import')
>>>>>>> 5d5b9f88
  end

end<|MERGE_RESOLUTION|>--- conflicted
+++ resolved
@@ -7,11 +7,7 @@
     script1.add_import('my.java.import')
 
     script2 = JRuby::Compiler::RubyScript.new("script2")
-<<<<<<< HEAD
-    expect(script2.imports).not_to include('my.java.import')
-=======
     expect(script2.imports).to_not include('my.java.import')
->>>>>>> 5d5b9f88
   end
 
 end