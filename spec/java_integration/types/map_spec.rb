require File.dirname(__FILE__) + "/../spec_helper"

describe "A Java primitive Array of type" do
  if {}.respond_to? :key
    def key(hash, value)
      hash.key(value)
    end
  else
    def key(hash, value)
      hash.index(value)
    end
  end
    
  def test_equal(a, b)
    b.should == a
  end
  def test_ok(a)
    a.should be_true
  end
  def test_exception(a, &b)
    lambda {b.call}.should raise_exception(a)
  end
  def test_no_exception(&b)
    lambda {b.call}.should_not raise_exception
  end
  it "supports Hash-like operations on java.util.Map classes" do
    h = java.util.HashMap.new
    test_ok(h.kind_of? java.util.Map)
    h.put(1, 2); h.put(3, 4); h.put(5, 6)
    test_equal({1=>2, 3=>4, 5=>6}, eval(h.inspect))
    test_equal(4, h[3])
    test_equal(nil, h[10])

    h[7]=8
    test_ok({3=>4, 1=>2, 7=>8, 5=>6} == h)
    test_equal(0, h.clear.size)
    test_equal(Java::JavaUtil::HashMap, h.class)

    h.put("a", 100); h.put("b", 200); h.put("c", 300)
    test_equal(100, h.delete("a"))
    test_equal(nil, h.delete("z"))
    test_equal("z not found", h.delete("z") { |el| "#{el} not found" })
    test_equal({"c"=>300}, h.delete_if { |key, value| key <= "b" })

    h = java.util.LinkedHashMap.new
    h.put("a", 100); h.put("b", 200); h.put("c", 300)
    a1=[]; a2=[]
    h.each { |key, value| a1 << key; a2 << value }
    test_equal(["a", "b", "c"], a1)
    test_equal([100, 200, 300], a2)
    a1=[]; a2=[]
    h.each_key { |key| a1 << key }
    h.each_value { |value| a2 << value }
    test_equal(["a", "b", "c"], a1)
    test_equal([100, 200, 300], a2)

    test_ok(h.clear.empty?)

    # Java 8 adds a replace method to Map that takes a key and value
    if ENV_JAVA['java.specification.version'] < '1.8'
      h.replace({1=>100})
    else
      h.clear
      h[1]=100
    end
    test_equal({1=>100}, h)
    h[2]=200; h[3]=300
    test_equal(300, h.fetch(3))
    test_exception(IndexError) { h.fetch(10) }
    test_equal("hello", h.fetch(10, "hello"))
    test_equal("hello 10", h.fetch(10) { |e| "hello #{e}" })
    test_ok(h.has_key?(1))
    test_ok(!h.has_key?(0))
    test_ok(h.has_value?(300))
    test_ok(!h.has_value?(-1))
    test_ok(h.include?(2))
    test_equal({100=>1, 200=>2, 300=>3}, h.invert)
    test_ok(!h.key?(0))
    test_equal([1, 2, 3], h.keys)
    test_ok(!h.value?(0.1))
# java.util.Map has values method. Java's values() is used.
    test_equal("[100, 200, 300]", h.values.to_a.inspect)
    test_equal(3, h.length)
    h.delete(1)
    test_equal(2, h.length)
    test_ok(h.member?(3))
    test_equal(Java::JavaUtil::LinkedHashMap, h.class)

    h1 = java.util.LinkedHashMap.new
    h1.put("a", 100); h1.put("b", 200)
    h2 = java.util.LinkedHashMap.new
    h2.put("b", 254); h2.put("c", 300)
    # Java 8 adds a merge method to Map used for merging multiple values for a given key in-place
    if ENV_JAVA['java.specification.version'] < '1.8'
      test_equal({"a"=>100, "b"=>254, "c"=>300}, h1.merge(h2))
      test_equal({"a"=>100, "b"=>454, "c"=>300}, h1.merge(h2) { |k, o, n| o+n })
      test_equal("{\"a\"=>100, \"b\"=>200}", h1.inspect)
    end
    h1.merge!(h2) { |k, o, n| o }
    test_equal("{\"a\"=>100, \"b\"=>200, \"c\"=>300}", h1.inspect)
    test_equal(Java::JavaUtil::LinkedHashMap, h1.class)

    h.clear
    h.put(1, 100); h.put(2, 200); h.put(3, 300)
    test_equal({1=>100, 2=>200}, h.reject { |k, v| k > 2 })
    test_equal("{1=>100, 2=>200, 3=>300}", h.inspect)
    test_equal({1=>100, 2=>200}, h.reject! { |k, v| k > 2 })
    test_equal("{1=>100, 2=>200}", h.inspect)

    # Java 8 adds a replace method to Map that takes a key and value
    if ENV_JAVA['java.specification.version'] < '1.8'
      test_equal({"c"=>300, "d"=>400, "e"=>500}, h.replace({"c"=>300, "d"=>400, "e"=>500}))
    else
      h.clear
      h.put_all({"c"=>300, "d"=>400, "e"=>500})
    end
    test_equal(Java::JavaUtil::LinkedHashMap, h.class)

    test_equal({"d"=>400, "e"=>500}, h.select {|k,v| k > "c"})
    test_equal({"c"=>300}, h.select {|k,v| v < 400})

    # Java 8 adds a replace method to Map that takes a key and value
    if ENV_JAVA['java.specification.version'] < '1.8'
      h.replace({"a"=>20, "d"=>10, "c"=>30, "b"=>0})
    else
      h.clear
      h.put_all({"a"=>20, "d"=>10, "c"=>30, "b"=>0})
    end
    test_equal([["a", 20], ["b", 0], ["c", 30], ["d", 10]], h.sort)
    test_equal([["b", 0], ["d", 10], ["a", 20], ["c", 30]], h.sort { |a, b| a[1]<=>b[1] })

    test_equal(20, h.store("e", 20))
    test_equal([["a", 20], ["d", 10], ["c", 30], ["b", 0], ["e", 20]], h.to_a)
    rh = h.to_hash
    test_equal(Java::JavaUtil::LinkedHashMap, h.class)
    test_equal(Hash, rh.class)

    test_equal("{\"a\"=>20, \"d\"=>10, \"c\"=>30, \"b\"=>0, \"e\"=>20}", h.to_s)

    test_ok(h.all? { |k, v| k.length == 1 })
    test_ok(!h.all? { |k, v| v > 100 })
    test_equal([["a", 20], ["d", 10], ["c", 30], ["b", 0], ["e", 20]], h.map{|a|a})
    test_equal([true, false, false, false, false], h.collect { |k, v| k == "a" })
    test_equal([["a", 20], ["d", 10]], h.take(2))

    # Java 8 adds a replace method to Map that takes a key and value
    if ENV_JAVA['java.specification.version'] < '1.8'
      h.replace({"a"=>100, "b"=>200})
    else
      h.clear
      h.put_all({"a"=>100, "b"=>200})
    end
    h2 = {"b"=>254, "c"=>300}
    test_equal({"a"=>100, "b"=>200, "c"=>300}, h.update(h2) { |k, o, n| o })
    test_equal("{\"a\"=>100, \"b\"=>200, \"c\"=>300}", h.inspect)
    test_equal(Java::JavaUtil::LinkedHashMap, h.class)
    test_equal([100, 200], h.values_at("a", "b"))
    test_equal([100, 200, nil], h.values_at("a", "b", "z"))
    h.default = "cat"
    test_equal([100, 200, "cat"], h.values_at("a", "b", "z"))

    h = java.util.HashMap.new
    k1 = [1]
    h[k1] = 1
    k1[0] = 100
    test_equal(nil, h[k1])

    h.put(1, 2); h.put(3, 4);
    test_equal(1, key(h, 2))
    test_equal(nil, key(h, 10))
    test_equal(nil, h.default_proc)
    h.default = :hello
    test_equal(nil, h.default_proc)
    test_equal(1, key(h, 2))
    test_equal(nil, key(h, 10))

# java.util.HashMap can't have a block as an arg for its constructor
#h = Hash.new {|h,k| h[k] = k.to_i*10 }

#test_ok(!nil, h.default_proc)
#test_equal(100, h[10])
#test_equal(20, h.default(2))

#behavior change in 1.8.5 led to this:
    h = java.util.HashMap.new
    test_equal(nil, h.default)

    h.default = 5
    test_equal(5, h.default)
    test_equal(nil, h.default_proc)

    test_equal(5, h[12])

###
# Maybe this test doens't work for a Java object.
#class << h
# def default(k); 2; end
#end

#test_equal(nil, h.default_proc)
#test_equal(2, h[30])
###

# test that extensions of the base classes are typed correctly
    class HashExt < java.util.HashMap
    end
    test_equal(HashExt, HashExt.new.class)
# [] method of JavaProxy is used, and the test fails.
#test_equal(HashExt, HashExt[:foo => :bar].class)

###
# no need to test these against java.util.HashMap
# make sure hash yields look as expected (copied from MRI iterator test)

#class H
#  def each
#    yield [:key, :value]
#  end
#end

#[{:key=>:value}, H.new].each {|h|
#  h.each{|a| test_equal([:key, :value], a)}
#  h.each{|*a| test_equal([[:key, :value]], a)}
#  h.each{|k,v| test_equal([:key, :value], [k,v])}
#}

# each_pair should splat args correctly
#{:a=>:b}.each_pair do |*x|
#        test_equal(:a,x[0])
#        test_equal(:b,x[1])
#end
###

# Test hash coercion
    class ToHashImposter
      def initialize(hash)
        @hash = hash
      end

      def to_hash
        @hash
      end
    end

<<<<<<< HEAD
    class SubHash < Hash
=======
      x = java.util.HashMap.new
      x.put(:a, 1); x.put(:b, 2)
      x.update(ToHashImposter.new({:a => 10, :b => 20}))
      test_equal(10, x[:a])
      test_equal(20, x[:b])
      test_exception(TypeError) { x.update(ToHashImposter.new(4)) }

      x.put(:a, 1); x.put(:b, 2)
      sub2 = SubHash.new()
      sub2[:a] = 10
      sub2[:b] = 20
      x.update(ToHashImposter.new(sub2))
      test_equal(10, x[:a])
      test_equal(20, x[:b])

      x.put(:a, 1); x.put(:b, 2)

      # Java 8 adds a replace method to Map that takes a key and value
      if ENV_JAVA['java.specification.version'] < '1.8'
        x.replace(ToHashImposter.new({:a => 10, :b => 20}))
        test_equal(10, x[:a])
        test_equal(20, x[:b])
        test_exception(TypeError) { x.replace(ToHashImposter.new(4)) }

        x.put(:a, 1); x.put(:b, 2)
        x.replace(ToHashImposter.new(sub2))
        test_equal(10, x[:a])
        test_equal(20, x[:b])
      end
>>>>>>> 382e4027
    end

    x = java.util.HashMap.new
    x.put(:a, 1); x.put(:b, 2)
    x.update(ToHashImposter.new({:a => 10, :b => 20}))
    test_equal(10, x[:a])
    test_equal(20, x[:b])
    test_exception(TypeError) { x.update(ToHashImposter.new(4)) }

    x.put(:a, 1); x.put(:b, 2)
    sub2 = SubHash.new()
    sub2[:a] = 10
    sub2[:b] = 20
    x.update(ToHashImposter.new(sub2))
    test_equal(10, x[:a])
    test_equal(20, x[:b])

    x.put(:a, 1); x.put(:b, 2)
    x.replace(ToHashImposter.new({:a => 10, :b => 20}))
    test_equal(10, x[:a])
    test_equal(20, x[:b])
    test_exception(TypeError) { x.replace(ToHashImposter.new(4)) }

    x.put(:a, 1); x.put(:b, 2)
    x.replace(ToHashImposter.new(sub2))
    test_equal(10, x[:a])
    test_equal(20, x[:b])

    class H1 < java.util.HashMap
    end

    test_no_exception { H1.new.clone }
  end
end<|MERGE_RESOLUTION|>--- conflicted
+++ resolved
@@ -242,39 +242,7 @@
       end
     end
 
-<<<<<<< HEAD
     class SubHash < Hash
-=======
-      x = java.util.HashMap.new
-      x.put(:a, 1); x.put(:b, 2)
-      x.update(ToHashImposter.new({:a => 10, :b => 20}))
-      test_equal(10, x[:a])
-      test_equal(20, x[:b])
-      test_exception(TypeError) { x.update(ToHashImposter.new(4)) }
-
-      x.put(:a, 1); x.put(:b, 2)
-      sub2 = SubHash.new()
-      sub2[:a] = 10
-      sub2[:b] = 20
-      x.update(ToHashImposter.new(sub2))
-      test_equal(10, x[:a])
-      test_equal(20, x[:b])
-
-      x.put(:a, 1); x.put(:b, 2)
-
-      # Java 8 adds a replace method to Map that takes a key and value
-      if ENV_JAVA['java.specification.version'] < '1.8'
-        x.replace(ToHashImposter.new({:a => 10, :b => 20}))
-        test_equal(10, x[:a])
-        test_equal(20, x[:b])
-        test_exception(TypeError) { x.replace(ToHashImposter.new(4)) }
-
-        x.put(:a, 1); x.put(:b, 2)
-        x.replace(ToHashImposter.new(sub2))
-        test_equal(10, x[:a])
-        test_equal(20, x[:b])
-      end
->>>>>>> 382e4027
     end
 
     x = java.util.HashMap.new
@@ -293,15 +261,19 @@
     test_equal(20, x[:b])
 
     x.put(:a, 1); x.put(:b, 2)
-    x.replace(ToHashImposter.new({:a => 10, :b => 20}))
-    test_equal(10, x[:a])
-    test_equal(20, x[:b])
-    test_exception(TypeError) { x.replace(ToHashImposter.new(4)) }
-
-    x.put(:a, 1); x.put(:b, 2)
-    x.replace(ToHashImposter.new(sub2))
-    test_equal(10, x[:a])
-    test_equal(20, x[:b])
+
+    # Java 8 adds a replace method to Map that takes a key and value
+    if ENV_JAVA['java.specification.version'] < '1.8'
+      x.replace(ToHashImposter.new({:a => 10, :b => 20}))
+      test_equal(10, x[:a])
+      test_equal(20, x[:b])
+      test_exception(TypeError) { x.replace(ToHashImposter.new(4)) }
+
+      x.put(:a, 1); x.put(:b, 2)
+      x.replace(ToHashImposter.new(sub2))
+      test_equal(10, x[:a])
+      test_equal(20, x[:b])
+    end
 
     class H1 < java.util.HashMap
     end
