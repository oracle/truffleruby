--- conflicted
+++ resolved
@@ -10,7 +10,7 @@
 
 package org.jruby.truffle.core.rope;
 
-import com.oracle.truffle.api.CompilerDirectives.TruffleBoundary;
+import com.oracle.truffle.api.CompilerDirectives;
 import org.jcodings.Encoding;
 import org.jcodings.specific.ASCIIEncoding;
 import org.jcodings.specific.UTF8Encoding;
@@ -27,7 +27,6 @@
     private final ReadWriteLock lock = new ReentrantReadWriteLock();
     private final WeakHashMap<Key, WeakReference<Rope>> ropesTable = new WeakHashMap<>();
 
-<<<<<<< HEAD
     @CompilerDirectives.TruffleBoundary
     public Rope getRopeUTF8(String string) {
         return getRope(
@@ -37,9 +36,6 @@
     }
 
     @CompilerDirectives.TruffleBoundary
-=======
-    @TruffleBoundary
->>>>>>> 7bbbb071
     public Rope getRope(byte[] bytes, Encoding encoding, CodeRange codeRange) {
         final Key key = new Key(bytes, encoding);
 
