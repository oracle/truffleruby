--- conflicted
+++ resolved
@@ -1767,13 +1767,8 @@
 
         final String namedMethodName = isLambda ? sharedMethodInfo.getName(): environment.getNamedMethodName();
 
-<<<<<<< HEAD
-        // Unset this flag for any for any blocks within the for statement's body
-        final SharedMethodInfo sharedMethodInfo = new SharedMethodInfo(sourceSection, environment.getLexicalScope(), MethodTranslator.getArity(argsNode), currentCallMethodName, true, Helpers.argsNodeToArgumentDescriptors(node.findFirstChild(org.jruby.ast.ArgsNode.class)), false, false, false);
-=======
         final ParseEnvironment parseEnvironment = environment.getParseEnvironment();
         final ReturnID returnID = isLambda ? parseEnvironment.allocateReturnID() : environment.getReturnID();
->>>>>>> ff2143c7
 
         final TranslatorEnvironment newEnvironment = new TranslatorEnvironment(
                 context, environment, parseEnvironment, returnID, hasOwnScope, false,
@@ -2779,39 +2774,6 @@
         return addNewlineIfNeeded(node, ret);
     }
 
-<<<<<<< HEAD
-    public RubyNode visitLambdaNode(org.jruby.ast.LambdaNode node) {
-        final SourceSection sourceSection = translate(node.getPosition());
-
-        org.jruby.ast.ArgsNode argsNode;
-
-        if (node.getVarNode() instanceof org.jruby.ast.ArgsNode) {
-            argsNode = (org.jruby.ast.ArgsNode) node.getVarNode();
-        } else if (node.getVarNode() instanceof org.jruby.ast.DAsgnNode) {
-            final org.jruby.ast.ArgumentNode arg = new org.jruby.ast.ArgumentNode(node.getPosition(), ((org.jruby.ast.DAsgnNode) node.getVarNode()).getName());
-            final org.jruby.ast.ListNode preArgs = new org.jruby.ast.ArrayNode(node.getPosition(), arg);
-            argsNode = new org.jruby.ast.ArgsNode(node.getPosition(), preArgs, null, null, null, null, null, null);
-        } else if (node.getVarNode() == null) {
-            argsNode = null;
-        } else {
-            throw new UnsupportedOperationException();
-        }
-
-        // TODO(cs): code copied and modified from visitIterNode - extract common
-        final SharedMethodInfo sharedMethodInfo = new SharedMethodInfo(sourceSection, environment.getLexicalScope(), MethodTranslator.getArity(argsNode), "(lambda)", true, Helpers.argsNodeToArgumentDescriptors(node.findFirstChild(org.jruby.ast.ArgsNode.class)), false, false, false);
-
-        final TranslatorEnvironment newEnvironment = new TranslatorEnvironment(
-                context, environment, environment.getParseEnvironment(), environment.getReturnID(), false, false,
-                sharedMethodInfo, sharedMethodInfo.getName(), true, environment.getParseEnvironment().allocateBreakID());
-        final MethodTranslator methodCompiler = new MethodTranslator(currentNode, context, this, newEnvironment, false, source, argsNode);
-
-        final RubyNode definitionNode = methodCompiler.compileBlockNode(translate(node.getPosition()), sharedMethodInfo.getName(), node.getBodyNode(), sharedMethodInfo, Type.LAMBDA);
-
-        return addNewlineIfNeeded(node, definitionNode);
-    }
-
-=======
->>>>>>> ff2143c7
     protected RubyNode initFlipFlopStates(SourceSection sourceSection) {
         final RubyNode[] initNodes = new RubyNode[environment.getFlipFlopStates().size()];
 
