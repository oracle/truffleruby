--- conflicted
+++ resolved
@@ -69,11 +69,7 @@
         return object;
     }
 
-<<<<<<< HEAD
-    @Specialization(guards = "!isRubySymbol(object)")
-=======
-    @Specialization(guards = { "!isRubyNilClass", "!isRubyBignum", "!isRubySymbol" })
->>>>>>> 37357058
+    @Specialization(guards = { "!isRubyNilClass(object)", "!isRubyBignum(object)", "!isRubySymbol(object)" })
     public Object freeze(RubyBasicObject object) {
         if (writeFrozenNode == null) {
             CompilerDirectives.transferToInterpreter();
