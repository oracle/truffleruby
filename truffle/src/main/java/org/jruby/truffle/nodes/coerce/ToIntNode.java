--- conflicted
+++ resolved
@@ -36,15 +36,8 @@
         super(context, sourceSection);
     }
 
-<<<<<<< HEAD
-=======
-    public ToIntNode(ToIntNode prev) {
-        super(prev);
-    }
-
     public abstract int executeInt(VirtualFrame frame, Object object);
 
->>>>>>> 9bed84f9
     @Specialization
     public int coerceInt(int value) {
         return value;
