/*
 * Copyright (c) 2013, 2015 Oracle and/or its affiliates. All rights reserved. This
 * code is released under a tri EPL/GPL/LGPL license. You can use it,
 * redistribute it and/or modify it under the terms of the:
 *
 * Eclipse Public License version 1.0
 * GNU General Public License version 2
 * GNU Lesser General Public License version 2.1
 */
package org.jruby.truffle.nodes.core;

import com.oracle.truffle.api.CallTarget;
import com.oracle.truffle.api.CompilerDirectives;
import com.oracle.truffle.api.Truffle;
import com.oracle.truffle.api.dsl.ImportStatic;
import com.oracle.truffle.api.dsl.Specialization;
import com.oracle.truffle.api.dsl.*;
import com.oracle.truffle.api.frame.FrameDescriptor;
import com.oracle.truffle.api.frame.FrameSlot;
import com.oracle.truffle.api.frame.VirtualFrame;
import com.oracle.truffle.api.nodes.ExplodeLoop;
import com.oracle.truffle.api.nodes.UnexpectedResultException;
import com.oracle.truffle.api.source.SourceSection;
import com.oracle.truffle.api.utilities.BranchProfile;

import org.jruby.RubyObject;
import org.jruby.runtime.Visibility;
import org.jruby.runtime.builtin.IRubyObject;
import org.jruby.truffle.nodes.CoreSourceSection;
import org.jruby.truffle.nodes.RubyNode;
import org.jruby.truffle.nodes.RubyRootNode;
import org.jruby.truffle.nodes.array.*;
import org.jruby.truffle.nodes.coerce.ToIntNode;
import org.jruby.truffle.nodes.coerce.ToAryNodeFactory;
import org.jruby.truffle.nodes.coerce.ToIntNodeFactory;
import org.jruby.truffle.nodes.dispatch.*;
import org.jruby.truffle.nodes.methods.arguments.MissingArgumentBehaviour;
import org.jruby.truffle.nodes.methods.arguments.ReadPreArgumentNode;
import org.jruby.truffle.nodes.methods.locals.ReadLevelVariableNodeFactory;
import org.jruby.truffle.nodes.yield.YieldDispatchHeadNode;
import org.jruby.truffle.runtime.*;
import org.jruby.truffle.runtime.control.BreakException;
import org.jruby.truffle.runtime.control.NextException;
import org.jruby.truffle.runtime.control.RaiseException;
import org.jruby.truffle.runtime.control.RedoException;
import org.jruby.truffle.runtime.core.*;
import org.jruby.truffle.runtime.methods.Arity;
import org.jruby.truffle.runtime.methods.SharedMethodInfo;
import org.jruby.truffle.runtime.util.ArrayUtils;
import org.jruby.util.ByteList;
import org.jruby.util.Memo;

import java.util.Arrays;
import java.util.Comparator;

@CoreClass(name = "Array")
public abstract class ArrayNodes {

    @CoreMethod(names = "+", required = 1)
    public abstract static class AddNode extends ArrayCoreMethodNode {

        public AddNode(RubyContext context, SourceSection sourceSection) {
            super(context, sourceSection);
        }

        public AddNode(AddNode prev) {
            super(prev);
        }

        @Specialization(guards = {"isNull(a)", "isNull(b)"})
        public RubyArray addNull(RubyArray a, RubyArray b) {
            return new RubyArray(getContext().getCoreLibrary().getArrayClass(), null, 0);
        }

        @Specialization(guards = {"isObject(a)", "isNull(b)"})
        public RubyArray addObjectNull(RubyArray a, RubyArray b) {
            return new RubyArray(getContext().getCoreLibrary().getArrayClass(), Arrays.copyOf((Object[]) a.getStore(), a.getSize()), a.getSize());
        }

        @Specialization(guards = "areBothIntegerFixnum(a, b)")
        public RubyArray addBothIntegerFixnum(RubyArray a, RubyArray b) {
            final int combinedSize = a.getSize() + b.getSize();
            final int[] combined = new int[combinedSize];
            System.arraycopy(a.getStore(), 0, combined, 0, a.getSize());
            System.arraycopy(b.getStore(), 0, combined, a.getSize(), b.getSize());
            return new RubyArray(getContext().getCoreLibrary().getArrayClass(), combined, combinedSize);
        }

        @Specialization(guards = "areBothLongFixnum(a, b)")
        public RubyArray addBothLongFixnum(RubyArray a, RubyArray b) {
            final int combinedSize = a.getSize() + b.getSize();
            final long[] combined = new long[combinedSize];
            System.arraycopy(a.getStore(), 0, combined, 0, a.getSize());
            System.arraycopy(b.getStore(), 0, combined, a.getSize(), b.getSize());
            return new RubyArray(getContext().getCoreLibrary().getArrayClass(), combined, combinedSize);
        }

        @Specialization(guards = "areBothFloat(a, b)")
        public RubyArray addBothFloat(RubyArray a, RubyArray b) {
            final int combinedSize = a.getSize() + b.getSize();
            final double[] combined = new double[combinedSize];
            System.arraycopy(a.getStore(), 0, combined, 0, a.getSize());
            System.arraycopy(b.getStore(), 0, combined, a.getSize(), b.getSize());
            return new RubyArray(getContext().getCoreLibrary().getArrayClass(), combined, combinedSize);
        }

        @Specialization(guards = "areBothObject(a, b)")
        public RubyArray addBothObject(RubyArray a, RubyArray b) {
            final int combinedSize = a.getSize() + b.getSize();
            final Object[] combined = new Object[combinedSize];
            System.arraycopy(a.getStore(), 0, combined, 0, a.getSize());
            System.arraycopy(b.getStore(), 0, combined, a.getSize(), b.getSize());
            return new RubyArray(getContext().getCoreLibrary().getArrayClass(), combined, combinedSize);
        }

        @Specialization(guards = {"isNull(a)", "isOtherIntegerFixnum(a, b)"})
        public RubyArray addNullIntegerFixnum(RubyArray a, RubyArray b) {
            final int size = b.getSize();
            return new RubyArray(getContext().getCoreLibrary().getArrayClass(), Arrays.copyOf((int[]) b.getStore(), size), size);
        }

        @Specialization(guards = {"isNull(a)", "isOtherLongFixnum(a, b)"})
        public RubyArray addNullLongFixnum(RubyArray a, RubyArray b) {
            final int size = b.getSize();
            return new RubyArray(getContext().getCoreLibrary().getArrayClass(), Arrays.copyOf((long[]) b.getStore(), size), size);
        }

        @Specialization(guards = {"isNull(a)", "isOtherObject(a, b)"})
        public RubyArray addNullObject(RubyArray a, RubyArray b) {
            final int size = b.getSize();
            return new RubyArray(getContext().getCoreLibrary().getArrayClass(), Arrays.copyOf((Object[]) b.getStore(), size), size);
        }

        @Specialization(guards = "isIntegerFixnum(a)")
        public RubyArray addEmptyIntegerFixnum(RubyArray a, RubyArray b) {
            // TODO CS 5-Feb-15 hack to get things working with empty int[] store

            if (a.getSize() != 0) {
                throw new UnsupportedOperationException();
            }

            final int size = b.getSize();
            return new RubyArray(getContext().getCoreLibrary().getArrayClass(), ArrayUtils.box(b.getStore()), size);
        }

        @Specialization(guards = "isLongFixnum(a)")
        public RubyArray addEmptyLongFixnum(RubyArray a, RubyArray b) {
            // TODO CS 5-Feb-15 hack to get things working with empty long[] store

            if (a.getSize() != 0) {
                throw new UnsupportedOperationException();
            }

            final int size = b.getSize();
            return new RubyArray(getContext().getCoreLibrary().getArrayClass(), ArrayUtils.box(b.getStore()), size);
        }

        @Specialization(guards = "isFloat(a)")
        public RubyArray addEmptyDouble(RubyArray a, RubyArray b) {
            // TODO CS 5-Feb-15 hack to get things working with empty double[] store

            if (a.getSize() != 0) {
                throw new UnsupportedOperationException();
            }

            final int size = b.getSize();
            return new RubyArray(getContext().getCoreLibrary().getArrayClass(), ArrayUtils.box(b.getStore()), size);
        }

        @Specialization(guards = "isObject(a)")
        public RubyArray addEmptyObject(RubyArray a, RubyArray b) {
            // TODO CS 5-Feb-15 hack to get things working with empty Object[] store

            if (a.getSize() != 0) {
                throw new UnsupportedOperationException();
            }

            final int size = b.getSize();
            return new RubyArray(getContext().getCoreLibrary().getArrayClass(), ArrayUtils.box(b.getStore()), size);
        }

    }

    @CoreMethod(names = "*", required = 1, lowerFixnumParameters = 0)
    public abstract static class MulNode extends ArrayCoreMethodNode {

        public MulNode(RubyContext context, SourceSection sourceSection) {
            super(context, sourceSection);
        }

        public MulNode(MulNode prev) {
            super(prev);
        }

        @Specialization(guards = "isNull(array)")
        public RubyArray mulEmpty(RubyArray array, int count) {
            return new RubyArray(getContext().getCoreLibrary().getArrayClass());
        }

        @Specialization(guards = "isIntegerFixnum(array)")
        public RubyArray mulIntegerFixnum(RubyArray array, int count) {
            final int[] store = (int[]) array.getStore();
            final int storeLength = store.length;
            final int newStoreLength = storeLength * count;
            final int[] newStore = new int[newStoreLength];

            for (int n = 0; n < count; n++) {
                System.arraycopy(store, 0, newStore, storeLength * n, storeLength);
            }

            return new RubyArray(getContext().getCoreLibrary().getArrayClass(), array.getAllocationSite(), newStore, newStoreLength);
        }

        @Specialization(guards = "isLongFixnum(array)")
        public RubyArray mulLongFixnum(RubyArray array, int count) {
            final long[] store = (long[]) array.getStore();
            final int storeLength = store.length;
            final int newStoreLength = storeLength * count;
            final long[] newStore = new long[newStoreLength];

            for (int n = 0; n < count; n++) {
                System.arraycopy(store, 0, newStore, storeLength * n, storeLength);
            }

            return new RubyArray(getContext().getCoreLibrary().getArrayClass(), array.getAllocationSite(), newStore, newStoreLength);
        }

        @Specialization(guards = "isFloat(array)")
        public RubyArray mulFloat(RubyArray array, int count) {
            final double[] store = (double[]) array.getStore();
            final int storeLength = store.length;
            final int newStoreLength = storeLength * count;
            final double[] newStore = new double[newStoreLength];

            for (int n = 0; n < count; n++) {
                System.arraycopy(store, 0, newStore, storeLength * n, storeLength);
            }

            return new RubyArray(getContext().getCoreLibrary().getArrayClass(), array.getAllocationSite(), newStore, newStoreLength);
        }

        @Specialization(guards = "isObject(array)")
        public RubyArray mulObject(RubyArray array, int count) {
            final Object[] store = (Object[]) array.getStore();
            final int storeLength = store.length;
            final int newStoreLength = storeLength * count;
            final Object[] newStore = new Object[newStoreLength];

            for (int n = 0; n < count; n++) {
                System.arraycopy(store, 0, newStore, storeLength * n, storeLength);
            }

            return new RubyArray(getContext().getCoreLibrary().getArrayClass(), array.getAllocationSite(), newStore, newStoreLength);
        }

    }

    @CoreMethod(names = { "[]", "slice" }, required = 1, optional = 1, lowerFixnumParameters = { 0, 1 })
    public abstract static class IndexNode extends ArrayCoreMethodNode {

        @Child protected ArrayReadDenormalizedNode readNode;
        @Child protected ArrayReadSliceDenormalizedNode readSliceNode;
        @Child protected ArrayReadSliceNormalizedNode readNormalizedSliceNode;
        @Child protected CallDispatchHeadNode fallbackNode;

        public IndexNode(RubyContext context, SourceSection sourceSection) {
            super(context, sourceSection);
        }

        public IndexNode(IndexNode prev) {
            super(prev);
            readNode = prev.readNode;
            readSliceNode = prev.readSliceNode;
            readNormalizedSliceNode = prev.readNormalizedSliceNode;
            fallbackNode = prev.fallbackNode;
        }

        @Specialization
        public Object index(VirtualFrame frame, RubyArray array, int index, UndefinedPlaceholder undefined) {
            if (readNode == null) {
                CompilerDirectives.transferToInterpreter();
                readNode = insert(ArrayReadDenormalizedNodeFactory.create(getContext(), getSourceSection(), null, null));
            }

            return readNode.executeRead(frame, array, index);
        }

        @Specialization
        public Object slice(VirtualFrame frame, RubyArray array, int start, int length) {
            if (length < 0) {
                return nil();
            }

            if (readSliceNode == null) {
                CompilerDirectives.transferToInterpreter();
                readSliceNode = insert(ArrayReadSliceDenormalizedNodeFactory.create(getContext(), getSourceSection(), null, null, null));
            }

            return readSliceNode.executeReadSlice(frame, array, start, length);
        }

        @Specialization
        public Object slice(VirtualFrame frame, RubyArray array, RubyRange.IntegerFixnumRange range, UndefinedPlaceholder undefined) {
            final int normalizedIndex = array.normalizeIndex(range.getBegin());

            if (normalizedIndex < 0 || normalizedIndex > array.getSize()) {
                return nil();
            } else {
                final int end = array.normalizeIndex(range.getEnd());
                final int exclusiveEnd = array.clampExclusiveIndex(range.doesExcludeEnd() ? end : end + 1);

                if (exclusiveEnd <= normalizedIndex) {
                    return new RubyArray(array.getLogicalClass(), null, 0);
                }

                final int length = exclusiveEnd - normalizedIndex;

                if (readNormalizedSliceNode == null) {
                    CompilerDirectives.transferToInterpreter();
                    readNormalizedSliceNode = insert(ArrayReadSliceNormalizedNodeFactory.create(getContext(), getSourceSection(), null, null, null));
                }

                return readNormalizedSliceNode.executeReadSlice(frame, array, normalizedIndex, length);
            }
        }

        @Specialization(guards = {"!isInteger(a)", "!isIntegerFixnumRange(a)"})
        public Object fallbackIndex(VirtualFrame frame, RubyArray array, Object a, UndefinedPlaceholder undefined) {
            return fallback(frame, array, RubyArray.fromObjects(getContext().getCoreLibrary().getArrayClass(), a));
        }

        @Specialization(guards = {"!isIntegerFixnumRange(a)", "!isUndefinedPlaceholder(b)"})
        public Object fallbackSlice(VirtualFrame frame, RubyArray array, Object a, Object b) {
            return fallback(frame, array, RubyArray.fromObjects(getContext().getCoreLibrary().getArrayClass(), a, b));
        }

        public Object fallback(VirtualFrame frame, RubyArray array, RubyArray args) {
            if (fallbackNode == null) {
                CompilerDirectives.transferToInterpreter();
                fallbackNode = insert(DispatchHeadNodeFactory.createMethodCall(getContext()));
            }

            return fallbackNode.call(frame, array, "element_reference_fallback", null,
                    getContext().makeString(getName()), args);
        }

    }

    @CoreMethod(names = "[]=", required = 2, optional = 1, lowerFixnumParameters = 0, raiseIfFrozenSelf = true)
    public abstract static class IndexSetNode extends ArrayCoreMethodNode {

        @Child private ArrayWriteDenormalizedNode writeNode;

        private final BranchProfile tooSmallBranch = BranchProfile.create();

        public IndexSetNode(RubyContext context, SourceSection sourceSection) {
            super(context, sourceSection);
        }

        public IndexSetNode(IndexSetNode prev) {
            super(prev);
            writeNode = prev.writeNode;
        }

        @Specialization
        public Object set(VirtualFrame frame, RubyArray array, int index, Object value, UndefinedPlaceholder unused) {
            if (writeNode == null) {
                CompilerDirectives.transferToInterpreter();
                writeNode = insert(ArrayWriteDenormalizedNodeFactory.create(getContext(), getSourceSection(), null, null, null));
            }

            return writeNode.executeWrite(frame, array, index, value);
        }

        // Set a slice of the array to a particular value

        @Specialization(guards = { "isObject(array)", "!isRubyArray(value)", "!isUndefinedPlaceholder(value)" })
        public Object setObject(VirtualFrame frame, RubyArray array, int start, int length, Object value) {
            notDesignedForCompilation();

            if (length < 0) {
                CompilerDirectives.transferToInterpreter();
                throw new RaiseException(getContext().getCoreLibrary().indexNegativeLength(length, this));
            }

            final int begin = array.normalizeIndex(start);

            if (begin >= array.getSize()) {
                if (writeNode == null) {
                    CompilerDirectives.transferToInterpreter();
                    writeNode = insert(ArrayWriteDenormalizedNodeFactory.create(getContext(), getSourceSection(), null, null, null));
                }

                return writeNode.executeWrite(frame, array, start, value);
            } else {
                throw new UnsupportedOperationException();
            }
        }

        // Set a slice of the array to another array

        @Specialization(guards = "isIntegerFixnum(array)")
        public Object setIntegerFixnum(VirtualFrame frame, RubyArray array, int start, int length, RubyArray value) {
            notDesignedForCompilation();

            if (length < 0) {
                CompilerDirectives.transferToInterpreter();
                throw new RaiseException(getContext().getCoreLibrary().indexNegativeLength(length, this));
            }

            if (value.getSize() == 0) {
                final int begin = array.normalizeIndex(start);
                final int exclusiveEnd = begin + length;
                int[] store = (int[]) array.getStore();

                if (begin < 0) {
                    tooSmallBranch.enter();
                    CompilerDirectives.transferToInterpreter();
                    throw new RaiseException(getContext().getCoreLibrary().indexTooSmallError("array", start, array.getSize(), this));
                } else if (exclusiveEnd > array.getSize()) {
                    throw new UnsupportedOperationException();
                }

                // TODO: This is a moving overlapping memory, should we use sth else instead?
                System.arraycopy(store, exclusiveEnd, store, begin, array.getSize() - exclusiveEnd);
                array.setStore(store, array.getSize() - length);

                return value;
            } else {
                throw new UnsupportedOperationException();
            }
        }

        @Specialization(guards = "isIntegerFixnum(array)")
        public Object setIntegerFixnumRange(VirtualFrame frame, RubyArray array, RubyRange.IntegerFixnumRange range, RubyArray other, UndefinedPlaceholder unused) {
            if (range.doesExcludeEnd()) {
                CompilerDirectives.transferToInterpreter();
                throw new UnsupportedOperationException();
            } else {
                int normalizedBegin = array.normalizeIndex(range.getBegin());
                int normalizedEnd = array.normalizeIndex(range.getEnd());

                if (normalizedBegin == 0 && normalizedEnd == array.getSize() - 1) {
                    array.setStore(Arrays.copyOf((int[]) other.getStore(), other.getSize()), other.getSize());
                } else {
                    throw new RuntimeException();
                }
            }

            return other;
        }

    }

    @CoreMethod(names = "at", required = 1)
    @NodeChildren({
        @NodeChild(value = "array"),
        @NodeChild(value = "index")
    })
    public abstract static class AtNode extends RubyNode {

        @Child private ArrayReadDenormalizedNode readNode;

        public AtNode(RubyContext context, SourceSection sourceSection) {
            super(context, sourceSection);
        }

        public AtNode(AtNode prev) {
            super(prev);
            readNode = prev.readNode;
        }

        @CreateCast("index") public RubyNode coerceOtherToInt(RubyNode index) {
            return ToIntNodeFactory.create(getContext(), getSourceSection(), index);
        }

        @Specialization
        public Object at(VirtualFrame frame, RubyArray array, int index) {
            if (readNode == null) {
                CompilerDirectives.transferToInterpreter();
                readNode = insert(ArrayReadDenormalizedNodeFactory.create(getContext(), getSourceSection(), null, null));
            }

            return readNode.executeRead(frame, array, index);
        }

    }

    @CoreMethod(names = "clear", raiseIfFrozenSelf = true)
    public abstract static class ClearNode extends ArrayCoreMethodNode {

        public ClearNode(RubyContext context, SourceSection sourceSection) {
            super(context, sourceSection);
        }

        public ClearNode(ClearNode prev) {
            super(prev);
        }

        @Specialization
        public RubyArray clear(RubyArray array) {
            array.setStore(array.getStore(), 0);
            return array;
        }

    }

    @CoreMethod(names = "compact")
    @ImportStatic(ArrayGuards.class)
    public abstract static class CompactNode extends ArrayCoreMethodNode {

        public CompactNode(RubyContext context, SourceSection sourceSection) {
            super(context, sourceSection);
        }

        public CompactNode(CompactNode prev) {
            super(prev);
        }

        @Specialization(guards = "isIntArray(array)")
        public RubyArray compactInt(RubyArray array) {
            return new RubyArray(getContext().getCoreLibrary().getArrayClass(),
                    Arrays.copyOf((int[]) array.getStore(), array.getSize()), array.getSize());
        }

        @Specialization(guards = "isLongArray(array)")
        public RubyArray compactLong(RubyArray array) {
            return new RubyArray(getContext().getCoreLibrary().getArrayClass(),
                    Arrays.copyOf((long[]) array.getStore(), array.getSize()), array.getSize());
        }

        @Specialization(guards = "isDoubleArray(array)")
        public RubyArray compactDouble(RubyArray array) {
            return new RubyArray(getContext().getCoreLibrary().getArrayClass(),
                    Arrays.copyOf((double[]) array.getStore(), array.getSize()), array.getSize());
        }

        @Specialization(guards = "isObjectArray(array)")
        public Object compactObjects(RubyArray array) {
            // TODO CS 9-Feb-15 by removing nil we could make this array suitable for a primitive array storage class

            final Object[] store = (Object[]) array.getStore();
            final Object[] newStore = new Object[store.length];
            final int size = array.getSize();

            int m = 0;

            for (int n = 0; n < size; n++) {
                if (store[n] != nil()) {
                    newStore[m] = store[n];
                    m++;
                }
            }

            return new RubyArray(getContext().getCoreLibrary().getArrayClass(), newStore, m);
        }

    }

    @CoreMethod(names = "compact!", raiseIfFrozenSelf = true)
    public abstract static class CompactBangNode extends ArrayCoreMethodNode {

        public CompactBangNode(RubyContext context, SourceSection sourceSection) {
            super(context, sourceSection);
        }

        public CompactBangNode(CompactBangNode prev) {
            super(prev);
        }

        @Specialization(guards = "!isObject(array)")
        public RubyNilClass compactNotObjects(RubyArray array) {
            return nil();
        }

        @Specialization(guards = "isObject(array)")
        public Object compactObjects(RubyArray array) {
            final Object[] store = (Object[]) array.getStore();
            final int size = array.getSize();

            int m = 0;

            for (int n = 0; n < size; n++) {
                if (store[n] != nil()) {
                    store[m] = store[n];
                    m++;
                }
            }

            array.setStore(store, m);

            if (m == size) {
                return nil();
            } else {
                return array;
            }
        }

    }

    @CoreMethod(names = "concat", required = 1, raiseIfFrozenSelf = true)
    @NodeChildren({
        @NodeChild(value = "array"),
        @NodeChild(value = "other")
    })
    @ImportStatic(ArrayGuards.class)
    public abstract static class ConcatNode extends RubyNode {

        public ConcatNode(RubyContext context, SourceSection sourceSection) {
            super(context, sourceSection);
        }

        public ConcatNode(ConcatNode prev) {
            super(prev);
        }

        @CreateCast("other") public RubyNode coerceOtherToAry(RubyNode other) {
            return ToAryNodeFactory.create(getContext(), getSourceSection(), other);
        }

        @Specialization(guards = "areBothNull(array, other)")
        public RubyArray concatNull(RubyArray array, RubyArray other) {
            return array;
        }

        @Specialization(guards = "areBothIntegerFixnum(array, other)")
        public RubyArray concatIntegerFixnum(RubyArray array, RubyArray other) {
            notDesignedForCompilation();

            // TODO(CS): is there already space in array?
            System.arraycopy(other.getStore(), 0, array.getStore(), array.getSize(), other.getSize());
            array.setStore(Arrays.copyOf((int[]) array.getStore(), array.getSize() + other.getSize()), array.getSize() + other.getSize());
            return array;
        }

        @Specialization(guards = "areBothLongFixnum(array, other)")
        public RubyArray concatLongFixnum(RubyArray array, RubyArray other) {
            notDesignedForCompilation();

            // TODO(CS): is there already space in array?
            System.arraycopy(other.getStore(), 0, array.getStore(), array.getSize(), other.getSize());
            array.setStore(Arrays.copyOf((long[]) array.getStore(), array.getSize() + other.getSize()), array.getSize() + other.getSize());
            return array;
        }

        @Specialization(guards = "areBothFloat(array, other)")
        public RubyArray concatDouble(RubyArray array, RubyArray other) {
            notDesignedForCompilation();

            // TODO(CS): is there already space in array?
            System.arraycopy(other.getStore(), 0, array.getStore(), array.getSize(), other.getSize());
            array.setStore(Arrays.copyOf((double[]) array.getStore(), array.getSize() + other.getSize()), array.getSize() + other.getSize());
            return array;
        }

        @Specialization(guards = "areBothObject(array, other)")
        public RubyArray concatObject(RubyArray array, RubyArray other) {
            notDesignedForCompilation();

            int size = array.getSize();
            int newSize = size + other.getSize();
            Object[] store = (Object[]) array.getStore();

            if (newSize > store.length) {
                store = Arrays.copyOf(store, ArrayUtils.capacity(store.length, newSize));
            }

            System.arraycopy(other.getStore(), 0, store, size, other.getSize());
            array.setStore(store, newSize);
            return array;
        }

        @Specialization
        public RubyArray concat(RubyArray array, RubyArray other) {
            notDesignedForCompilation();

            // TODO(CS): is there already space in array?
            // TODO(CS): if array is Object[], use Arrays.copyOf
            final Object[] newStore = new Object[array.getSize() + other.getSize()];
            ArrayUtils.copy(array.getStore(), newStore, 0, array.getSize());
            ArrayUtils.copy(other.getStore(), newStore, array.getSize(), other.getSize());
            array.setStore(newStore, array.getSize() + other.getSize());
            return array;
        }

    }

    @CoreMethod(names = "delete", required = 1)
    public abstract static class DeleteNode extends ArrayCoreMethodNode {

        @Child private KernelNodes.SameOrEqualNode equalNode;

        public DeleteNode(RubyContext context, SourceSection sourceSection) {
            super(context, sourceSection);
            equalNode = KernelNodesFactory.SameOrEqualNodeFactory.create(context, sourceSection, new RubyNode[]{null,null});
        }

        public DeleteNode(DeleteNode prev) {
            super(prev);
            equalNode = prev.equalNode;
        }

        @Specialization(guards = "isIntegerFixnum(array)")
        public Object deleteIntegerFixnum(VirtualFrame frame, RubyArray array, Object value) {
            final int[] store = (int[]) array.getStore();

            Object found = nil();

            int i = 0;

            for (int n = 0; n < array.getSize(); n++) {
                final Object stored = store[n];

                if (equalNode.executeSameOrEqual(frame, stored, value)) {
                    found = store[n];
                    continue;
                }

                if (i != n) {
                    store[i] = store[n];
                }

                i++;
            }

            array.setStore(store, i);
            return found;
        }

        @Specialization(guards = "isObject(array)")
        public Object deleteObject(VirtualFrame frame, RubyArray array, Object value) {
            final Object[] store = (Object[]) array.getStore();

            Object found = nil();

            int i = 0;

            for (int n = 0; n < array.getSize(); n++) {
                final Object stored = store[n];

                if (equalNode.executeSameOrEqual(frame, stored, value)) {
                    found = store[n];
                    continue;
                }

                if (i != n) {
                    store[i] = store[n];
                }

                i++;
            }

            array.setStore(store, i);
            return found;
        }

    }

    @CoreMethod(names = "delete_at", required = 1, raiseIfFrozenSelf = true)
    @NodeChildren({
        @NodeChild(value = "array"),
        @NodeChild(value = "index")
    })
    @ImportGuards(ArrayGuards.class)
    public abstract static class DeleteAtNode extends RubyNode {

        private final BranchProfile tooSmallBranch = BranchProfile.create();
        private final BranchProfile beyondEndBranch = BranchProfile.create();

        public DeleteAtNode(RubyContext context, SourceSection sourceSection) {
            super(context, sourceSection);
        }

        public DeleteAtNode(DeleteAtNode prev) {
            super(prev);
        }

<<<<<<< HEAD
        @Specialization(guards = "isIntegerFixnum(array)", rewriteOn = UnexpectedResultException.class)
=======
        @CreateCast("index") public RubyNode coerceOtherToInt(RubyNode index) {
            return ToIntNodeFactory.create(getContext(), getSourceSection(), index);
        }

        @Specialization(guards = "isIntegerFixnum", rewriteOn = UnexpectedResultException.class)
>>>>>>> 44ab7cc0
        public int deleteAtIntegerFixnumInBounds(RubyArray array, int index) throws UnexpectedResultException {
            final int normalizedIndex = array.normalizeIndex(index);

            if (normalizedIndex < 0) {
                throw new UnexpectedResultException(nil());
            } else if (normalizedIndex >= array.getSize()) {
                throw new UnexpectedResultException(nil());
            } else {
                final int[] store = (int[]) array.getStore();
                final int value = store[normalizedIndex];
                System.arraycopy(store, normalizedIndex + 1, store, normalizedIndex, array.getSize() - normalizedIndex - 1);
                array.setStore(store, array.getSize() - 1);
                return value;
            }
        }

        @Specialization(contains = "deleteAtIntegerFixnumInBounds", guards = "isIntegerFixnum(array)")
        public Object deleteAtIntegerFixnum(RubyArray array, int index) {
            notDesignedForCompilation();

            int normalizedIndex = index;

            if (normalizedIndex < 0) {
                normalizedIndex = array.getSize() + index;
            }

            if (normalizedIndex < 0) {
                tooSmallBranch.enter();
                return nil();
            } else if (normalizedIndex >= array.getSize()) {
                beyondEndBranch.enter();
                return nil();
            } else {
                final int[] store = (int[]) array.getStore();
                final int value = store[normalizedIndex];
                System.arraycopy(store, normalizedIndex + 1, store, normalizedIndex, array.getSize() - normalizedIndex - 1);
                array.setStore(store, array.getSize() - 1);
                return value;
            }
        }

    }

    @CoreMethod(names = "each", needsBlock = true)
    @ImportStatic(ArrayGuards.class)
    public abstract static class EachNode extends YieldingCoreMethodNode {

        @Child private CallDispatchHeadNode toEnumNode;

        private final BranchProfile breakProfile = BranchProfile.create();
        private final BranchProfile nextProfile = BranchProfile.create();
        private final BranchProfile redoProfile = BranchProfile.create();

        public EachNode(RubyContext context, SourceSection sourceSection) {
            super(context, sourceSection);
        }

        public EachNode(EachNode prev) {
            super(prev);
            toEnumNode = prev.toEnumNode;
        }

        @Specialization
        public Object eachEnumerator(VirtualFrame frame, RubyArray array, UndefinedPlaceholder block) {
            if (toEnumNode == null) {
                CompilerDirectives.transferToInterpreter();
                toEnumNode = insert(DispatchHeadNodeFactory.createMethodCall(getContext()));
            }

            return toEnumNode.call(frame, array, "to_enum", null, getContext().getCoreLibrary().getEachSymbol());
        }

        @Specialization(guards = "isNull(array)")
        public Object eachNull(VirtualFrame frame, RubyArray array, RubyProc block) {
            return nil();
        }

        @Specialization(guards = "isIntegerFixnum(array)")
        public Object eachIntegerFixnum(VirtualFrame frame, RubyArray array, RubyProc block) {
            final int[] store = (int[]) array.getStore();

            int count = 0;

            try {
                outer:
                for (int n = 0; n < array.getSize(); n++) {
                    while (true) {
                        if (CompilerDirectives.inInterpreter()) {
                            count++;
                        }

                        try {
                            yield(frame, block, store[n]);
                            continue outer;
                        } catch (BreakException e) {
                            breakProfile.enter();
                            return e.getResult();
                        } catch (NextException e) {
                            nextProfile.enter();
                            continue outer;
                        } catch (RedoException e) {
                            redoProfile.enter();
                        }
                    }
                }
            } finally {
                if (CompilerDirectives.inInterpreter()) {
                    getRootNode().reportLoopCount(count);
                }
            }

            return array;
        }

        @Specialization(guards = "isLongFixnum(array)")
        public Object eachLongFixnum(VirtualFrame frame, RubyArray array, RubyProc block) {
            final long[] store = (long[]) array.getStore();

            int count = 0;

            try {
                outer:
                for (int n = 0; n < array.getSize(); n++) {
                    while (true) {
                        if (CompilerDirectives.inInterpreter()) {
                            count++;
                        }

                        try {
                            yield(frame, block, store[n]);
                            continue outer;
                        } catch (BreakException e) {
                            breakProfile.enter();
                            return e.getResult();
                        } catch (NextException e) {
                            nextProfile.enter();
                            continue outer;
                        } catch (RedoException e) {
                            redoProfile.enter();
                        }
                    }
                }
            } finally {
                if (CompilerDirectives.inInterpreter()) {
                    getRootNode().reportLoopCount(count);
                }
            }

            return array;
        }

        @Specialization(guards = "isFloat(array)")
        public Object eachFloat(VirtualFrame frame, RubyArray array, RubyProc block) {
            final double[] store = (double[]) array.getStore();

            int count = 0;

            try {
                outer:
                for (int n = 0; n < array.getSize(); n++) {
                    while (true) {
                        if (CompilerDirectives.inInterpreter()) {
                            count++;
                        }

                        try {
                            yield(frame, block, store[n]);
                            continue outer;
                        } catch (BreakException e) {
                            breakProfile.enter();
                            return e.getResult();
                        } catch (NextException e) {
                            nextProfile.enter();
                            continue outer;
                        } catch (RedoException e) {
                            redoProfile.enter();
                        }
                    }
                }
            } finally {
                if (CompilerDirectives.inInterpreter()) {
                    getRootNode().reportLoopCount(count);
                }
            }

            return array;
        }

        @Specialization(guards = "isObject(array)")
        public Object eachObject(VirtualFrame frame, RubyArray array, RubyProc block) {
            final Object[] store = (Object[]) array.getStore();

            int count = 0;

            try {
                outer:
                for (int n = 0; n < array.getSize(); n++) {
                    while (true) {
                        if (CompilerDirectives.inInterpreter()) {
                            count++;
                        }

                        try {
                            yield(frame, block, store[n]);
                            continue outer;
                        } catch (BreakException e) {
                            breakProfile.enter();
                            return e.getResult();
                        } catch (NextException e) {
                            nextProfile.enter();
                            continue outer;
                        } catch (RedoException e) {
                            redoProfile.enter();
                        }
                    }
                }
            } finally {
                if (CompilerDirectives.inInterpreter()) {
                    getRootNode().reportLoopCount(count);
                }
            }

            return array;
        }

    }

    @CoreMethod(names = "each_with_index", needsBlock = true)
    @ImportStatic(ArrayGuards.class)
    public abstract static class EachWithIndexNode extends YieldingCoreMethodNode {

        private final BranchProfile breakProfile = BranchProfile.create();
        private final BranchProfile nextProfile = BranchProfile.create();
        private final BranchProfile redoProfile = BranchProfile.create();

        public EachWithIndexNode(RubyContext context, SourceSection sourceSection) {
            super(context, sourceSection);
        }

        public EachWithIndexNode(EachWithIndexNode prev) {
            super(prev);
        }

        @Specialization(guards = "isNull(array)")
        public RubyArray eachWithEmpty(VirtualFrame frame, RubyArray array, RubyProc block) {
            return array;
        }

        @Specialization(guards = "isObject(array)")
        public Object eachWithIndexObject(VirtualFrame frame, RubyArray array, RubyProc block) {
            final Object[] store = (Object[]) array.getStore();

            int count = 0;

            try {
                outer:
                for (int n = 0; n < array.getSize(); n++) {
                    while (true) {
                        if (CompilerDirectives.inInterpreter()) {
                            count++;
                        }

                        try {
                            yield(frame, block, store[n], n);
                            continue outer;
                        } catch (BreakException e) {
                            breakProfile.enter();
                            return e.getResult();
                        } catch (NextException e) {
                            nextProfile.enter();
                            continue outer;
                        } catch (RedoException e) {
                            redoProfile.enter();
                        }
                    }
                }
            } finally {
                if (CompilerDirectives.inInterpreter()) {
                    getRootNode().reportLoopCount(count);
                }
            }

            return array;
        }

    }

    @CoreMethod(names = "include?", required = 1)
    public abstract static class IncludeNode extends ArrayCoreMethodNode {

        @Child private KernelNodes.SameOrEqualNode equalNode;

        public IncludeNode(RubyContext context, SourceSection sourceSection) {
            super(context, sourceSection);
            equalNode = KernelNodesFactory.SameOrEqualNodeFactory.create(context, sourceSection, new RubyNode[]{null,null});
        }

        public IncludeNode(IncludeNode prev) {
            super(prev);
            equalNode = prev.equalNode;
        }

        @Specialization(guards = "isNull(array)")
        public boolean includeNull(VirtualFrame frame, RubyArray array, Object value) {
            return false;
        }

        @Specialization(guards = "isIntegerFixnum(array)")
        public boolean includeIntegerFixnum(VirtualFrame frame, RubyArray array, Object value) {
            final int[] store = (int[]) array.getStore();

            for (int n = 0; n < array.getSize(); n++) {
                final Object stored = store[n];

                notDesignedForCompilation();

                if (equalNode.executeSameOrEqual(frame, stored, value)) {
                    return true;
                }
            }

            return false;
        }

        @Specialization(guards = "isLongFixnum(array)")
        public boolean includeLongFixnum(VirtualFrame frame, RubyArray array, Object value) {
            final long[] store = (long[]) array.getStore();

            for (int n = 0; n < array.getSize(); n++) {
                final Object stored = store[n];

                notDesignedForCompilation();

                if (equalNode.executeSameOrEqual(frame, stored, value)) {
                    return true;
                }
            }

            return false;
        }

        @Specialization(guards = "isFloat(array)")
        public boolean includeFloat(VirtualFrame frame, RubyArray array, Object value) {
            final double[] store = (double[]) array.getStore();

            for (int n = 0; n < array.getSize(); n++) {
                final Object stored = store[n];

                notDesignedForCompilation();

                if (equalNode.executeSameOrEqual(frame, stored, value)) {
                    return true;
                }
            }

            return false;
        }

        @Specialization(guards = "isObject(array)")
        public boolean includeObject(VirtualFrame frame, RubyArray array, Object value) {
            final Object[] store = (Object[]) array.getStore();

            for (int n = 0; n < array.getSize(); n++) {
                final Object stored = store[n];

                if (equalNode.executeSameOrEqual(frame, stored, value)) {
                    return true;
                }
            }

            return false;
        }

    }

    @CoreMethod(names = "initialize", needsBlock = true, optional = 2, raiseIfFrozenSelf = true)
    @ImportStatic(ArrayGuards.class)
    public abstract static class InitializeNode extends YieldingCoreMethodNode {

        @Child private ArrayBuilderNode arrayBuilder;

        public InitializeNode(RubyContext context, SourceSection sourceSection) {
            super(context, sourceSection);
            arrayBuilder = new ArrayBuilderNode.UninitializedArrayBuilderNode(context);
        }

        public InitializeNode(InitializeNode prev) {
            super(prev);
            arrayBuilder = prev.arrayBuilder;
        }

        @Specialization
        public RubyArray initialize(RubyArray array, UndefinedPlaceholder size, UndefinedPlaceholder defaultValue, UndefinedPlaceholder block) {
            return initialize(array, 0, nil(), block);
        }

        @Specialization
        public RubyArray initialize(RubyArray array, int size, UndefinedPlaceholder defaultValue, UndefinedPlaceholder block) {
            return initialize(array, size, nil(), block);
        }

        @Specialization
        public RubyArray initialize(RubyArray array, long size, UndefinedPlaceholder defaultValue, UndefinedPlaceholder block) {
            if (size > Integer.MAX_VALUE) {
                throw new IllegalStateException();
            }
            return initialize(array, (int) size, nil(), block);
        }

        @Specialization
        public RubyArray initialize(RubyArray array, int size, int defaultValue, UndefinedPlaceholder block) {
            final int[] store = new int[size];
            Arrays.fill(store, defaultValue);
            array.setStore(store, size);
            return array;
        }

        @Specialization
        public RubyArray initialize(RubyArray array, int size, long defaultValue, UndefinedPlaceholder block) {
            final long[] store = new long[size];
            Arrays.fill(store, defaultValue);
            array.setStore(store, size);
            return array;
        }

        @Specialization
        public RubyArray initialize(RubyArray array, int size, double defaultValue, UndefinedPlaceholder block) {
            final double[] store = new double[size];
            Arrays.fill(store, defaultValue);
            array.setStore(store, size);
            return array;
        }

        @Specialization(guards = "!isUndefinedPlaceholder(defaultValue)")
        public RubyArray initialize(RubyArray array, int size, Object defaultValue, UndefinedPlaceholder block) {
            final Object[] store = new Object[size];
            Arrays.fill(store, defaultValue);
            array.setStore(store, size);
            return array;
        }

        @Specialization
        public RubyArray initialize(VirtualFrame frame, RubyArray array, int size, UndefinedPlaceholder defaultValue, RubyProc block) {
            Object store = arrayBuilder.start(size);

            int count = 0;
            try {
                for (int n = 0; n < size; n++) {
                    if (CompilerDirectives.inInterpreter()) {
                        count++;
                    }

                    store = arrayBuilder.append(store, n, yield(frame, block, n));
                }
            } finally {
                if (CompilerDirectives.inInterpreter()) {
                    getRootNode().reportLoopCount(count);
                }
            }

            array.setStore(arrayBuilder.finish(store, size), size);
            return array;
        }

        @Specialization
        public RubyArray initialize(RubyArray array, RubyArray copy, UndefinedPlaceholder defaultValue, UndefinedPlaceholder block) {
            notDesignedForCompilation();
            array.setStore(copy.slowToArray(), copy.getSize());
            return array;
        }

    }

    @CoreMethod(names = "initialize_copy", visibility = Visibility.PRIVATE, required = 1, raiseIfFrozenSelf = true)
    @NodeChildren({
        @NodeChild(value = "self"),
        @NodeChild(value = "from")
    })
    @ImportStatic(ArrayGuards.class)
    public abstract static class InitializeCopyNode extends RubyNode {
        // TODO(cs): what about allocationSite ?

        public InitializeCopyNode(RubyContext context, SourceSection sourceSection) {
            super(context, sourceSection);
        }

        public InitializeCopyNode(InitializeCopyNode prev) {
            super(prev);
        }

        @CreateCast("from") public RubyNode coerceOtherToAry(RubyNode other) {
            return ToAryNodeFactory.create(getContext(), getSourceSection(), other);
        }

        @Specialization(guards = "isOtherNull(self, from)")
        public RubyArray initializeCopyNull(RubyArray self, RubyArray from) {
            if (self == from) {
                return self;
            }
            self.setStore(null, 0);
            return self;
        }

        @Specialization(guards = "isOtherIntegerFixnum(self, from)")
        public RubyArray initializeCopyIntegerFixnum(RubyArray self, RubyArray from) {
            if (self == from) {
                return self;
            }
            self.setStore(Arrays.copyOf((int[]) from.getStore(), from.getSize()), from.getSize());
            return self;
        }

        @Specialization(guards = "isOtherLongFixnum(self, from)")
        public RubyArray initializeCopyLongFixnum(RubyArray self, RubyArray from) {
            if (self == from) {
                return self;
            }
            self.setStore(Arrays.copyOf((long[]) from.getStore(), from.getSize()), from.getSize());
            return self;
        }

        @Specialization(guards = "isOtherFloat(self, from)")
        public RubyArray initializeCopyFloat(RubyArray self, RubyArray from) {
            if (self == from) {
                return self;
            }
            self.setStore(Arrays.copyOf((double[]) from.getStore(), from.getSize()), from.getSize());
            return self;
        }

        @Specialization(guards = "isOtherObject(self, from)")
        public RubyArray initializeCopyObject(RubyArray self, RubyArray from) {
            if (self == from) {
                return self;
            }
            self.setStore(Arrays.copyOf((Object[]) from.getStore(), from.getSize()), from.getSize());
            return self;
        }

    }

    @CoreMethod(names = {"inject", "reduce"}, needsBlock = true, optional = 1)
    @ImportStatic(ArrayGuards.class)
    public abstract static class InjectNode extends YieldingCoreMethodNode {

        @Child private CallDispatchHeadNode dispatch;

        public InjectNode(RubyContext context, SourceSection sourceSection) {
            super(context, sourceSection);
            dispatch = DispatchHeadNodeFactory.createMethodCall(context, MissingBehavior.CALL_METHOD_MISSING);
        }

        public InjectNode(InjectNode prev) {
            super(prev);
            dispatch = prev.dispatch;
        }

        @Specialization(guards = "isIntegerFixnum(array)")
        public Object injectIntegerFixnum(VirtualFrame frame, RubyArray array, Object initial, RubyProc block) {
            int count = 0;

            final int[] store = (int[]) array.getStore();

            Object accumulator = initial;

            try {
                for (int n = 0; n < array.getSize(); n++) {
                    if (CompilerDirectives.inInterpreter()) {
                        count++;
                    }

                    accumulator = yield(frame, block, accumulator, store[n]);
                }
            } finally {
                if (CompilerDirectives.inInterpreter()) {
                    getRootNode().reportLoopCount(count);
                }
            }

            return accumulator;
        }

        @Specialization(guards = "isLongFixnum(array)")
        public Object injectLongFixnum(VirtualFrame frame, RubyArray array, Object initial, RubyProc block) {
            int count = 0;

            final long[] store = (long[]) array.getStore();

            Object accumulator = initial;

            try {
                for (int n = 0; n < array.getSize(); n++) {
                    if (CompilerDirectives.inInterpreter()) {
                        count++;
                    }

                    accumulator = yield(frame, block, accumulator, store[n]);
                }
            } finally {
                if (CompilerDirectives.inInterpreter()) {
                    getRootNode().reportLoopCount(count);
                }
            }

            return accumulator;
        }

        @Specialization(guards = "isFloat(array)")
        public Object injectFloat(VirtualFrame frame, RubyArray array, Object initial, RubyProc block) {
            int count = 0;

            final double[] store = (double[]) array.getStore();

            Object accumulator = initial;

            try {
                for (int n = 0; n < array.getSize(); n++) {
                    if (CompilerDirectives.inInterpreter()) {
                        count++;
                    }

                    accumulator = yield(frame, block, accumulator, store[n]);
                }
            } finally {
                if (CompilerDirectives.inInterpreter()) {
                    getRootNode().reportLoopCount(count);
                }
            }

            return accumulator;
        }

        @Specialization(guards = "isObject(array)")
        public Object injectObject(VirtualFrame frame, RubyArray array, Object initial, RubyProc block) {
            int count = 0;

            final Object[] store = (Object[]) array.getStore();

            Object accumulator = initial;

            try {
                for (int n = 0; n < array.getSize(); n++) {
                    if (CompilerDirectives.inInterpreter()) {
                        count++;
                    }

                    accumulator = yield(frame, block, accumulator, store[n]);
                }
            } finally {
                if (CompilerDirectives.inInterpreter()) {
                    getRootNode().reportLoopCount(count);
                }
            }

            return accumulator;
        }

        @Specialization
        public Object inject(VirtualFrame frame, RubyArray array, RubySymbol symbol, UndefinedPlaceholder unused) {
            notDesignedForCompilation();

            final Object[] store = array.slowToArray();

            if (store.length < 2) {
                if (store.length == 1) {
                    return store[0];
                } else {
                    return getContext().getCoreLibrary().getNilObject();
                }
            }

            Object accumulator = dispatch.call(frame, store[0], symbol, null, store[1]);

            for (int n = 2; n < array.getSize(); n++) {
                accumulator = dispatch.call(frame, accumulator, symbol, null, store[n]);
            }

            return accumulator;
        }

    }

    @CoreMethod(names = "insert", required = 2, raiseIfFrozenSelf = true)
    public abstract static class InsertNode extends ArrayCoreMethodNode {

        private final BranchProfile tooSmallBranch = BranchProfile.create();

        public InsertNode(RubyContext context, SourceSection sourceSection) {
            super(context, sourceSection);
        }

        public InsertNode(InsertNode prev) {
            super(prev);
        }

        @Specialization(guards = "isNull(array)")
        public Object insert(RubyArray array, int index, Object value) {
            notDesignedForCompilation();

            final Object[] store = new Object[index + 1];
            Arrays.fill(store, nil());
            store[index] = value;
            array.setStore(store, array.getSize() + 1);
            return array;
        }

        @Specialization(guards = "isIntegerFixnum(array)")
        public Object insert(RubyArray array, int index, int value) {
            final int normalizedIndex = array.normalizeIndex(index);
            final int[] store = (int[]) array.getStore();

            if (normalizedIndex < 0) {
                tooSmallBranch.enter();
                throw new UnsupportedOperationException();
            } else if (array.getSize() > store.length + 1) {
                CompilerDirectives.transferToInterpreter();
                throw new UnsupportedOperationException();
            } else {
                System.arraycopy(store, normalizedIndex, store, normalizedIndex + 1, array.getSize() - normalizedIndex);
                store[normalizedIndex] = value;
                array.setStore(store, array.getSize() + 1);
            }

            return array;
        }

    }

    @CoreMethod(names = {"inspect", "to_s"})
    public abstract static class InspectNode extends CoreMethodNode {

        @Child private CallDispatchHeadNode inspect;

        public InspectNode(RubyContext context, SourceSection sourceSection) {
            super(context, sourceSection);
            inspect = DispatchHeadNodeFactory.createMethodCall(context);
        }

        public InspectNode(InspectNode prev) {
            super(prev);
            inspect = prev.inspect;
        }

        @Specialization
        public RubyString inspect(VirtualFrame frame, RubyArray array) {
            notDesignedForCompilation();

            final StringBuilder builder = new StringBuilder();
            final Object[] objects = array.slowToArray();

            builder.append("[");

            for (int n = 0; n < objects.length; n++) {
                if (n > 0) {
                    builder.append(", ");
                }

                // TODO(CS): cast

                final RubyString string = (RubyString) inspect.call(frame, objects[n], "inspect", null);
                builder.append(string.getBytes().toString());
            }

            builder.append("]");

            return getContext().makeString(builder.toString());
        }

    }

    @CoreMethod(names = "join", optional = 1)
    public abstract static class JoinNode extends ArrayCoreMethodNode {

        public JoinNode(RubyContext context, SourceSection sourceSection) {
            super(context, sourceSection);
        }

        public JoinNode(JoinNode prev) {
            super(prev);
        }

        @Specialization
        public RubyString join(RubyArray array, UndefinedPlaceholder unused) {
            Object separator = getContext().getCoreLibrary().getGlobalVariablesObject().getInstanceVariable("$,");
            if (separator == nil()) {
                separator = getContext().makeString("");
            }

            if (separator instanceof RubyString) {
                return join(array, (RubyString) separator);
            } else {
                throw new UnsupportedOperationException();
            }
        }

        @Specialization
        public RubyString join(RubyArray array, RubyString separator) {
            notDesignedForCompilation();

            final StringBuilder builder = new StringBuilder();

            final Object[] objects = array.slowToArray();

            for (int n = 0; n < objects.length; n++) {
                if (n > 0) {
                    builder.append(separator);
                }

                builder.append(objects[n]);
            }

            return getContext().makeString(builder.toString());
        }

    }

    @CoreMethod(names = {"map", "collect"}, needsBlock = true)
    @ImportStatic(ArrayGuards.class)
    public abstract static class MapNode extends YieldingCoreMethodNode {

        @Child private ArrayBuilderNode arrayBuilder;

        public MapNode(RubyContext context, SourceSection sourceSection) {
            super(context, sourceSection);
            arrayBuilder = new ArrayBuilderNode.UninitializedArrayBuilderNode(context);
        }

        public MapNode(MapNode prev) {
            super(prev);
            arrayBuilder = prev.arrayBuilder;
        }

        @Specialization(guards = "isNull(array)")
        public RubyArray mapNull(RubyArray array, RubyProc block) {
            return new RubyArray(getContext().getCoreLibrary().getArrayClass());
        }

        @Specialization(guards = "isIntegerFixnum(array)")
        public RubyArray mapIntegerFixnum(VirtualFrame frame, RubyArray array, RubyProc block) {
            final int[] store = (int[]) array.getStore();
            final int arraySize = array.getSize();
            Object mappedStore = arrayBuilder.start(arraySize);

            int count = 0;

            try {
                for (int n = 0; n < array.getSize(); n++) {
                    if (CompilerDirectives.inInterpreter()) {
                        count++;
                    }

                    mappedStore = arrayBuilder.append(mappedStore, n, yield(frame, block, store[n]));
                }
            } finally {
                if (CompilerDirectives.inInterpreter()) {
                    getRootNode().reportLoopCount(count);
                }
            }

            return new RubyArray(getContext().getCoreLibrary().getArrayClass(), arrayBuilder.finish(mappedStore, arraySize), arraySize);
        }

        @Specialization(guards = "isLongFixnum(array)")
        public RubyArray mapLongFixnum(VirtualFrame frame, RubyArray array, RubyProc block) {
            final long[] store = (long[]) array.getStore();
            final int arraySize = array.getSize();
            Object mappedStore = arrayBuilder.start(arraySize);

            int count = 0;

            try {
                for (int n = 0; n < array.getSize(); n++) {
                    if (CompilerDirectives.inInterpreter()) {
                        count++;
                    }

                    mappedStore = arrayBuilder.append(mappedStore, n, yield(frame, block, store[n]));
                }
            } finally {
                if (CompilerDirectives.inInterpreter()) {
                    getRootNode().reportLoopCount(count);
                }
            }

            return new RubyArray(getContext().getCoreLibrary().getArrayClass(), arrayBuilder.finish(mappedStore, arraySize), arraySize);
        }

        @Specialization(guards = "isFloat(array)")
        public RubyArray mapFloat(VirtualFrame frame, RubyArray array, RubyProc block) {
            final double[] store = (double[]) array.getStore();
            final int arraySize = array.getSize();
            Object mappedStore = arrayBuilder.start(arraySize);

            int count = 0;

            try {
                for (int n = 0; n < array.getSize(); n++) {
                    if (CompilerDirectives.inInterpreter()) {
                        count++;
                    }

                    mappedStore = arrayBuilder.append(mappedStore, n, yield(frame, block, store[n]));
                }
            } finally {
                if (CompilerDirectives.inInterpreter()) {
                    getRootNode().reportLoopCount(count);
                }
            }

            return new RubyArray(getContext().getCoreLibrary().getArrayClass(), arrayBuilder.finish(mappedStore, arraySize), arraySize);
        }

        @Specialization(guards = "isObject(array)")
        public RubyArray mapObject(VirtualFrame frame, RubyArray array, RubyProc block) {
            final Object[] store = (Object[]) array.getStore();
            final int arraySize = array.getSize();
            Object mappedStore = arrayBuilder.start(arraySize);

            int count = 0;

            try {
                for (int n = 0; n < array.getSize(); n++) {
                    if (CompilerDirectives.inInterpreter()) {
                        count++;
                    }

                    mappedStore = arrayBuilder.append(mappedStore, n, yield(frame, block, store[n]));
                }
            } finally {
                if (CompilerDirectives.inInterpreter()) {
                    getRootNode().reportLoopCount(count);
                }
            }

            return new RubyArray(getContext().getCoreLibrary().getArrayClass(), arrayBuilder.finish(mappedStore, arraySize), arraySize);
        }
    }

    @CoreMethod(names = {"map!", "collect!"}, needsBlock = true, raiseIfFrozenSelf = true)
    @ImportStatic(ArrayGuards.class)
    public abstract static class MapInPlaceNode extends YieldingCoreMethodNode {

        @Child private ArrayBuilderNode arrayBuilder;

        public MapInPlaceNode(RubyContext context, SourceSection sourceSection) {
            super(context, sourceSection);
            arrayBuilder = new ArrayBuilderNode.UninitializedArrayBuilderNode(context);
        }

        public MapInPlaceNode(MapInPlaceNode prev) {
            super(prev);
            arrayBuilder = prev.arrayBuilder;
        }

        @Specialization(guards = "isNull(array)")
        public RubyArray mapInPlaceNull(RubyArray array, RubyProc block) {
            return array;
        }

        @Specialization(guards = "isIntegerFixnum(array)")
        public RubyArray mapInPlaceFixnumInteger(VirtualFrame frame, RubyArray array, RubyProc block) {
            final int[] store = (int[]) array.getStore();
            final int arraySize = array.getSize();
            Object mappedStore = arrayBuilder.start(arraySize);

            int count = 0;

            try {
                for (int n = 0; n < array.getSize(); n++) {
                    if (CompilerDirectives.inInterpreter()) {
                        count++;
                    }

                    mappedStore = arrayBuilder.append(mappedStore, n, yield(frame, block, store[n]));
                }
            } finally {
                if (CompilerDirectives.inInterpreter()) {
                    getRootNode().reportLoopCount(count);
                }
            }

            array.setStore(arrayBuilder.finish(mappedStore, arraySize), arraySize);

            return array;
        }

        @Specialization(guards = "isObject(array)")
        public RubyArray mapInPlaceObject(VirtualFrame frame, RubyArray array, RubyProc block) {
            final Object[] store = (Object[]) array.getStore();
            final int arraySize = array.getSize();
            Object mappedStore = arrayBuilder.start(arraySize);

            int count = 0;

            try {
                for (int n = 0; n < array.getSize(); n++) {
                    if (CompilerDirectives.inInterpreter()) {
                        count++;
                    }

                    mappedStore = arrayBuilder.append(mappedStore, n, yield(frame, block, store[n]));
                }
            } finally {
                if (CompilerDirectives.inInterpreter()) {
                    getRootNode().reportLoopCount(count);
                }
            }

            array.setStore(arrayBuilder.finish(mappedStore, arraySize), arraySize);

            return array;
        }
    }

    // TODO: move into Enumerable?

    @CoreMethod(names = "max")
    public abstract static class MaxNode extends ArrayCoreMethodNode {

        @Child private CallDispatchHeadNode eachNode;
        private final MaxBlock maxBlock;

        public MaxNode(RubyContext context, SourceSection sourceSection) {
            super(context, sourceSection);
            eachNode = DispatchHeadNodeFactory.createMethodCall(context);
            maxBlock = context.getCoreLibrary().getArrayMaxBlock();
        }

        public MaxNode(MaxNode prev) {
            super(prev);
            eachNode = prev.eachNode;
            maxBlock = prev.maxBlock;
        }

        @Specialization
        public Object max(VirtualFrame frame, RubyArray array) {
            // TODO: can we just write to the frame instead of having this indirect object?

            final Memo<Object> maximum = new Memo<>();

            final VirtualFrame maximumClosureFrame = Truffle.getRuntime().createVirtualFrame(RubyArguments.pack(null, null, array, null, new Object[] {}), maxBlock.getFrameDescriptor());
            maximumClosureFrame.setObject(maxBlock.getFrameSlot(), maximum);

            final RubyProc block = new RubyProc(getContext().getCoreLibrary().getProcClass(), RubyProc.Type.PROC,
                    maxBlock.getSharedMethodInfo(), maxBlock.getCallTarget(), maxBlock.getCallTarget(),
                    maxBlock.getCallTarget(), maximumClosureFrame.materialize(), null, array, null);

            eachNode.call(frame, array, "each", block);

            if (maximum.get() == null) {
                return nil();
            } else {
                return maximum.get();
            }
        }

    }

    public abstract static class MaxBlockNode extends CoreMethodNode {

        @Child private CallDispatchHeadNode compareNode;

        public MaxBlockNode(RubyContext context, SourceSection sourceSection) {
            super(context, sourceSection);
            compareNode = DispatchHeadNodeFactory.createMethodCall(context);
        }

        public MaxBlockNode(MaxBlockNode prev) {
            super(prev);
            compareNode = prev.compareNode;
        }

        @Specialization
        public RubyNilClass max(VirtualFrame frame, Object maximumObject, Object value) {
            final Memo<Object> maximum = (Memo<Object>) maximumObject;

            // TODO(CS): cast

            final Object current = maximum.get();

            if (current == null || (int) compareNode.call(frame, value, "<=>", null, current) < 0) {
                maximum.set(value);
            }

            return nil();
        }

    }

    public static class MaxBlock {

        private final FrameDescriptor frameDescriptor;
        private final FrameSlot frameSlot;
        private final SharedMethodInfo sharedMethodInfo;
        private final CallTarget callTarget;

        public MaxBlock(RubyContext context) {
            final SourceSection sourceSection = new CoreSourceSection("Array", "max");

            frameDescriptor = new FrameDescriptor();
            frameSlot = frameDescriptor.addFrameSlot("maximum_memo");

            sharedMethodInfo = new SharedMethodInfo(sourceSection, null, Arity.NO_ARGUMENTS, "max", false, null, false);

            callTarget = Truffle.getRuntime().createCallTarget(new RubyRootNode(
                    context, sourceSection, null, sharedMethodInfo,
                    ArrayNodesFactory.MaxBlockNodeFactory.create(context, sourceSection, new RubyNode[]{
                            ReadLevelVariableNodeFactory.create(context, sourceSection, frameSlot, 1),
                            new ReadPreArgumentNode(context, sourceSection, 0, MissingArgumentBehaviour.RUNTIME_ERROR)
                    })));
        }

        public FrameDescriptor getFrameDescriptor() {
            return frameDescriptor;
        }

        public FrameSlot getFrameSlot() {
            return frameSlot;
        }

        public SharedMethodInfo getSharedMethodInfo() {
            return sharedMethodInfo;
        }

        public CallTarget getCallTarget() {
            return callTarget;
        }
    }

    @CoreMethod(names = "min")
    public abstract static class MinNode extends ArrayCoreMethodNode {

        @Child private CallDispatchHeadNode eachNode;
        private final MinBlock minBlock;

        public MinNode(RubyContext context, SourceSection sourceSection) {
            super(context, sourceSection);
            eachNode = DispatchHeadNodeFactory.createMethodCall(context);
            minBlock = context.getCoreLibrary().getArrayMinBlock();
        }

        public MinNode(MinNode prev) {
            super(prev);
            eachNode = prev.eachNode;
            minBlock = prev.minBlock;
        }

        @Specialization
        public Object min(VirtualFrame frame, RubyArray array) {
            // TODO: can we just write to the frame instead of having this indirect object?

            final Memo<Object> minimum = new Memo<>();

            final VirtualFrame minimumClosureFrame = Truffle.getRuntime().createVirtualFrame(RubyArguments.pack(null, null, array, null, new Object[] {}), minBlock.getFrameDescriptor());
            minimumClosureFrame.setObject(minBlock.getFrameSlot(), minimum);

            final RubyProc block = new RubyProc(getContext().getCoreLibrary().getProcClass(), RubyProc.Type.PROC,
                    minBlock.getSharedMethodInfo(), minBlock.getCallTarget(), minBlock.getCallTarget(),
                    minBlock.getCallTarget(), minimumClosureFrame.materialize(), null, array, null);

            eachNode.call(frame, array, "each", block);

            if (minimum.get() == null) {
                return nil();
            } else {
                return minimum.get();
            }
        }

    }

    public abstract static class MinBlockNode extends CoreMethodNode {

        @Child private CallDispatchHeadNode compareNode;

        public MinBlockNode(RubyContext context, SourceSection sourceSection) {
            super(context, sourceSection);
            compareNode = DispatchHeadNodeFactory.createMethodCall(context);
        }

        public MinBlockNode(MinBlockNode prev) {
            super(prev);
            compareNode = prev.compareNode;
        }

        @Specialization
        public RubyNilClass min(VirtualFrame frame, Object minimumObject, Object value) {
            final Memo<Object> minimum = (Memo<Object>) minimumObject;

            // TODO(CS): cast

            final Object current = minimum.get();

            if (current == null || (int) compareNode.call(frame, value, "<=>", null, current) < 0) {
                minimum.set(value);
            }

            return nil();
        }

    }

    public static class MinBlock {

        private final FrameDescriptor frameDescriptor;
        private final FrameSlot frameSlot;
        private final SharedMethodInfo sharedMethodInfo;
        private final CallTarget callTarget;

        public MinBlock(RubyContext context) {
            final SourceSection sourceSection = new CoreSourceSection("Array", "min");

            frameDescriptor = new FrameDescriptor();
            frameSlot = frameDescriptor.addFrameSlot("minimum_memo");

            sharedMethodInfo = new SharedMethodInfo(sourceSection, null, Arity.NO_ARGUMENTS, "min", false, null, false);

            callTarget = Truffle.getRuntime().createCallTarget(new RubyRootNode(
                    context, sourceSection, null, sharedMethodInfo,
                    ArrayNodesFactory.MinBlockNodeFactory.create(context, sourceSection, new RubyNode[]{
                            ReadLevelVariableNodeFactory.create(context, sourceSection, frameSlot, 1),
                            new ReadPreArgumentNode(context, sourceSection, 0, MissingArgumentBehaviour.RUNTIME_ERROR)
                    })));
        }

        public FrameDescriptor getFrameDescriptor() {
            return frameDescriptor;
        }

        public FrameSlot getFrameSlot() {
            return frameSlot;
        }

        public SharedMethodInfo getSharedMethodInfo() {
            return sharedMethodInfo;
        }

        public CallTarget getCallTarget() {
            return callTarget;
        }
    }

    @CoreMethod(names = "pack", required = 1)
    public abstract static class PackNode extends ArrayCoreMethodNode {

        @Child private CallDispatchHeadNode toStringNode;

        public PackNode(RubyContext context, SourceSection sourceSection) {
            super(context, sourceSection);
        }

        public PackNode(PackNode prev) {
            super(prev);
            toStringNode = prev.toStringNode;
        }
        
        // TODO CS 3-Mar-15 to be honest these two specialisations are a bit sneaky - we'll get rid of them ASAP

        @Specialization(guards = {"arrayIsInts(array)", "formatIsXN2000(array, format)"})
        public RubyString packXN2000(RubyArray array, RubyString format) {
            final int size = array.getSize();
            final int[] store = (int[]) array.getStore();
            final byte[] bytes = new byte[1 + size * 4];
            
            // bytes[0] = 0 is implicit

            for (int n = 0; n < size; n++) {
                final int value = store[n];
                final int byteOffset = 1 + n * 4;
                bytes[byteOffset + 3] = (byte) (value >>> 24);
                bytes[byteOffset + 2] = (byte) (value >>> 16);
                bytes[byteOffset + 1] = (byte) (value >>> 8);
                bytes[byteOffset + 0] = (byte) value;
            }

            // TODO CS 3-Mar-15 should be tainting here - but ideally have a pack node, and then taint on top of that

            return new RubyString(getContext().getCoreLibrary().getStringClass(), new ByteList(bytes));
        }

        @Specialization(guards = {"arrayIsLongs(array)", "formatIsLStar(array, format)"})
        public RubyString packLStar(RubyArray array, RubyString format) {
            final int size = array.getSize();
            final long[] store = (long[]) array.getStore();
            final byte[] bytes = new byte[size * 4];

            for (int n = 0; n < size; n++) {
                final int value = (int) store[n]; // happy to truncate
                final int byteOffset = n * 4;
                // TODO CS 3-Mar-15 this should be native endian
                bytes[byteOffset + 3] = (byte) (value >>> 24);
                bytes[byteOffset + 2] = (byte) (value >>> 16);
                bytes[byteOffset + 1] = (byte) (value >>> 8);
                bytes[byteOffset + 0] = (byte) value;
            }

            // TODO CS 1-Mar-15 should be tainting here - but ideally have a pack node, and then taint on top of that

            return new RubyString(getContext().getCoreLibrary().getStringClass(), new ByteList(bytes));
        }

        @Specialization
        public RubyString pack(VirtualFrame frame, RubyArray array, RubyString format) {
            notDesignedForCompilation();

            final Object[] objects = array.slowToArray();
            final IRubyObject[] jrubyObjects = new IRubyObject[objects.length];

            for (int n = 0; n < objects.length; n++) {
                if (objects[n] instanceof RubyNilClass || objects[n] instanceof Integer || objects[n] instanceof Long
                        || objects[n] instanceof RubyBignum || objects[n] instanceof Double || objects[n] instanceof RubyString) {
                    jrubyObjects[n] = getContext().toJRuby(objects[n]);
                } else {
                    if (toStringNode == null) {
                        CompilerDirectives.transferToInterpreter();
                        toStringNode = insert(DispatchHeadNodeFactory.createMethodCall(getContext(), MissingBehavior.RETURN_MISSING));
                    }

                    final Object result = toStringNode.call(frame, objects[n], "to_str", null);

                    if (result == DispatchNode.MISSING) {
                        throw new RaiseException(getContext().getCoreLibrary().typeErrorNoImplicitConversion(objects[n], "String", this));
                    } else if (result instanceof RubyString) {
                        jrubyObjects[n] = getContext().toJRuby((RubyString) result);
                    } else {
                        throw new RaiseException(getContext().getCoreLibrary().typeErrorNoImplicitConversion(objects[n], "String", this));
                    }
                }
            }

            try {
                return getContext().toTruffle(
                        org.jruby.util.Pack.pack(
                                getContext().getRuntime().getCurrentContext(),
                                getContext().getRuntime(),
                                getContext().getRuntime().newArray(jrubyObjects),
                                getContext().toJRuby(format)));
            } catch (org.jruby.exceptions.RaiseException e) {
                throw new RaiseException(getContext().toTruffle(e.getException(), this));
            }
        }

        @Specialization(guards = "!isRubyString(format)")
        public RubyString pack(VirtualFrame frame, RubyArray array, Object format) {
            // TODO CS 1-Mar-15 sloppy until I can get @CreateCast to work

            if (toStringNode == null) {
                CompilerDirectives.transferToInterpreter();
                toStringNode = insert(DispatchHeadNodeFactory.createMethodCall(getContext(), MissingBehavior.RETURN_MISSING));
            }

            final Object result = toStringNode.call(frame, format, "to_str", null);

            if (result == DispatchNode.MISSING) {
                throw new RaiseException(getContext().getCoreLibrary().typeErrorNoImplicitConversion(format, "String", this));
            }

            if (result instanceof RubyString) {
                return pack(frame, array, (RubyString) result);
            }

            throw new UnsupportedOperationException();
        }

        protected boolean arrayIsInts(RubyArray array) {
            return array.getStore() instanceof int[];
        }

        protected boolean arrayIsLongs(RubyArray array) {
            return array.getStore() instanceof long[];
        }

        protected boolean formatIsLStar(RubyArray array, RubyString format) {
            final ByteList byteList = format.getByteList();
            
            if (!byteList.getEncoding().isAsciiCompatible()) {
                return false;
            }
            
            if (byteList.length() != 2) {
                return false;
            }
            
            final byte[] bytes = byteList.unsafeBytes();
            return bytes[0] == 'L' && bytes[1] == '*';
        }

        protected boolean formatIsXN2000(RubyArray array, RubyString format) {
            final ByteList byteList = format.getByteList();

            if (!byteList.getEncoding().isAsciiCompatible()) {
                return false;
            }

            if (byteList.length() != 6) {
                return false;
            }

            final byte[] bytes = byteList.unsafeBytes();
            return bytes[0] == 'x' && bytes[1] == 'N' && bytes[2] == '2' && bytes[3] == '0' && bytes[4] == '0' && bytes[5] == '0';
        }

    }

    @CoreMethod(names = "pop", raiseIfFrozenSelf = true)
    public abstract static class PopNode extends ArrayCoreMethodNode {

        public PopNode(RubyContext context, SourceSection sourceSection) {
            super(context, sourceSection);
        }

        public PopNode(PopNode prev) {
            super(prev);
        }

        @Specialization(guards = "isNull(array)")
        public Object popNil(RubyArray array) {
            return nil();
        }

        @Specialization(guards = "isIntegerFixnum(array)", rewriteOn = UnexpectedResultException.class)
        public int popIntegerFixnumInBounds(RubyArray array) throws UnexpectedResultException {
            if (CompilerDirectives.injectBranchProbability(CompilerDirectives.UNLIKELY_PROBABILITY, array.getSize() == 0)) {
                throw new UnexpectedResultException(nil());
            } else {
                final int[] store = ((int[]) array.getStore());
                final int value = store[array.getSize() - 1];
                array.setStore(store, array.getSize() - 1);
                return value;
            }
        }

        @Specialization(contains = "popIntegerFixnumInBounds", guards = "isIntegerFixnum(array)")
        public Object popIntegerFixnum(RubyArray array) {
            if (CompilerDirectives.injectBranchProbability(CompilerDirectives.UNLIKELY_PROBABILITY, array.getSize() == 0)) {
                return nil();
            } else {
                final int[] store = ((int[]) array.getStore());
                final int value = store[array.getSize() - 1];
                array.setStore(store, array.getSize() - 1);
                return value;
            }
        }

        @Specialization(guards = "isLongFixnum(array)", rewriteOn = UnexpectedResultException.class)
        public long popLongFixnumInBounds(RubyArray array) throws UnexpectedResultException {
            if (CompilerDirectives.injectBranchProbability(CompilerDirectives.UNLIKELY_PROBABILITY, array.getSize() == 0)) {
                throw new UnexpectedResultException(nil());
            } else {
                final long[] store = ((long[]) array.getStore());
                final long value = store[array.getSize() - 1];
                array.setStore(store, array.getSize() - 1);
                return value;
            }
        }

        @Specialization(contains = "popLongFixnumInBounds", guards = "isLongFixnum(array)")
        public Object popLongFixnum(RubyArray array) {
            if (CompilerDirectives.injectBranchProbability(CompilerDirectives.UNLIKELY_PROBABILITY, array.getSize() == 0)) {
                return nil();
            } else {
                final long[] store = ((long[]) array.getStore());
                final long value = store[array.getSize() - 1];
                array.setStore(store, array.getSize() - 1);
                return value;
            }
        }

        @Specialization(guards = "isFloat(array)", rewriteOn = UnexpectedResultException.class)
        public double popFloatInBounds(RubyArray array) throws UnexpectedResultException {
            if (CompilerDirectives.injectBranchProbability(CompilerDirectives.UNLIKELY_PROBABILITY, array.getSize() == 0)) {
                throw new UnexpectedResultException(nil());
            } else {
                final double[] store = ((double[]) array.getStore());
                final double value = store[array.getSize() - 1];
                array.setStore(store, array.getSize() - 1);
                return value;
            }
        }

        @Specialization(contains = "popFloatInBounds", guards = "isFloat(array)")
        public Object popFloat(RubyArray array) {
            if (CompilerDirectives.injectBranchProbability(CompilerDirectives.UNLIKELY_PROBABILITY, array.getSize() == 0)) {
                return nil();
            } else {
                final double[] store = ((double[]) array.getStore());
                final double value = store[array.getSize() - 1];
                array.setStore(store, array.getSize() - 1);
                return value;
            }
        }

        @Specialization(guards = "isObject(array)")
        public Object popObject(RubyArray array) {
            if (CompilerDirectives.injectBranchProbability(CompilerDirectives.UNLIKELY_PROBABILITY, array.getSize() == 0)) {
                return nil();
            } else {
                final Object[] store = ((Object[]) array.getStore());
                final Object value = store[array.getSize() - 1];
                array.setStore(store, array.getSize() - 1);
                return value;
            }
        }

    }

    @CoreMethod(names = "product", required = 1)
    public abstract static class ProductNode extends ArrayCoreMethodNode {

        public ProductNode(RubyContext context, SourceSection sourceSection) {
            super(context, sourceSection);
        }

        public ProductNode(ProductNode prev) {
            super(prev);
        }

        @Specialization(guards = {"isObject(array)", "isOtherObject(array, other)"})
        public Object product(RubyArray array, RubyArray other) {
            final Object[] a = (Object[]) array.getStore();
            final int aLength = array.getSize();

            final Object[] b = (Object[]) other.getStore();
            final int bLength = other.getSize();

            final Object[] pairs = new Object[aLength * bLength];

            for (int an = 0; an < aLength; an++) {
                for (int bn = 0; bn < bLength; bn++) {
                    pairs[an * bLength + bn] = new RubyArray(getContext().getCoreLibrary().getArrayClass(), new Object[]{a[an], b[bn]}, 2);
                }
            }

            return new RubyArray(getContext().getCoreLibrary().getArrayClass(), pairs, pairs.length);
        }

    }

    @CoreMethod(names = {"push", "<<", "__append__"}, argumentsAsArray = true, raiseIfFrozenSelf = true)
    public abstract static class PushNode extends ArrayCoreMethodNode {

        private final BranchProfile extendBranch = BranchProfile.create();

        public PushNode(RubyContext context, SourceSection sourceSection) {
            super(context, sourceSection);
        }

        public PushNode(PushNode prev) {
            super(prev);
        }

        @Specialization(guards = {"isNull(array)", "isSingleIntegerFixnum(array, values)"})
        public RubyArray pushEmptySingleIntegerFixnum(RubyArray array, Object... values) {
            array.setStore(new int[]{(int) values[0]}, 1);
            return array;
        }

        @Specialization(guards = {"isNull(array)", "isSingleLongFixnum(array, values)"})
        public RubyArray pushEmptySingleIntegerLong(RubyArray array, Object... values) {
            array.setStore(new long[]{(long) values[0]}, 1);
            return array;
        }

        @Specialization(guards = "isNull(array)")
        public RubyArray pushEmptyObjects(RubyArray array, Object... values) {
            array.setStore(values, values.length);
            return array;
        }

        @Specialization(guards = {"isIntegerFixnum(array)", "isSingleIntegerFixnum(array, values)"})
        public RubyArray pushIntegerFixnumSingleIntegerFixnum(RubyArray array, Object... values) {
            final int oldSize = array.getSize();
            final int newSize = oldSize + 1;

            int[] store = (int[]) array.getStore();

            if (store.length < newSize) {
                extendBranch.enter();
                store = Arrays.copyOf(store, ArrayUtils.capacity(store.length, newSize));
            }

            store[oldSize] = (int) values[0];
            array.setStore(store, newSize);
            return array;
        }

        @Specialization(guards = { "isIntegerFixnum(array)", "!isSingleIntegerFixnum(array, values)", "!isSingleLongFixnum(array, values)" })
        public RubyArray pushIntegerFixnum(RubyArray array, Object... values) {
            final int oldSize = array.getSize();
            final int newSize = oldSize + values.length;

            int[] oldStore = (int[]) array.getStore();
            final Object[] store;

            if (oldStore.length < newSize) {
                extendBranch.enter();
                store = ArrayUtils.box(oldStore, ArrayUtils.capacity(oldStore.length, newSize) - oldStore.length);
            } else {
                store = ArrayUtils.box(oldStore);
            }

            for (int n = 0; n < values.length; n++) {
                store[oldSize + n] = values[n];
            }

            array.setStore(store, newSize);
            return array;
        }

        @Specialization(guards = {"isLongFixnum(array)", "isSingleIntegerFixnum(array, values)"})
        public RubyArray pushLongFixnumSingleIntegerFixnum(RubyArray array, Object... values) {
            final int oldSize = array.getSize();
            final int newSize = oldSize + 1;

            long[] store = (long[]) array.getStore();

            if (store.length < newSize) {
                extendBranch.enter();
                store = Arrays.copyOf(store, ArrayUtils.capacity(store.length, newSize));
            }

            store[oldSize] = (long) (int) values[0];
            array.setStore(store, newSize);
            return array;
        }

        @Specialization(guards = {"isLongFixnum(array)", "isSingleLongFixnum(array, values)"})
        public RubyArray pushLongFixnumSingleLongFixnum(RubyArray array, Object... values) {
            final int oldSize = array.getSize();
            final int newSize = oldSize + 1;

            long[] store = (long[]) array.getStore();

            if (store.length < newSize) {
                extendBranch.enter();
                store = Arrays.copyOf(store, ArrayUtils.capacity(store.length, newSize));
            }

            store[oldSize] = (long) values[0];
            array.setStore(store, newSize);
            return array;
        }

        @Specialization(guards = "isLongFixnum(array)")
        public RubyArray pushLongFixnum(RubyArray array, Object... values) {
            // TODO CS 5-Feb-15 hack to get things working with empty long[] store

            if (array.getSize() != 0) {
                throw new UnsupportedOperationException();
            }

            array.setStore(values, values.length);
            return array;
        }

        @Specialization(guards = "isFloat(array)")
        public RubyArray pushFloat(RubyArray array, Object... values) {
            // TODO CS 5-Feb-15 hack to get things working with empty double[] store

            if (array.getSize() != 0) {
                throw new UnsupportedOperationException();
            }

            array.setStore(values, values.length);
            return array;
        }

        @Specialization(guards = "isObject(array)")
        public RubyArray pushObject(RubyArray array, Object... values) {
            final int oldSize = array.getSize();
            final int newSize = oldSize + values.length;

            Object[] store = (Object[]) array.getStore();

            if (store.length < newSize) {
                extendBranch.enter();
                store = Arrays.copyOf(store, ArrayUtils.capacity(store.length, newSize));
            }

            for (int n = 0; n < values.length; n++) {
                store[oldSize + n] = values[n];
            }

            array.setStore(store, newSize);
            return array;
        }

        protected boolean isSingleIntegerFixnum(RubyArray array, Object... values) {
            return values.length == 1 && values[0] instanceof Integer;
        }

        protected boolean isSingleLongFixnum(RubyArray array, Object... values) {
            return values.length == 1 && values[0] instanceof Long;
        }

    }

    // Not really a core method - used internally

    public abstract static class PushOneNode extends ArrayCoreMethodNode {

        private final BranchProfile extendBranch = BranchProfile.create();

        public PushOneNode(RubyContext context, SourceSection sourceSection) {
            super(context, sourceSection);
        }

        public PushOneNode(PushOneNode prev) {
            super(prev);
        }

        @Specialization(guards = "isNull(array)")
        public RubyArray pushEmpty(RubyArray array, Object value) {
            array.setStore(new Object[]{value}, 1);
            return array;
        }

        @Specialization(guards = "isIntegerFixnum(array)")
        public RubyArray pushIntegerFixnumIntegerFixnum(RubyArray array, int value) {
            final int oldSize = array.getSize();
            final int newSize = oldSize + 1;

            int[] store = (int[]) array.getStore();

            if (store.length < newSize) {
                extendBranch.enter();
                array.setStore(store = Arrays.copyOf(store, ArrayUtils.capacity(store.length, newSize)), array.getSize());
            }

            store[oldSize] = value;
            array.setStore(store, newSize);
            return array;
        }

        @Specialization(guards = { "isIntegerFixnum(array)", "!isInteger(value)" })
        public RubyArray pushIntegerFixnumObject(RubyArray array, Object value) {
            final int oldSize = array.getSize();
            final int newSize = oldSize + 1;

            final int[] oldStore = (int[]) array.getStore();
            final Object[] newStore;

            if (oldStore.length < newSize) {
                extendBranch.enter();
                newStore = ArrayUtils.box(oldStore, ArrayUtils.capacity(oldStore.length, newSize) - oldStore.length);
            } else {
                newStore = ArrayUtils.box(oldStore);
            }

            newStore[oldSize] = value;
            array.setStore(newStore, newSize);
            return array;
        }

        @Specialization(guards = "isObject(array)")
        public RubyArray pushObjectObject(RubyArray array, Object value) {
            final int oldSize = array.getSize();
            final int newSize = oldSize + 1;

            Object[] store = (Object[]) array.getStore();

            if (store.length < newSize) {
                extendBranch.enter();
                array.setStore(store = Arrays.copyOf(store, ArrayUtils.capacity(store.length, newSize)), array.getSize());
            }

            store[oldSize] = value;
            array.setStore(store, newSize);
            return array;
        }

    }

    @CoreMethod(names = "reject", needsBlock = true)
    @ImportStatic(ArrayGuards.class)
    public abstract static class RejectNode extends YieldingCoreMethodNode {

        @Child private ArrayBuilderNode arrayBuilder;

        public RejectNode(RubyContext context, SourceSection sourceSection) {
            super(context, sourceSection);
            arrayBuilder = new ArrayBuilderNode.UninitializedArrayBuilderNode(context);
        }

        public RejectNode(RejectNode prev) {
            super(prev);
            arrayBuilder = prev.arrayBuilder;
        }

        @Specialization(guards = "isNull(array)")
        public Object selectNull(VirtualFrame frame, RubyArray array, RubyProc block) {
            return new RubyArray(getContext().getCoreLibrary().getArrayClass());
        }

        @Specialization(guards = "isObject(array)")
        public Object selectObject(VirtualFrame frame, RubyArray array, RubyProc block) {
            final Object[] store = (Object[]) array.getStore();

            Object selectedStore = arrayBuilder.start(array.getSize());
            int selectedSize = 0;

            int count = 0;

            try {
                for (int n = 0; n < array.getSize(); n++) {
                    if (CompilerDirectives.inInterpreter()) {
                        count++;
                    }

                    final Object value = store[n];

                    notDesignedForCompilation();

                    if (! yieldIsTruthy(frame, block,  new Object[]{value})) {
                        selectedStore = arrayBuilder.append(selectedStore, selectedSize, value);
                        selectedSize++;
                    }
                }
            } finally {
                if (CompilerDirectives.inInterpreter()) {
                    getRootNode().reportLoopCount(count);
                }
            }

            return new RubyArray(getContext().getCoreLibrary().getArrayClass(), arrayBuilder.finish(selectedStore, selectedSize), selectedSize);
        }

        @Specialization(guards = "isIntegerFixnum(array)")
        public Object selectFixnumInteger(VirtualFrame frame, RubyArray array, RubyProc block) {
            final int[] store = (int[]) array.getStore();

            Object selectedStore = arrayBuilder.start(array.getSize());
            int selectedSize = 0;

            int count = 0;

            try {
                for (int n = 0; n < array.getSize(); n++) {
                    if (CompilerDirectives.inInterpreter()) {
                        count++;
                    }

                    final Object value = store[n];

                    notDesignedForCompilation();

                    if (! yieldIsTruthy(frame, block, value)) {
                        selectedStore = arrayBuilder.append(selectedStore, selectedSize, value);
                        selectedSize++;
                    }
                }
            } finally {
                if (CompilerDirectives.inInterpreter()) {
                    getRootNode().reportLoopCount(count);
                }
            }

            return new RubyArray(getContext().getCoreLibrary().getArrayClass(), arrayBuilder.finish(selectedStore, selectedSize), selectedSize);
        }

    }

    @CoreMethod(names = { "reject!", "delete_if" }, needsBlock = true, raiseIfFrozenSelf = true)
    @ImportStatic(ArrayGuards.class)
    public abstract static class RejectInPlaceNode extends YieldingCoreMethodNode {

        public RejectInPlaceNode(RubyContext context, SourceSection sourceSection) {
            super(context, sourceSection);
        }

        public RejectInPlaceNode(RejectInPlaceNode prev) {
            super(prev);
        }

        @Specialization(guards = "isNull(array)")
        public Object rejectInPlaceNull(VirtualFrame frame, RubyArray array, RubyProc block) {
            return array;
        }

        @Specialization(guards = "isObject(array)")
        public Object rejectInPlaceObject(VirtualFrame frame, RubyArray array, RubyProc block) {
            final Object[] store = (Object[]) array.getStore();

            int i = 0;

            for (int n = 0; n < array.getSize(); n++) {
                if (yieldIsTruthy(frame, block, store[n])) {
                    continue;
                }

                if (i != n) {
                    store[i] = store[n];
                }

                i++;
            }

            array.setStore(store, i);
            return array;
        }

    }

    @CoreMethod(names = "replace", required = 1, raiseIfFrozenSelf = true)
    @NodeChildren({
        @NodeChild(value = "array"),
        @NodeChild(value = "other")
    })
    @ImportStatic(ArrayGuards.class)
    public abstract static class ReplaceNode extends RubyNode {

        public ReplaceNode(RubyContext context, SourceSection sourceSection) {
            super(context, sourceSection);
        }

        public ReplaceNode(ReplaceNode prev) {
            super(prev);
        }

        @CreateCast("other") public RubyNode coerceOtherToAry(RubyNode index) {
            return ToAryNodeFactory.create(getContext(), getSourceSection(), index);
        }

        @Specialization(guards = "isOtherNull(array, other)")
        public RubyArray replace(RubyArray array, RubyArray other) {
            notDesignedForCompilation();

            array.setStore(null, 0);
            return array;
        }

        @Specialization(guards = "isOtherIntegerFixnum(array, other)")
        public RubyArray replaceIntegerFixnum(RubyArray array, RubyArray other) {
            notDesignedForCompilation();

            array.setStore(Arrays.copyOf((int[]) other.getStore(), other.getSize()), other.getSize());
            return array;
        }

        @Specialization(guards = "isOtherLongFixnum(array, other)")
        public RubyArray replaceLongFixnum(RubyArray array, RubyArray other) {
            notDesignedForCompilation();

            array.setStore(Arrays.copyOf((long[]) other.getStore(), other.getSize()), other.getSize());
            return array;
        }

        @Specialization(guards = "isOtherFloat(array, other)")
        public RubyArray replaceFloat(RubyArray array, RubyArray other) {
            notDesignedForCompilation();

            array.setStore(Arrays.copyOf((double[]) other.getStore(), other.getSize()), other.getSize());
            return array;
        }

        @Specialization(guards = "isOtherObject(array, other)")
        public RubyArray replaceObject(RubyArray array, RubyArray other) {
            notDesignedForCompilation();

            array.setStore(Arrays.copyOf((Object[]) other.getStore(), other.getSize()), other.getSize());
            return array;
        }

    }

    @CoreMethod(names = "select", needsBlock = true)
    @ImportStatic(ArrayGuards.class)
    public abstract static class SelectNode extends YieldingCoreMethodNode {

        @Child private ArrayBuilderNode arrayBuilder;

        public SelectNode(RubyContext context, SourceSection sourceSection) {
            super(context, sourceSection);
            arrayBuilder = new ArrayBuilderNode.UninitializedArrayBuilderNode(context);
        }

        public SelectNode(SelectNode prev) {
            super(prev);
            arrayBuilder = prev.arrayBuilder;
        }

        @Specialization(guards = "isNull(array)")
        public Object selectNull(VirtualFrame frame, RubyArray array, RubyProc block) {
            return new RubyArray(getContext().getCoreLibrary().getArrayClass());
        }

        @Specialization(guards = "isObject(array)")
        public Object selectObject(VirtualFrame frame, RubyArray array, RubyProc block) {
            final Object[] store = (Object[]) array.getStore();

            Object selectedStore = arrayBuilder.start(array.getSize());
            int selectedSize = 0;

            int count = 0;

            try {
                for (int n = 0; n < array.getSize(); n++) {
                    if (CompilerDirectives.inInterpreter()) {
                        count++;
                    }

                    final Object value = store[n];

                    notDesignedForCompilation();

                    if (yieldIsTruthy(frame, block,  new Object[]{value})) {
                        selectedStore = arrayBuilder.append(selectedStore, selectedSize, value);
                        selectedSize++;
                    }
                }
            } finally {
                if (CompilerDirectives.inInterpreter()) {
                    getRootNode().reportLoopCount(count);
                }
            }

            return new RubyArray(getContext().getCoreLibrary().getArrayClass(), arrayBuilder.finish(selectedStore, selectedSize), selectedSize);
        }

        @Specialization(guards = "isIntegerFixnum(array)")
        public Object selectFixnumInteger(VirtualFrame frame, RubyArray array, RubyProc block) {
            final int[] store = (int[]) array.getStore();

            Object selectedStore = arrayBuilder.start(array.getSize());
            int selectedSize = 0;

            int count = 0;

            try {
                for (int n = 0; n < array.getSize(); n++) {
                    if (CompilerDirectives.inInterpreter()) {
                        count++;
                    }

                    final Object value = store[n];

                    notDesignedForCompilation();

                    if (yieldIsTruthy(frame, block, value)) {
                        selectedStore = arrayBuilder.append(selectedStore, selectedSize, value);
                        selectedSize++;
                    }
                }
            } finally {
                if (CompilerDirectives.inInterpreter()) {
                    getRootNode().reportLoopCount(count);
                }
            }

            return new RubyArray(getContext().getCoreLibrary().getArrayClass(), arrayBuilder.finish(selectedStore, selectedSize), selectedSize);
        }

    }

    @CoreMethod(names = "shift", raiseIfFrozenSelf = true)
    public abstract static class ShiftNode extends CoreMethodNode {

        public ShiftNode(RubyContext context, SourceSection sourceSection) {
            super(context, sourceSection);
        }

        public ShiftNode(ShiftNode prev) {
            super(prev);
        }

        @Specialization
        public Object shift(RubyArray array) {
            notDesignedForCompilation();

            return array.slowShift();
        }

    }

    @CoreMethod(names = {"size", "length"})
    public abstract static class SizeNode extends ArrayCoreMethodNode {

        public SizeNode(RubyContext context, SourceSection sourceSection) {
            super(context, sourceSection);
        }

        public SizeNode(SizeNode prev) {
            super(prev);
        }

        @Specialization
        public int size(RubyArray array) {
            return array.getSize();
        }

    }

    @CoreMethod(names = "sort", needsBlock = true)
    public abstract static class SortNode extends ArrayCoreMethodNode {

        @Child private CallDispatchHeadNode compareDispatchNode;
        @Child private YieldDispatchHeadNode yieldNode;

        public SortNode(RubyContext context, SourceSection sourceSection) {
            super(context, sourceSection);
            compareDispatchNode = DispatchHeadNodeFactory.createMethodCall(context);
            yieldNode = new YieldDispatchHeadNode(context);
        }

        public SortNode(SortNode prev) {
            super(prev);
            compareDispatchNode = prev.compareDispatchNode;
            yieldNode = prev.yieldNode;
        }

        @Specialization(guards = "isNull(array)")
        public RubyArray sortNull(RubyArray array, UndefinedPlaceholder block) {
            notDesignedForCompilation();

            return new RubyArray(getContext().getCoreLibrary().getArrayClass());
        }

        @ExplodeLoop
        @Specialization(guards = {"isIntegerFixnum(array)", "isSmall(array)"})
        public RubyArray sortVeryShortIntegerFixnum(VirtualFrame frame, RubyArray array, UndefinedPlaceholder block) {
            final int[] store = (int[]) array.getStore();
            final int[] newStore = new int[store.length];

            final int size = array.getSize();

            // Selection sort - written very carefully to allow PE

            for (int i = 0; i < RubyArray.ARRAYS_SMALL; i++) {
                if (i < size) {
                    for (int j = i + 1; j < RubyArray.ARRAYS_SMALL; j++) {
                        if (j < size) {
                            if ((int) compareDispatchNode.call(frame, store[j], "<=>", null, store[i]) < 0) {
                                final int temp = store[j];
                                store[j] = store[i];
                                store[i] = temp;
                            }
                        }
                    }
                    newStore[i] = store[i];
                }
            }

            return new RubyArray(getContext().getCoreLibrary().getArrayClass(), newStore, size);
        }

        @Specialization(guards = "isIntegerFixnum(array)")
        public RubyArray sortIntegerFixnum(VirtualFrame frame, RubyArray array, UndefinedPlaceholder block) {
            notDesignedForCompilation();

            final Object[] boxed = ArrayUtils.box((int[]) array.getStore());
            sort(frame, boxed);
            final int[] unboxed = ArrayUtils.unboxInteger(boxed, array.getSize());
            return new RubyArray(getContext().getCoreLibrary().getArrayClass(), unboxed, array.getSize());
        }

        @ExplodeLoop
        @Specialization(guards = {"isLongFixnum(array)", "isSmall(array)"})
        public RubyArray sortVeryShortLongFixnum(VirtualFrame frame, RubyArray array, UndefinedPlaceholder block) {
            final long[] store = (long[]) array.getStore();
            final long[] newStore = new long[store.length];

            final int size = array.getSize();

            // Selection sort - written very carefully to allow PE

            for (int i = 0; i < RubyArray.ARRAYS_SMALL; i++) {
                if (i < size) {
                    for (int j = i + 1; j < RubyArray.ARRAYS_SMALL; j++) {
                        if (j < size) {
                            if ((int) compareDispatchNode.call(frame, store[j], "<=>", null, store[i]) < 0) {
                                final long temp = store[j];
                                store[j] = store[i];
                                store[i] = temp;
                            }
                        }
                    }
                    newStore[i] = store[i];
                }
            }

            return new RubyArray(getContext().getCoreLibrary().getArrayClass(), newStore, size);
        }

        @Specialization(guards = "isLongFixnum(array)")
        public RubyArray sortLongFixnum(VirtualFrame frame, RubyArray array, UndefinedPlaceholder block) {
            notDesignedForCompilation();

            final Object[] boxed = ArrayUtils.box((long[]) array.getStore());
            sort(frame, boxed);
            final long[] unboxed = ArrayUtils.unboxLong(boxed, array.getSize());
            return new RubyArray(getContext().getCoreLibrary().getArrayClass(), unboxed, array.getSize());
        }

        @Specialization(guards = "isFloat(array)")
        public RubyArray sortDouble(VirtualFrame frame, RubyArray array, UndefinedPlaceholder block) {
            notDesignedForCompilation();

            final Object[] boxed = ArrayUtils.box((double[]) array.getStore());
            sort(frame, boxed);
            final double[] unboxed = ArrayUtils.unboxDouble(boxed, array.getSize());
            return new RubyArray(getContext().getCoreLibrary().getArrayClass(), unboxed, array.getSize());
        }

        @Specialization(guards = {"isObject(array)", "isSmall(array)"})
        public RubyArray sortVeryShortObject(VirtualFrame frame, RubyArray array, UndefinedPlaceholder block) {
            final Object[] oldStore = (Object[]) array.getStore();
            final Object[] store = Arrays.copyOf(oldStore, oldStore.length);

            // Insertion sort

            final int size = array.getSize();

            for (int i = 1; i < size; i++) {
                final Object x = store[i];
                int j = i;
                // TODO(CS): node for this cast
                while (j > 0 && (int) compareDispatchNode.call(frame, store[j - 1], "<=>", null, x) > 0) {
                    store[j] = store[j - 1];
                    j--;
                }
                store[j] = x;
            }

            return new RubyArray(getContext().getCoreLibrary().getArrayClass(), store, size);
        }

        @Specialization(guards = "isObject(array)")
        public RubyArray sortObject(VirtualFrame frame, RubyArray array, UndefinedPlaceholder block) {
            notDesignedForCompilation();

            final Object[] store = Arrays.copyOf((Object[]) array.getStore(), array.getSize());
            sort(frame, store);
            return new RubyArray(getContext().getCoreLibrary().getArrayClass(), store, array.getSize());
        }

        @Specialization(guards = "isObject(array)")
        public RubyArray sortWithCompareBlock(VirtualFrame frame, RubyArray array, RubyProc block) {
            notDesignedForCompilation();

            final Object[] store = Arrays.copyOf((Object[]) array.getStore(), array.getSize());
            sort(frame, store, block);
            return new RubyArray(getContext().getCoreLibrary().getArrayClass(), store, array.getSize());
        }

        private <T> void sort(VirtualFrame frame, T[] objects) {
            final VirtualFrame finalFrame = frame;

            Arrays.sort(objects, new Comparator<Object>() {

                @Override
                public int compare(Object a, Object b) {
                    // TODO(CS): node for this cast
                    return (int) compareDispatchNode.call(finalFrame, a, "<=>", null, b);
                }

            });
        }

        private <T> void sort(VirtualFrame frame, T[] objects, RubyProc compare) {
            final VirtualFrame finalFrame = frame;
            final RubyProc finalCompare = compare;

            Arrays.sort(objects, new Comparator<Object>() {

                @Override
                public int compare(Object a, Object b) {
                    // TODO(CS): node for this cast
                    return (int) yieldNode.dispatch(finalFrame, finalCompare, a, b);
                }

            });
        }

        protected static boolean isSmall(RubyArray array) {
            return array.getSize() <= RubyArray.ARRAYS_SMALL;
        }

    }

    @CoreMethod(names = "sort!", raiseIfFrozenSelf = true)
    public abstract static class SortBangNode extends ArrayCoreMethodNode {

        @Child private CallDispatchHeadNode compareDispatchNode;

        public SortBangNode(RubyContext context, SourceSection sourceSection) {
            super(context, sourceSection);
            compareDispatchNode = DispatchHeadNodeFactory.createMethodCall(context);
        }

        public SortBangNode(SortBangNode prev) {
            super(prev);
            compareDispatchNode = prev.compareDispatchNode;
        }

        @Specialization
        public RubyArray sort(VirtualFrame frame, RubyArray array) {
            notDesignedForCompilation();

            final Object[] store = array.slowToArray();
            sort(frame, store);
            array.setStore(store, array.getSize());
            return array;
        }

        // TODO(CS): copied from #sort

        private <T> void sort(VirtualFrame frame, T[] objects) {
            final VirtualFrame finalFrame = frame;

            Arrays.sort(objects, new Comparator<Object>() {

                @Override
                public int compare(Object a, Object b) {
                    // TODO(CS): node for this cast
                    return (int) compareDispatchNode.call(finalFrame, a, "<=>", null, b);
                }

            });
        }

    }

    @CoreMethod(names = "uniq")
    public abstract static class UniqNode extends CoreMethodNode {

        public UniqNode(RubyContext context, SourceSection sourceSection) {
            super(context, sourceSection);
        }

        public UniqNode(UniqNode prev) {
            super(prev);
        }

        @Specialization
        public RubyArray uniq(RubyArray array) {
            notDesignedForCompilation();

            final RubyArray uniq = new RubyArray(getContext().getCoreLibrary().getArrayClass(), null, 0);

            for (Object value : array.slowToArray()) {
                boolean duplicate = false;

                for (Object compare : uniq.slowToArray()) {
                    if ((boolean) DebugOperations.send(getContext(), value, "==", null, compare)) {
                        duplicate = true;
                        break;
                    }
                }

                if (!duplicate) {
                    uniq.slowPush(value);
                }
            }

            return uniq;
        }

    }

    @CoreMethod(names = "unshift", argumentsAsArray = true, raiseIfFrozenSelf = true)
    public abstract static class UnshiftNode extends CoreMethodNode {

        public UnshiftNode(RubyContext context, SourceSection sourceSection) {
            super(context, sourceSection);
        }

        public UnshiftNode(UnshiftNode prev) {
            super(prev);
        }

        @Specialization
        public RubyArray unshift(RubyArray array, Object... args) {
            notDesignedForCompilation();

            array.slowUnshift(args);
            return array;
        }

    }

    @CoreMethod(names = "zip", required = 1)
    public abstract static class ZipNode extends ArrayCoreMethodNode {

        public ZipNode(RubyContext context, SourceSection sourceSection) {
            super(context, sourceSection);
        }

        public ZipNode(ZipNode prev) {
            super(prev);
        }

        @Specialization(guards = {"isObject(array)", "isOtherIntegerFixnum(array, other)"})
        public RubyArray zipObjectIntegerFixnum(RubyArray array, RubyArray other) {
            final Object[] a = (Object[]) array.getStore();
            final int aLength = array.getSize();

            final int[] b = (int[]) other.getStore();
            final int bLength = other.getSize();

            final int zippedLength = Math.min(aLength, bLength);
            final Object[] zipped = new Object[zippedLength];

            for (int n = 0; n < zippedLength; n++) {
                zipped[n] = new RubyArray(getContext().getCoreLibrary().getArrayClass(), new Object[]{a[n], b[n]}, 2);
            }

            return new RubyArray(getContext().getCoreLibrary().getArrayClass(), zipped, zippedLength);
        }

        @Specialization(guards = {"isObject(array)", "isOtherObject(array, other)"})
        public RubyArray zipObjectObject(RubyArray array, RubyArray other) {
            final Object[] a = (Object[]) array.getStore();
            final int aLength = array.getSize();

            final Object[] b = (Object[]) other.getStore();
            final int bLength = other.getSize();

            final int zippedLength = Math.min(aLength, bLength);
            final Object[] zipped = new Object[zippedLength];

            for (int n = 0; n < zippedLength; n++) {
                zipped[n] = new RubyArray(getContext().getCoreLibrary().getArrayClass(), new Object[]{a[n], b[n]}, 2);
            }

            return new RubyArray(getContext().getCoreLibrary().getArrayClass(), zipped, zippedLength);
        }

    }

}<|MERGE_RESOLUTION|>--- conflicted
+++ resolved
@@ -761,7 +761,7 @@
         @NodeChild(value = "array"),
         @NodeChild(value = "index")
     })
-    @ImportGuards(ArrayGuards.class)
+    @ImportStatic(ArrayGuards.class)
     public abstract static class DeleteAtNode extends RubyNode {
 
         private final BranchProfile tooSmallBranch = BranchProfile.create();
@@ -775,15 +775,11 @@
             super(prev);
         }
 
-<<<<<<< HEAD
-        @Specialization(guards = "isIntegerFixnum(array)", rewriteOn = UnexpectedResultException.class)
-=======
         @CreateCast("index") public RubyNode coerceOtherToInt(RubyNode index) {
             return ToIntNodeFactory.create(getContext(), getSourceSection(), index);
         }
 
-        @Specialization(guards = "isIntegerFixnum", rewriteOn = UnexpectedResultException.class)
->>>>>>> 44ab7cc0
+        @Specialization(guards = "isIntegerFixnum(array)", rewriteOn = UnexpectedResultException.class)
         public int deleteAtIntegerFixnumInBounds(RubyArray array, int index) throws UnexpectedResultException {
             final int normalizedIndex = array.normalizeIndex(index);
 
