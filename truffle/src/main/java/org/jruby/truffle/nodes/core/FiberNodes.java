--- conflicted
+++ resolved
@@ -113,14 +113,9 @@
         }
 
         @Specialization
-<<<<<<< HEAD
         public Object yield(VirtualFrame frame, Object[] args) {
-            final RubyFiber yieldingFiber = getContext().getFiberManager().getCurrentFiber();
-=======
-        public Object yield(Object[] args) {
             RubyThread currentThread = getContext().getThreadManager().getCurrentThread();
             final RubyFiber yieldingFiber = currentThread.getFiberManager().getCurrentFiber();
->>>>>>> 9bed84f9
             final RubyFiber fiberYieldedTo = yieldingFiber.getLastResumedByFiber();
 
             if (yieldingFiber.isRootFiber() || fiberYieldedTo == null) {
