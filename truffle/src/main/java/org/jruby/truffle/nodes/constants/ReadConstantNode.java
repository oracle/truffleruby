/*
 * Copyright (c) 2013, 2015 Oracle and/or its affiliates. All rights reserved. This
 * code is released under a tri EPL/GPL/LGPL license. You can use it,
 * redistribute it and/or modify it under the terms of the:
 *
 * Eclipse Public License version 1.0
 * GNU General Public License version 2
 * GNU Lesser General Public License version 2.1
 */
package org.jruby.truffle.nodes.constants;

import org.jruby.truffle.nodes.RubyNode;
<<<<<<< HEAD
import org.jruby.truffle.nodes.core.BasicObjectNodes;
import org.jruby.truffle.nodes.literal.LiteralNode;
import org.jruby.truffle.runtime.ConstantReplacer;
import org.jruby.truffle.runtime.LexicalScope;
=======
>>>>>>> e7599a14
import org.jruby.truffle.runtime.RubyConstant;
import org.jruby.truffle.runtime.RubyContext;

import com.oracle.truffle.api.frame.VirtualFrame;
import com.oracle.truffle.api.source.SourceSection;

public class ReadConstantNode extends RubyNode implements RestartableReadConstantNode {

    @Child RubyNode moduleNode;
    @Child RubyNode nameNode;

    @Child LookupConstantNode lookupConstantNode;
    @Child GetConstantNode getConstantNode;

    public ReadConstantNode(RubyContext context, SourceSection sourceSection, RubyNode moduleNode, RubyNode nameNode) {
        super(context, sourceSection);
        this.moduleNode = moduleNode;
        this.nameNode = nameNode;
        this.lookupConstantNode = LookupConstantNodeGen.create(context, sourceSection, null, null);
        this.getConstantNode = GetConstantNodeGen.create(context, sourceSection, this, null, null, null);
    }

    @Override
    public Object execute(VirtualFrame frame) {
        final Object module = moduleNode.execute(frame);
        final String name = (String) nameNode.execute(frame);
        return readConstant(frame, module, name);
    }

    @Override
<<<<<<< HEAD
    public Object isDefined(VirtualFrame frame) {
        CompilerDirectives.transferToInterpreter();

        RubyNode receiver = getConstantNode.getModule();
        final RubyContext context = getContext();

        if (name.equals("Encoding")) {
            // Work-around so I don't have to load the iconv library - runners/formatters/junit.rb.
            return createString("constant");
        }

        final Object receiverObject;
        try {
            receiverObject = receiver.execute(frame);
        } catch (RaiseException e) {
            /* If we are looking up a constant in a constant that is itself undefined, we return Nil
             * rather than raising the error. Eg.. defined?(Defined::Undefined1::Undefined2).
             *
             * We should maybe try to see if receiver.isDefined() but we also need its value if it is,
             * and we do not want to execute receiver twice. */
            if (BasicObjectNodes.getLogicalClass(((RubyBasicObject) e.getRubyException())) == context.getCoreLibrary().getNameErrorClass()) {
                return nil();
            }
            throw e;
        }

        final RubyConstant constant;
        try {
            constant = getConstantNode.getLookupConstantNode().executeLookupConstant(frame, receiverObject, name);
        } catch (RaiseException e) {
            if (BasicObjectNodes.getLogicalClass(((RubyBasicObject) e.getRubyException())) == context.getCoreLibrary().getTypeErrorClass()) {
                // module is not a class/module
                return nil();
            } else if (BasicObjectNodes.getLogicalClass(((RubyBasicObject) e.getRubyException())) == context.getCoreLibrary().getNameErrorClass()) {
                // private constant
                return nil();
            }
            throw e;
        }

        if (constant == null) {
            return nil();
        } else {
            return createString("constant");
        }
    }
=======
    public Object readConstant(VirtualFrame frame, Object module, String name) {
        final RubyConstant constant = lookupConstantNode.executeLookupConstant(frame, module, name);
>>>>>>> e7599a14

        return getConstantNode.executeGetConstant(frame, module, name, constant);
    }

}<|MERGE_RESOLUTION|>--- conflicted
+++ resolved
@@ -10,13 +10,10 @@
 package org.jruby.truffle.nodes.constants;
 
 import org.jruby.truffle.nodes.RubyNode;
-<<<<<<< HEAD
 import org.jruby.truffle.nodes.core.BasicObjectNodes;
 import org.jruby.truffle.nodes.literal.LiteralNode;
 import org.jruby.truffle.runtime.ConstantReplacer;
 import org.jruby.truffle.runtime.LexicalScope;
-=======
->>>>>>> e7599a14
 import org.jruby.truffle.runtime.RubyConstant;
 import org.jruby.truffle.runtime.RubyContext;
 
@@ -47,57 +44,8 @@
     }
 
     @Override
-<<<<<<< HEAD
-    public Object isDefined(VirtualFrame frame) {
-        CompilerDirectives.transferToInterpreter();
-
-        RubyNode receiver = getConstantNode.getModule();
-        final RubyContext context = getContext();
-
-        if (name.equals("Encoding")) {
-            // Work-around so I don't have to load the iconv library - runners/formatters/junit.rb.
-            return createString("constant");
-        }
-
-        final Object receiverObject;
-        try {
-            receiverObject = receiver.execute(frame);
-        } catch (RaiseException e) {
-            /* If we are looking up a constant in a constant that is itself undefined, we return Nil
-             * rather than raising the error. Eg.. defined?(Defined::Undefined1::Undefined2).
-             *
-             * We should maybe try to see if receiver.isDefined() but we also need its value if it is,
-             * and we do not want to execute receiver twice. */
-            if (BasicObjectNodes.getLogicalClass(((RubyBasicObject) e.getRubyException())) == context.getCoreLibrary().getNameErrorClass()) {
-                return nil();
-            }
-            throw e;
-        }
-
-        final RubyConstant constant;
-        try {
-            constant = getConstantNode.getLookupConstantNode().executeLookupConstant(frame, receiverObject, name);
-        } catch (RaiseException e) {
-            if (BasicObjectNodes.getLogicalClass(((RubyBasicObject) e.getRubyException())) == context.getCoreLibrary().getTypeErrorClass()) {
-                // module is not a class/module
-                return nil();
-            } else if (BasicObjectNodes.getLogicalClass(((RubyBasicObject) e.getRubyException())) == context.getCoreLibrary().getNameErrorClass()) {
-                // private constant
-                return nil();
-            }
-            throw e;
-        }
-
-        if (constant == null) {
-            return nil();
-        } else {
-            return createString("constant");
-        }
-    }
-=======
     public Object readConstant(VirtualFrame frame, Object module, String name) {
         final RubyConstant constant = lookupConstantNode.executeLookupConstant(frame, module, name);
->>>>>>> e7599a14
 
         return getConstantNode.executeGetConstant(frame, module, name, constant);
     }
