/*
 * Copyright (c) 2013, 2015 Oracle and/or its affiliates. All rights reserved. This
 * code is released under a tri EPL/GPL/LGPL license. You can use it,
 * redistribute it and/or modify it under the terms of the:
 *
 * Eclipse Public License version 1.0
 * GNU General Public License version 2
 * GNU Lesser General Public License version 2.1
 */
package org.jruby.truffle.runtime.core;

import com.oracle.truffle.api.CompilerAsserts;
import com.oracle.truffle.api.CompilerDirectives;
import com.oracle.truffle.api.interop.TruffleObject;
import com.oracle.truffle.api.nodes.Node;
import com.oracle.truffle.api.source.Source;

import jnr.constants.platform.Errno;
import jnr.posix.FileStat;

import org.jcodings.Encoding;
import org.jcodings.EncodingDB;
import org.jcodings.transcode.EConvFlags;
import org.jruby.runtime.Constants;
import org.jruby.runtime.encoding.EncodingService;
import org.jruby.runtime.load.LoadServiceResource;
import org.jruby.truffle.nodes.RubyNode;
import org.jruby.truffle.nodes.core.ArrayNodes;
import org.jruby.truffle.nodes.core.MutexNodes;
import org.jruby.truffle.nodes.core.ProcessNodes;
import org.jruby.truffle.nodes.methods.SetMethodDeclarationContext;
import org.jruby.truffle.nodes.objects.Allocator;
import org.jruby.truffle.nodes.rubinius.NativeFunctionPrimitiveNodes;
import org.jruby.truffle.runtime.RubyCallStack;
import org.jruby.truffle.runtime.RubyContext;
import org.jruby.truffle.runtime.backtrace.Backtrace;
import org.jruby.truffle.runtime.control.RaiseException;
import org.jruby.truffle.runtime.control.TruffleFatalException;
import org.jruby.truffle.runtime.hash.HashOperations;
import org.jruby.truffle.runtime.hash.KeyValue;
import org.jruby.truffle.runtime.signal.SignalOperations;
import org.jruby.truffle.translator.NodeWrapper;
import org.jruby.util.cli.Options;
import org.jruby.util.cli.OutputStrings;

import java.io.File;
import java.io.IOException;
import java.io.InputStream;
import java.io.InputStreamReader;
import java.nio.charset.StandardCharsets;
import java.util.ArrayList;
import java.util.HashMap;
import java.util.List;
import java.util.Map;

public class CoreLibrary {

    private static final boolean LOAD_CORE = Options.TRUFFLE_LOAD_CORE.load();
    private static final String CLI_RECORD_SEPARATOR = Options.CLI_RECORD_SEPARATOR.load();

    private final RubyContext context;

    private final RubyClass argumentErrorClass;
    private final RubyClass arrayClass;
    private final RubyClass basicObjectClass;
    private final RubyClass bignumClass;
    private final RubyClass bindingClass;
    private final RubyClass classClass;
    private final RubyClass complexClass;
    private final RubyClass dirClass;
    private final RubyClass encodingClass;
    private final RubyClass encodingErrorClass;
    private final RubyClass exceptionClass;
    private final RubyClass falseClass;
    private final RubyClass fiberClass;
    private final RubyClass fixnumClass;
    private final RubyClass floatClass;
    private final RubyClass floatDomainErrorClass;
    private final RubyClass hashClass;
    private final RubyClass integerClass;
    private final RubyClass indexErrorClass;
    private final RubyClass ioErrorClass;
    private final RubyClass loadErrorClass;
    private final RubyClass localJumpErrorClass;
    private final RubyClass lookupTableClass;
    private final RubyClass matchDataClass;
    private final RubyClass moduleClass;
    private final RubyClass nameErrorClass;
    private final RubyClass nilClass;
    private final RubyClass noMethodErrorClass;
    private final RubyClass numericClass;
    private final RubyClass objectClass;
    private final RubyClass procClass;
    private final RubyModule processModule;
    private final RubyClass rangeClass;
    private final RubyClass rangeErrorClass;
    private final RubyClass rationalClass;
    private final RubyClass regexpClass;
    private final RubyClass regexpErrorClass;
    private final RubyClass rubyTruffleErrorClass;
    private final RubyClass runtimeErrorClass;
    private final RubyClass standardErrorClass;
    private final RubyClass stringClass;
    private final RubyClass stringDataClass;
    private final RubyClass symbolClass;
    private final RubyClass syntaxErrorClass;
    private final RubyClass systemCallErrorClass;
    private final RubyClass threadClass;
    private final RubyClass timeClass;
    private final RubyClass transcodingClass;
    private final RubyClass trueClass;
    private final RubyClass tupleClass;
    private final RubyClass typeErrorClass;
    private final RubyClass zeroDivisionErrorClass;
    private final RubyModule enumerableModule;
    private final RubyModule errnoModule;
    private final RubyModule kernelModule;
    private final RubyModule rubiniusModule;
    private final RubyModule rubiniusFFIModule;
    private final RubyModule signalModule;
    private final RubyModule truffleModule;
    private final RubyClass encodingConverterClass;
    private final RubyClass encodingCompatibilityErrorClass;
    private final RubyClass methodClass;
    private final RubyClass unboundMethodClass;
    private final RubyClass byteArrayClass;
    private final RubyClass fiberErrorClass;
    private final RubyClass threadErrorClass;

    private final RubyArray argv;
    private final RubyBasicObject globalVariablesObject;
    private final RubyBasicObject mainObject;
    private final RubyNilClass nilObject;
    private RubyBasicObject rubiniusUndefined;

    private final ArrayNodes.MinBlock arrayMinBlock;
    private final ArrayNodes.MaxBlock arrayMaxBlock;

<<<<<<< HEAD
    private final RubyClass rubyInternalMethod;
=======
    private final Map<Errno, RubyClass> errnoClasses = new HashMap<>();
>>>>>>> 9bed84f9

    @CompilerDirectives.CompilationFinal private RubySymbol eachSymbol;
    @CompilerDirectives.CompilationFinal private RubyHash envHash;

    private enum State {
        INITIALIZING,
        LOADING_RUBY_CORE,
        LOADED
    }

    private State state = State.INITIALIZING;

    public CoreLibrary(RubyContext context) {
        this.context = context;

        // Nothing in this constructor can use RubyContext.getCoreLibrary() as we are building it!
        // Therefore, only initialize the core classes and modules here.

        // Create the cyclic classes and modules

        classClass = RubyClass.createBootClass(context, null, "Class", new RubyClass.ClassAllocator());
        basicObjectClass = RubyClass.createBootClass(context, classClass, "BasicObject", new RubyBasicObject.BasicObjectAllocator());
        objectClass = RubyClass.createBootClass(context, classClass, "Object", basicObjectClass.getAllocator());
        moduleClass = RubyClass.createBootClass(context, classClass, "Module", new RubyModule.ModuleAllocator());

        // Close the cycles
        classClass.unsafeSetLogicalClass(classClass);

        objectClass.unsafeSetSuperclass(basicObjectClass);
        moduleClass.unsafeSetSuperclass(objectClass);
        classClass.unsafeSetSuperclass(moduleClass);

        classClass.getAdoptedByLexicalParent(objectClass, "Class", null);
        basicObjectClass.getAdoptedByLexicalParent(objectClass, "BasicObject", null);
        objectClass.getAdoptedByLexicalParent(objectClass, "Object", null);
        moduleClass.getAdoptedByLexicalParent(objectClass, "Module", null);

        // Create Exception classes 

        // Exception
        exceptionClass = defineClass("Exception", new RubyException.ExceptionAllocator());

        // FiberError
        fiberErrorClass = defineClass(exceptionClass, "FiberError");

        // NoMemoryError
        defineClass(exceptionClass, "NoMemoryError");

        // RubyTruffleError
        rubyTruffleErrorClass = defineClass(exceptionClass, "RubyTruffleError");

        // StandardError
        standardErrorClass = defineClass(exceptionClass, "StandardError");
        argumentErrorClass = defineClass(standardErrorClass, "ArgumentError");
        encodingErrorClass = defineClass(standardErrorClass, "EncodingError");
        ioErrorClass = defineClass(standardErrorClass, "IOError");
        localJumpErrorClass = defineClass(standardErrorClass, "LocalJumpError");
        regexpErrorClass = defineClass(standardErrorClass, "RegexpError");
        runtimeErrorClass = defineClass(standardErrorClass, "RuntimeError");
        threadErrorClass = defineClass(standardErrorClass, "ThreadError");
        typeErrorClass = defineClass(standardErrorClass, "TypeError");
        zeroDivisionErrorClass = defineClass(standardErrorClass, "ZeroDivisionError");

        // StandardError > RangeError
        rangeErrorClass = defineClass(standardErrorClass, "RangeError");
        floatDomainErrorClass = defineClass(rangeErrorClass, "FloatDomainError");

        // StandardError > IndexError
        indexErrorClass = defineClass(standardErrorClass, "IndexError");
        defineClass(indexErrorClass, "KeyError");

        // StandardError > IOError
        defineClass(ioErrorClass, "EOFError");

        // StandardError > NameError
        nameErrorClass = defineClass(standardErrorClass, "NameError");
        noMethodErrorClass = defineClass(nameErrorClass, "NoMethodError");

        // StandardError > SystemCallError
        systemCallErrorClass = defineClass(standardErrorClass, "SystemCallError");

        errnoModule = defineModule("Errno");

        for (Errno errno : Errno.values()) {
            if (errno.name().startsWith("E")) {
                errnoClasses.put(errno, defineClass(errnoModule, systemCallErrorClass, errno.name()));
            }
        }

        // ScriptError
        RubyClass scriptErrorClass = defineClass(exceptionClass, "ScriptError");
        loadErrorClass = defineClass(scriptErrorClass, "LoadError");
        defineClass(scriptErrorClass, "NotImplementedError");
        syntaxErrorClass = defineClass(scriptErrorClass, "SyntaxError");

        // SecurityError
        defineClass(exceptionClass, "SecurityError");

        // SignalException
        RubyClass signalExceptionClass = defineClass(exceptionClass, "SignalException");
        defineClass(signalExceptionClass, "Interrupt");

        // SystemExit
        defineClass(exceptionClass, "SystemExit");

        // SystemStackError
        defineClass(exceptionClass, "SystemStackError");

        // Create core classes and modules

        numericClass = defineClass("Numeric");
        complexClass = defineClass(numericClass, "Complex");
        floatClass = defineClass(numericClass, "Float");
        integerClass = defineClass(numericClass, "Integer");
        fixnumClass = defineClass(integerClass, "Fixnum");
        bignumClass = defineClass(integerClass, "Bignum", new RubyBignum.BignumAllocator());
        rationalClass = defineClass(numericClass, "Rational");

        // Classes defined in Object

        arrayClass = defineClass("Array", new RubyArray.ArrayAllocator());
        bindingClass = defineClass("Binding", new RubyBinding.BindingAllocator());
        dirClass = defineClass("Dir");
        encodingClass = defineClass("Encoding", new RubyEncoding.EncodingAllocator());
        falseClass = defineClass("FalseClass");
        fiberClass = defineClass("Fiber", new RubyFiber.FiberAllocator());
        defineModule("FileTest");
        hashClass = defineClass("Hash", new RubyHash.HashAllocator());
        matchDataClass = defineClass("MatchData");
        methodClass = defineClass("Method");
        defineClass("Mutex", MutexNodes.createMutexAllocator(context.getEmptyShape()));
        nilClass = defineClass("NilClass");
        procClass = defineClass("Proc", new RubyProc.ProcAllocator());
        processModule = defineModule("Process");
        rangeClass = defineClass("Range", new RubyRange.RangeAllocator());
        regexpClass = defineClass("Regexp", new RubyRegexp.RegexpAllocator());
        stringClass = defineClass("String", new RubyString.StringAllocator());
        symbolClass = defineClass("Symbol");
        threadClass = defineClass("Thread", new RubyThread.ThreadAllocator());
        timeClass = defineClass("Time", new RubyTime.TimeAllocator());
        trueClass = defineClass("TrueClass");
        unboundMethodClass = defineClass("UnboundMethod");

        // Modules

        RubyModule comparableModule = defineModule("Comparable");
        defineModule("Config");
        enumerableModule = defineModule("Enumerable");
        defineModule("GC");
        kernelModule = defineModule("Kernel");
        defineModule("Math");
        defineModule("ObjectSpace");
        signalModule = defineModule("Signal");

        // The rest

        encodingCompatibilityErrorClass = defineClass(encodingClass, encodingErrorClass, "CompatibilityError");

        encodingConverterClass = defineClass(encodingClass, objectClass, "Converter", new RubyEncodingConverter.EncodingConverterAllocator());

        truffleModule = defineModule("Truffle");
<<<<<<< HEAD
        defineModule(truffleModule, "Interop");
        truffleDebugModule = defineModule(truffleModule, "Debug");
=======
        defineModule(truffleModule, "Debug");
>>>>>>> 9bed84f9
        defineModule(truffleModule, "Primitive");

        // Rubinius

        rubiniusModule = defineModule("Rubinius");

        rubiniusFFIModule = defineModule(rubiniusModule, "FFI");
        defineModule(defineModule(rubiniusFFIModule, "Platform"), "POSIX");
        defineModule(rubiniusModule, "Type");

        byteArrayClass = defineClass(rubiniusModule, objectClass, "ByteArray");
        lookupTableClass = defineClass(rubiniusModule, hashClass, "LookupTable");
        stringDataClass = defineClass(rubiniusModule, objectClass, "StringData");
        transcodingClass = defineClass(encodingClass, objectClass, "Transcoding");
        tupleClass = defineClass(rubiniusModule, arrayClass, "Tuple");

        // Interop

        rubyInternalMethod = null;

        // Include the core modules

        includeModules(comparableModule);

        // Create some key objects

        mainObject = new RubyBasicObject(objectClass);
        nilObject = new RubyNilClass(nilClass);
        argv = new RubyArray(arrayClass);
        rubiniusUndefined = new RubyBasicObject(objectClass);

        globalVariablesObject = new RubyBasicObject(objectClass);

        arrayMinBlock = new ArrayNodes.MinBlock(context);
        arrayMaxBlock = new ArrayNodes.MaxBlock(context);
    }

    private void includeModules(RubyModule comparableModule) {
        objectClass.include(null, kernelModule);

        numericClass.include(null, comparableModule);
        symbolClass.include(null, comparableModule);

        arrayClass.include(null, enumerableModule);
        dirClass.include(null, enumerableModule);
        hashClass.include(null, enumerableModule);
        rangeClass.include(null, enumerableModule);
    }

    /**
     * Initializations which may access {@link RubyContext#getCoreLibrary()}.
     */
    public void initialize() {
        initializeGlobalVariables();
        initializeConstants();
        initializeEncodingConstants();
        initializeSignalConstants();
    }

    private void initializeGlobalVariables() {
        RubyNode.notDesignedForCompilation();

        RubyBasicObject globals = globalVariablesObject;

        globals.getOperations().setInstanceVariable(globals, "$LOAD_PATH", new RubyArray(arrayClass));
        globals.getOperations().setInstanceVariable(globals, "$LOADED_FEATURES", new RubyArray(arrayClass));
        globals.getOperations().setInstanceVariable(globals, "$:", globals.getInstanceVariable("$LOAD_PATH"));
        globals.getOperations().setInstanceVariable(globals, "$\"", globals.getInstanceVariable("$LOADED_FEATURES"));
        globals.getOperations().setInstanceVariable(globals, "$,", nilObject);
        globals.getOperations().setInstanceVariable(globals, "$0", context.toTruffle(context.getRuntime().getGlobalVariables().get("$0")));

        globals.getOperations().setInstanceVariable(globals, "$DEBUG", context.getRuntime().isDebug());

        Object value = context.getRuntime().warningsEnabled() ? context.getRuntime().isVerbose() : nilObject;
        globals.getOperations().setInstanceVariable(globals, "$VERBOSE", value);

        final RubyString defaultRecordSeparator = RubyString.fromJavaString(stringClass, CLI_RECORD_SEPARATOR);
        defaultRecordSeparator.freeze();

        // TODO (nirvdrum 05-Feb-15) We need to support the $-0 alias as well.
        globals.getOperations().setInstanceVariable(globals, "$/", defaultRecordSeparator);

        globals.getOperations().setInstanceVariable(globals, "$SAFE", 0);
    }

    private void initializeConstants() {
        // Set constants

        objectClass.setConstant(null, "RUBY_VERSION", RubyString.fromJavaString(stringClass, Constants.RUBY_VERSION));
        objectClass.setConstant(null, "RUBY_PATCHLEVEL", Constants.RUBY_PATCHLEVEL);
        objectClass.setConstant(null, "RUBY_ENGINE", RubyString.fromJavaString(stringClass, Constants.ENGINE + "+truffle"));
        objectClass.setConstant(null, "RUBY_PLATFORM", RubyString.fromJavaString(stringClass, Constants.PLATFORM));
        objectClass.setConstant(null, "RUBY_RELEASE_DATE", RubyString.fromJavaString(stringClass, Constants.COMPILE_DATE));
        objectClass.setConstant(null, "RUBY_DESCRIPTION", RubyString.fromJavaString(stringClass, OutputStrings.getVersionString()));

        // BasicObject knows itself
        basicObjectClass.setConstant(null, "BasicObject", basicObjectClass);

        objectClass.setConstant(null, "ARGV", argv);

        rubiniusModule.setConstant(null, "UNDEFINED", rubiniusUndefined);

        processModule.setConstant(null, "CLOCK_MONOTONIC", ProcessNodes.CLOCK_MONOTONIC);
        processModule.setConstant(null, "CLOCK_REALTIME", ProcessNodes.CLOCK_REALTIME);

        encodingConverterClass.setConstant(null, "INVALID_MASK", EConvFlags.INVALID_MASK);
        encodingConverterClass.setConstant(null, "INVALID_REPLACE", EConvFlags.INVALID_REPLACE);
        encodingConverterClass.setConstant(null, "UNDEF_MASK", EConvFlags.UNDEF_MASK);
        encodingConverterClass.setConstant(null, "UNDEF_REPLACE", EConvFlags.UNDEF_REPLACE);
        encodingConverterClass.setConstant(null, "UNDEF_HEX_CHARREF", EConvFlags.UNDEF_HEX_CHARREF);
        encodingConverterClass.setConstant(null, "PARTIAL_INPUT", EConvFlags.PARTIAL_INPUT);
        encodingConverterClass.setConstant(null, "AFTER_OUTPUT", EConvFlags.AFTER_OUTPUT);
        encodingConverterClass.setConstant(null, "UNIVERSAL_NEWLINE_DECORATOR", EConvFlags.UNIVERSAL_NEWLINE_DECORATOR);
        encodingConverterClass.setConstant(null, "CRLF_NEWLINE_DECORATOR", EConvFlags.CRLF_NEWLINE_DECORATOR);
        encodingConverterClass.setConstant(null, "CR_NEWLINE_DECORATOR", EConvFlags.CR_NEWLINE_DECORATOR);
        encodingConverterClass.setConstant(null, "XML_TEXT_DECORATOR", EConvFlags.XML_TEXT_DECORATOR);
        encodingConverterClass.setConstant(null, "XML_ATTR_CONTENT_DECORATOR", EConvFlags.XML_ATTR_CONTENT_DECORATOR);
        encodingConverterClass.setConstant(null, "XML_ATTR_QUOTE_DECORATOR", EConvFlags.XML_ATTR_QUOTE_DECORATOR);
    }

    private void initializeSignalConstants() {
        RubyNode.notDesignedForCompilation();

        Object[] signals = new Object[SignalOperations.SIGNALS_LIST.size()];

        int i = 0;
        for (Map.Entry<String, Integer> signal : SignalOperations.SIGNALS_LIST.entrySet()) {
            RubyString signalName = context.makeString(signal.getKey());
            signals[i++] = RubyArray.fromObjects(arrayClass, signalName, signal.getValue());
        }

        signalModule.setConstant(null, "SIGNAL_LIST", new RubyArray(arrayClass, signals, signals.length));
    }

    private RubyClass defineClass(String name) {
        return defineClass(objectClass, name, objectClass.getAllocator());
    }

    private RubyClass defineClass(String name, Allocator allocator) {
        return defineClass(objectClass, name, allocator);
    }

    private RubyClass defineClass(RubyClass superclass, String name) {
        return new RubyClass(context, objectClass, superclass, name, superclass.getAllocator());
    }

    private RubyClass defineClass(RubyClass superclass, String name, Allocator allocator) {
        return new RubyClass(context, objectClass, superclass, name, allocator);
    }

    private RubyClass defineClass(RubyModule lexicalParent, RubyClass superclass, String name) {
        return new RubyClass(context, lexicalParent, superclass, name, superclass.getAllocator());
    }

    private RubyClass defineClass(RubyModule lexicalParent, RubyClass superclass, String name, Allocator allocator) {
        return new RubyClass(context, lexicalParent, superclass, name, allocator);
    }

    private RubyModule defineModule(String name) {
        return defineModule(objectClass, name);
    }

    private RubyModule defineModule(RubyModule lexicalParent, String name) {
        return new RubyModule(context, moduleClass, lexicalParent, name, null);
    }

    public void initializeAfterMethodsAdded() {
        initializeRubiniusFFI();

        // ENV is supposed to be an object that actually updates the environment, and sees any updates

        envHash = getSystemEnv();
        objectClass.setConstant(null, "ENV", envHash);

        // Load Ruby core

        if (LOAD_CORE) {
            try {
                state = State.LOADING_RUBY_CORE;
                loadRubyCore("core.rb");
            } catch (RaiseException e) {
                final RubyException rubyException = e.getRubyException();

                for (String line : Backtrace.DISPLAY_FORMATTER.format(getContext(), rubyException, rubyException.getBacktrace())) {
                    System.err.println(line);
                }

                throw new TruffleFatalException("couldn't load the core library", e);
            } finally {
                state = State.LOADED;
            }
        }
    }

    private void initializeRubiniusFFI() {
        rubiniusFFIModule.setConstant(null, "TYPE_CHAR", NativeFunctionPrimitiveNodes.TYPE_CHAR);
        rubiniusFFIModule.setConstant(null, "TYPE_UCHAR", NativeFunctionPrimitiveNodes.TYPE_UCHAR);
        rubiniusFFIModule.setConstant(null, "TYPE_BOOL", NativeFunctionPrimitiveNodes.TYPE_BOOL);
        rubiniusFFIModule.setConstant(null, "TYPE_SHORT", NativeFunctionPrimitiveNodes.TYPE_SHORT);
        rubiniusFFIModule.setConstant(null, "TYPE_USHORT", NativeFunctionPrimitiveNodes.TYPE_USHORT);
        rubiniusFFIModule.setConstant(null, "TYPE_INT", NativeFunctionPrimitiveNodes.TYPE_INT);
        rubiniusFFIModule.setConstant(null, "TYPE_UINT", NativeFunctionPrimitiveNodes.TYPE_UINT);
        rubiniusFFIModule.setConstant(null, "TYPE_LONG", NativeFunctionPrimitiveNodes.TYPE_LONG);
        rubiniusFFIModule.setConstant(null, "TYPE_ULONG", NativeFunctionPrimitiveNodes.TYPE_ULONG);
        rubiniusFFIModule.setConstant(null, "TYPE_LL", NativeFunctionPrimitiveNodes.TYPE_LL);
        rubiniusFFIModule.setConstant(null, "TYPE_ULL", NativeFunctionPrimitiveNodes.TYPE_ULL);
        rubiniusFFIModule.setConstant(null, "TYPE_FLOAT", NativeFunctionPrimitiveNodes.TYPE_FLOAT);
        rubiniusFFIModule.setConstant(null, "TYPE_DOUBLE", NativeFunctionPrimitiveNodes.TYPE_DOUBLE);
        rubiniusFFIModule.setConstant(null, "TYPE_PTR", NativeFunctionPrimitiveNodes.TYPE_PTR);
        rubiniusFFIModule.setConstant(null, "TYPE_VOID", NativeFunctionPrimitiveNodes.TYPE_VOID);
        rubiniusFFIModule.setConstant(null, "TYPE_STRING", NativeFunctionPrimitiveNodes.TYPE_STRING);
        rubiniusFFIModule.setConstant(null, "TYPE_STRPTR", NativeFunctionPrimitiveNodes.TYPE_STRPTR);
        rubiniusFFIModule.setConstant(null, "TYPE_CHARARR", NativeFunctionPrimitiveNodes.TYPE_CHARARR);
        rubiniusFFIModule.setConstant(null, "TYPE_ENUM", NativeFunctionPrimitiveNodes.TYPE_ENUM);
        rubiniusFFIModule.setConstant(null, "TYPE_VARARGS", NativeFunctionPrimitiveNodes.TYPE_VARARGS);
    }

    public void loadRubyCore(String fileName) {
        loadRubyCore(fileName, "core:/");
    }

    public void loadRubyCore(String fileName, String prefix) {
        final Source source;

        try {
            // TODO CS 28-Feb-15 need to use SourceManager here so that the debugger knows about the core files
            source = Source.fromReader(new InputStreamReader(getRubyCoreInputStream(fileName), StandardCharsets.UTF_8), prefix + fileName);
        } catch (IOException e) {
            throw new RuntimeException(e);
        }

        context.load(source, null, NodeWrapper.IDENTITY);
    }

    public InputStream getRubyCoreInputStream(String fileName) {
        final LoadServiceResource resource = context.getRuntime().getLoadService().getClassPathResource(getClass().getClassLoader(), fileName);

        if (resource == null) {
            throw new RuntimeException("couldn't load Truffle core library " + fileName);
        }

        try {
            return resource.getInputStream();
        } catch (IOException e) {
            throw new RuntimeException(e);
        }
    }

    public void initializeEncodingConstants() {
        getContext().getRuntime().getEncodingService().defineEncodings(new EncodingService.EncodingDefinitionVisitor() {
            @Override
            public void defineEncoding(EncodingDB.Entry encodingEntry, byte[] name, int p, int end) {
                Encoding e = encodingEntry.getEncoding();

                RubyEncoding re = RubyEncoding.newEncoding(encodingClass, e, name, p, end, encodingEntry.isDummy());
                RubyEncoding.storeEncoding(encodingEntry.getIndex(), re);
            }

            @Override
            public void defineConstant(int encodingListIndex, String constName) {
                encodingClass.setConstant(null, constName, RubyEncoding.getEncoding(encodingListIndex));
            }
        });

        getContext().getRuntime().getEncodingService().defineAliases(new EncodingService.EncodingAliasVisitor() {
            @Override
            public void defineAlias(int encodingListIndex, String constName) {
                RubyEncoding re = RubyEncoding.getEncoding(encodingListIndex);
                RubyEncoding.storeAlias(constName, re);
            }

            @Override
            public void defineConstant(int encodingListIndex, String constName) {
                encodingClass.setConstant(null, constName, RubyEncoding.getEncoding(encodingListIndex));
            }
        });
    }

    public RubyClass getMetaClass(Object object) {
        RubyNode.notDesignedForCompilation();

        if (object instanceof RubyBasicObject) {
            return ((RubyBasicObject) object).getMetaClass();
        } else if (object instanceof Boolean) {
            if ((boolean) object) {
                return trueClass;
            } else {
                return falseClass;
            }
        } else if (object instanceof Integer) {
            return fixnumClass;
        } else if (object instanceof Long) {
            return fixnumClass;
        } else if (object instanceof Double) {
            return floatClass;
        } else if (object == null) {
            throw new RuntimeException("Can't get metaclass for null");
        } else {
            CompilerDirectives.transferToInterpreter();
            throw new UnsupportedOperationException(String.format("Don't know how to get the metaclass for %s", object.getClass()));
        }
    }

    public RubyClass getLogicalClass(Object object) {
        RubyNode.notDesignedForCompilation();

        if (object instanceof RubyBasicObject) {
            return ((RubyBasicObject) object).getLogicalClass();
        } else if (object instanceof Boolean) {
            if ((boolean) object) {
                return trueClass;
            } else {
                return falseClass;
            }
        } else if (object instanceof Integer) {
            return fixnumClass;
        } else if (object instanceof Long) {
            return fixnumClass;
        } else if (object instanceof Double) {
            return floatClass;
        } else if (object == null) {
            throw new RuntimeException();
        } else {
            CompilerDirectives.transferToInterpreter();
            throw new UnsupportedOperationException(String.format("Don't know how to get the logical class for %s", object.getClass()));
        }
    }

    /**
     * Convert a value to a {@code Float}, without doing any lookup.
     */
    public static double toDouble(Object value) {
        RubyNode.notDesignedForCompilation();

        assert value != null;

        if (value instanceof RubyNilClass) {
            return 0;
        }

        if (value instanceof Integer) {
            return (int) value;
        }

        if (value instanceof RubyBignum) {
            return ((RubyBignum) value).bigIntegerValue().doubleValue();
        }

        if (value instanceof Double) {
            return (double) value;
        }

        CompilerDirectives.transferToInterpreter();
        throw new UnsupportedOperationException();
    }

    public static boolean fitsIntoInteger(long value) {
        return value >= Integer.MIN_VALUE && value <= Integer.MAX_VALUE;
    }

    public RubyException runtimeError(String message, Node currentNode) {
        CompilerAsserts.neverPartOfCompilation();
        return new RubyException(runtimeErrorClass, context.makeString(message), RubyCallStack.getBacktrace(currentNode));
    }

    public RubyException frozenError(String className, Node currentNode) {
        CompilerAsserts.neverPartOfCompilation();
        return runtimeError(String.format("can't modify frozen %s", className), currentNode);
    }

    public RubyException argumentError(String message, Node currentNode) {
        CompilerAsserts.neverPartOfCompilation();
        return new RubyException(argumentErrorClass, context.makeString(message), RubyCallStack.getBacktrace(currentNode));
    }

    public RubyException argumentErrorOutOfRange(Node currentNode) {
        CompilerAsserts.neverPartOfCompilation();
        return argumentError("out of range", currentNode);
    }

    public RubyException argumentErrorInvalidRadix(int radix, Node currentNode) {
        CompilerAsserts.neverPartOfCompilation();
        return argumentError(String.format("invalid radix %d", radix), currentNode);
    }

    public RubyException argumentErrorMissingKeyword(String name, Node currentNode) {
        CompilerAsserts.neverPartOfCompilation();
        return argumentError(String.format("missing keyword: %s", name), currentNode);
    }

    public RubyException argumentError(int passed, int required, Node currentNode) {
        CompilerAsserts.neverPartOfCompilation();
        return argumentError(String.format("wrong number of arguments (%d for %d)", passed, required), currentNode);
    }

    public RubyException argumentError(int passed, int required, int optional, Node currentNode) {
        CompilerAsserts.neverPartOfCompilation();
        return argumentError(String.format("wrong number of arguments (%d for %d..%d)", passed, required, required + optional), currentNode);
    }

    public RubyException argumentErrorEmptyVarargs(Node currentNode) {
        CompilerAsserts.neverPartOfCompilation();
        return argumentError("wrong number of arguments (0 for 1+)", currentNode);
    }

    public RubyException errnoError(int errno, Node currentNode) {
        CompilerAsserts.neverPartOfCompilation();

        Errno errnoObj = Errno.valueOf(errno);
        if (errnoObj == null) {
            return systemCallError(String.format("Unknown Error (%s)", errno), currentNode);
        }

        return new RubyException(getErrnoClass(errnoObj), context.makeString(errnoObj.description()), RubyCallStack.getBacktrace(currentNode));
    }

    public RubyException indexError(String message, Node currentNode) {
        CompilerAsserts.neverPartOfCompilation();
        return new RubyException(indexErrorClass, context.makeString(message), RubyCallStack.getBacktrace(currentNode));
    }

    public RubyException indexTooSmallError(String type, int index, int length, Node currentNode) {
        CompilerAsserts.neverPartOfCompilation();
        return indexError(String.format("index %d too small for %s; minimum: -%d", index, type, length), currentNode);
    }

    public RubyException indexNegativeLength(int length, Node currentNode) {
        CompilerAsserts.neverPartOfCompilation();
        return indexError(String.format("negative length (%d)", length), currentNode);
    }

    public RubyException localJumpError(String message, Node currentNode) {
        CompilerAsserts.neverPartOfCompilation();
        return new RubyException(localJumpErrorClass, context.makeString(message), RubyCallStack.getBacktrace(currentNode));
    }

    public RubyException unexpectedReturn(Node currentNode) {
        CompilerAsserts.neverPartOfCompilation();
        return localJumpError("unexpected return", currentNode);
    }

    public RubyException noBlockToYieldTo(Node currentNode) {
        CompilerAsserts.neverPartOfCompilation();
        return localJumpError("no block given (yield)", currentNode);
    }

    public RubyException typeError(String message, Node currentNode) {
        CompilerAsserts.neverPartOfCompilation();
        return new RubyException(typeErrorClass, context.makeString(message), RubyCallStack.getBacktrace(currentNode));
    }

    public RubyException typeErrorCantDefineSingleton(Node currentNode) {
        CompilerAsserts.neverPartOfCompilation();
        return typeError("can't define singleton", currentNode);
    }

    public RubyException typeErrorNoClassToMakeAlias(Node currentNode) {
        CompilerAsserts.neverPartOfCompilation();
        return typeError("no class to make alias", currentNode);
    }

    public RubyException typeErrorShouldReturn(String object, String method, String expectedType, Node currentNode) {
        CompilerAsserts.neverPartOfCompilation();
        return typeError(String.format("%s#%s should return %s", object, method, expectedType), currentNode);
    }

    public RubyException typeErrorCantConvertTo(Object from, RubyClass to, String methodUsed, Object result, Node currentNode) {
        CompilerAsserts.neverPartOfCompilation();
        String fromClass = getLogicalClass(from).getName();
        return typeError(String.format("can't convert %s to %s (%s#%s gives %s)",
                fromClass, to.getName(), fromClass, methodUsed, getLogicalClass(result).toString()), currentNode);
    }

    public RubyException typeErrorCantConvertInto(Object from, RubyClass to, Node currentNode) {
        CompilerAsserts.neverPartOfCompilation();
        return typeError(String.format("can't convert %s into %s", getLogicalClass(from).getName(), to.getName()), currentNode);
    }

    public RubyException typeErrorIsNotA(String value, String expectedType, Node currentNode) {
        CompilerAsserts.neverPartOfCompilation();
        return typeError(String.format("%s is not a %s", value, expectedType), currentNode);
    }

    public RubyException typeErrorNoImplicitConversion(Object from, String to, Node currentNode) {
        CompilerAsserts.neverPartOfCompilation();
        return typeError(String.format("no implicit conversion of %s into %s", getLogicalClass(from).getName(), to), currentNode);
    }

    public RubyException typeErrorMustBe(String variable, String type, Node currentNode) {
        CompilerAsserts.neverPartOfCompilation();
        return typeError(String.format("value of %s must be %s", variable, type), currentNode);
    }

    public RubyException typeErrorBadCoercion(Object from, String to, String coercionMethod, Object coercedTo, Node currentNode) {
        CompilerAsserts.neverPartOfCompilation();
        String badClassName = getLogicalClass(from).getName();
        return typeError(String.format("can't convert %s to %s (%s#%s gives %s)",
                badClassName,
                to,
                badClassName,
                coercionMethod,
                getLogicalClass(coercedTo).getName()), currentNode);
    }

    public RubyException typeErrorCantCoerce(Object from, String to, Node currentNode) {
        CompilerAsserts.neverPartOfCompilation();
        return typeError(String.format("%s can't be coerced into %s", from, to), currentNode);
    }

    public RubyException typeErrorWrongArgumentType(Object object, String expectedType, Node currentNode) {
        CompilerAsserts.neverPartOfCompilation();
        String badClassName = getLogicalClass(object).getName();
        return typeError(String.format("wrong argument type %s (expected %s)", badClassName, expectedType), currentNode);
    }

    public RubyException nameError(String message, String name, Node currentNode) {
        CompilerAsserts.neverPartOfCompilation();
        RubyException nameError = new RubyException(nameErrorClass, context.makeString(message), RubyCallStack.getBacktrace(currentNode));
        nameError.getOperations().setInstanceVariable(nameError, "@name", context.getSymbolTable().getSymbol(name));
        return nameError;
    }

    public RubyException nameErrorConstantNotDefined(RubyModule module, String name, Node currentNode) {
        CompilerAsserts.neverPartOfCompilation();
        return nameError(String.format("constant %s::%s not defined", module.getName(), name), name, currentNode);
    }

    public RubyException nameErrorUninitializedConstant(RubyModule module, String name, Node currentNode) {
        CompilerAsserts.neverPartOfCompilation();
        return nameError(String.format("uninitialized constant %s::%s", module.getName(), name), name, currentNode);
    }

    public RubyException nameErrorUninitializedClassVariable(RubyModule module, String name, Node currentNode) {
        CompilerAsserts.neverPartOfCompilation();
        return nameError(String.format("uninitialized class variable %s in %s", name, module.getName()), name, currentNode);
    }

    public RubyException nameErrorPrivateConstant(RubyModule module, String name, Node currentNode) {
        CompilerAsserts.neverPartOfCompilation();
        return nameError(String.format("private constant %s::%s referenced", module.getName(), name), name, currentNode);
    }

    public RubyException nameErrorInstanceNameNotAllowable(String name, Node currentNode) {
        CompilerAsserts.neverPartOfCompilation();
        return nameError(String.format("`%s' is not allowable as an instance variable name", name), name, currentNode);
    }

    public RubyException nameErrorReadOnly(String name, Node currentNode) {
        CompilerAsserts.neverPartOfCompilation();
        return nameError(String.format("%s is a read-only variable", name), name, currentNode);
    }

    public RubyException nameErrorUndefinedLocalVariableOrMethod(String name, String object, Node currentNode) {
        CompilerAsserts.neverPartOfCompilation();
        return nameError(String.format("undefined local variable or method `%s' for %s", name, object), name, currentNode);
    }

    public RubyException nameErrorUndefinedMethod(String name, RubyModule module, Node currentNode) {
        CompilerAsserts.neverPartOfCompilation();
        return nameError(String.format("undefined method `%s' for %s", name, module.getName()), name, currentNode);
    }

    public RubyException nameErrorPrivateMethod(String name, RubyModule module, Node currentNode) {
        CompilerAsserts.neverPartOfCompilation();
        return nameError(String.format("method `%s' for %s is private", name, module.getName()), name, currentNode);
    }

    public RubyException noMethodError(String message, String name, Node currentNode) {
        CompilerAsserts.neverPartOfCompilation();
        RubyException noMethodError = new RubyException(context.getCoreLibrary().getNoMethodErrorClass(), context.makeString(message), RubyCallStack.getBacktrace(currentNode));
        noMethodError.getOperations().setInstanceVariable(noMethodError, "@name", context.getSymbolTable().getSymbol(name));
        return noMethodError;
    }

    public RubyException noMethodErrorOnModule(String name, RubyModule module, Node currentNode) {
        CompilerAsserts.neverPartOfCompilation();
        return noMethodError(String.format("undefined method `%s' for %s", name, module.getName()), name, currentNode);
    }

    public RubyException noMethodErrorOnReceiver(String name, Object receiver, Node currentNode) {
        CompilerAsserts.neverPartOfCompilation();
        RubyClass logicalClass = getLogicalClass(receiver);
        String repr = logicalClass.getName();
        if (receiver instanceof RubyModule) {
            repr = ((RubyModule) receiver).getName() + ":" + repr;
        }
        return noMethodError(String.format("undefined method `%s' for %s", name, repr), name, currentNode);
    }

    public RubyException privateMethodError(String name, RubyModule module, Node currentNode) {
        CompilerAsserts.neverPartOfCompilation();
        return noMethodError(String.format("private method `%s' called for %s", name, module.toString()), name, currentNode);
    }

    public RubyException loadError(String message, Node currentNode) {
        CompilerAsserts.neverPartOfCompilation();
        return new RubyException(context.getCoreLibrary().getLoadErrorClass(), context.makeString(message), RubyCallStack.getBacktrace(currentNode));
    }

    public RubyException loadErrorCannotLoad(String name, Node currentNode) {
        CompilerAsserts.neverPartOfCompilation();
        return loadError(String.format("cannot load such file -- %s", name), currentNode);
    }

    public RubyException zeroDivisionError(Node currentNode) {
        CompilerAsserts.neverPartOfCompilation();
        return new RubyException(context.getCoreLibrary().getZeroDivisionErrorClass(), context.makeString("divided by 0"), RubyCallStack.getBacktrace(currentNode));
    }

    public RubyException syntaxError(String message, Node currentNode) {
        CompilerAsserts.neverPartOfCompilation();
        return new RubyException(syntaxErrorClass, context.makeString(message), RubyCallStack.getBacktrace(currentNode));
    }

    public RubyException floatDomainError(String value, Node currentNode) {
        CompilerAsserts.neverPartOfCompilation();
        return new RubyException(floatDomainErrorClass, context.makeString(value), RubyCallStack.getBacktrace(currentNode));
    }

    public RubyException mathDomainError(String method, Node currentNode) {
        CompilerAsserts.neverPartOfCompilation();
        return new RubyException(getErrnoClass(Errno.EDOM), context.makeString(String.format("Numerical argument is out of domain - \"%s\"", method)), RubyCallStack.getBacktrace(currentNode));
    }

    public RubyException invalidArgumentError(String value, Node currentNode) {
        CompilerAsserts.neverPartOfCompilation();
        return new RubyException(getErrnoClass(Errno.EINVAL), context.makeString(String.format("Invalid argument -  %s", value)), RubyCallStack.getBacktrace(currentNode));
    }

    public RubyException ioError(String fileName, Node currentNode) {
        CompilerAsserts.neverPartOfCompilation();
        return new RubyException(ioErrorClass, context.makeString(String.format("Error reading file -  %s", fileName)), RubyCallStack.getBacktrace(currentNode));
    }

    public RubyException fileNotFoundError(String fileName, Node currentNode) {
        CompilerAsserts.neverPartOfCompilation();
        return new RubyException(getErrnoClass(Errno.ENOENT), context.makeString(String.format("No such file or directory -  %s", fileName)), RubyCallStack.getBacktrace(currentNode));
    }

    public RubyException dirNotEmptyError(String path, Node currentNode) {
        CompilerAsserts.neverPartOfCompilation();
        return new RubyException(getErrnoClass(Errno.ENOTEMPTY), context.makeString(String.format("Directory not empty - %s", path)), RubyCallStack.getBacktrace(currentNode));
    }

    public RubyException rangeError(int code, RubyEncoding encoding, Node currentNode) {
        CompilerAsserts.neverPartOfCompilation();
        return rangeError(String.format("invalid codepoint %x in %s", code, encoding.getEncoding()), currentNode);
    }

    public RubyException rangeError(String type, String value, String range, Node currentNode) {
        CompilerAsserts.neverPartOfCompilation();
        return rangeError(String.format("%s %s out of range of %s", type, value, range), currentNode);
    }

    public RubyException rangeError(RubyRange.IntegerFixnumRange range, Node currentNode) {
        CompilerAsserts.neverPartOfCompilation();
        return rangeError(String.format("%d..%s%d out of range",
                range.getBegin(),
                range.doesExcludeEnd() ? "." : "",
                range.getEnd()), currentNode);
    }

    public RubyException rangeError(String message, Node currentNode) {
        CompilerAsserts.neverPartOfCompilation();
        return new RubyException(rangeErrorClass, context.makeString(message), RubyCallStack.getBacktrace(currentNode));
    }

    public RubyException internalError(String message, Node currentNode) {
        CompilerAsserts.neverPartOfCompilation();
        return new RubyException(context.getCoreLibrary().getRubyTruffleErrorClass(), context.makeString("internal implementation error - " + message), RubyCallStack.getBacktrace(currentNode));
    }

    public RubyException regexpError(String message, Node currentNode) {
        CompilerAsserts.neverPartOfCompilation();
        return new RubyException(regexpErrorClass, context.makeString(message), RubyCallStack.getBacktrace(currentNode));
    }

    public RubyException encodingCompatibilityErrorIncompatible(String a, String b, Node currentNode) {
        CompilerAsserts.neverPartOfCompilation();
        return encodingCompatibilityError(String.format("incompatible character encodings: %s and %s", a, b), currentNode);
    }

    public RubyException encodingCompatibilityError(String message, Node currentNode) {
        CompilerAsserts.neverPartOfCompilation();
        return new RubyException(encodingCompatibilityErrorClass, context.makeString(message), RubyCallStack.getBacktrace(currentNode));
    }

    public RubyException fiberError(String message, Node currentNode) {
        CompilerAsserts.neverPartOfCompilation();
        return new RubyException(fiberErrorClass, context.makeString(message), RubyCallStack.getBacktrace(currentNode));
    }

    public RubyException deadFiberCalledError(Node currentNode) {
        CompilerAsserts.neverPartOfCompilation();
        return fiberError("dead fiber called", currentNode);
    }

    public RubyException yieldFromRootFiberError(Node currentNode) {
        CompilerAsserts.neverPartOfCompilation();
        return fiberError("can't yield from root fiber", currentNode);
    }

    public RubyException threadError(String message, Node currentNode) {
        CompilerAsserts.neverPartOfCompilation();
        return new RubyException(threadErrorClass, context.makeString(message), RubyCallStack.getBacktrace(currentNode));
    }

    public RubyException systemCallError(String message, Node currentNode) {
        CompilerAsserts.neverPartOfCompilation();
        return new RubyException(systemCallErrorClass, context.makeString(message), RubyCallStack.getBacktrace(currentNode));
    }

    public RubyContext getContext() {
        return context;
    }

    public RubyClass getArrayClass() {
        return arrayClass;
    }

    public RubyClass getBasicObjectClass() {
        return basicObjectClass;
    }

    public RubyClass getBignumClass() {
        return bignumClass;
    }

    public RubyClass getBindingClass() {
        return bindingClass;
    }

    public RubyClass getClassClass() {
        return classClass;
    }

    public RubyClass getFalseClass() {
        return falseClass;
    }

    public RubyClass getFiberClass() {
        return fiberClass;
    }

    public RubyClass getFixnumClass() {
        return fixnumClass;
    }

    public RubyClass getFloatClass() {
        return floatClass;
    }

    public RubyClass getHashClass() {
        return hashClass;
    }

    public RubyClass getLoadErrorClass() {
        return loadErrorClass;
    }

    public RubyClass getMatchDataClass() {
        return matchDataClass;
    }

    public RubyClass getModuleClass() {
        return moduleClass;
    }

    public RubyClass getNameErrorClass() {
        return nameErrorClass;
    }

<<<<<<< HEAD
    public RubyClass getNilClass() {
        return nilClass;
    }

    public RubyClass getRubyInternalMethod() {
        return rubyInternalMethod;
    }

=======
>>>>>>> 9bed84f9
    public RubyClass getNoMethodErrorClass() {
        return noMethodErrorClass;
    }

    public RubyClass getObjectClass() {
        return objectClass;
    }

    public RubyClass getProcClass() {
        return procClass;
    }

    public RubyClass getRangeClass() {
        return rangeClass;
    }

    public RubyClass getRationalClass() {
        return rationalClass;
    }

    public RubyClass getRegexpClass() {
        return regexpClass;
    }

    public RubyClass getRubyTruffleErrorClass() {
        return rubyTruffleErrorClass;
    }

    public RubyClass getRuntimeErrorClass() {
        return runtimeErrorClass;
    }

    public RubyClass getStringClass() {
        return stringClass;
    }

    public RubyClass getThreadClass() {
        return threadClass;
    }

    public RubyClass getTimeClass() {
        return timeClass;
    }

    public RubyClass getTypeErrorClass() { return typeErrorClass; }

    public RubyClass getTrueClass() {
        return trueClass;
    }

    public RubyClass getZeroDivisionErrorClass() {
        return zeroDivisionErrorClass;
    }

    public RubyModule getKernelModule() {
        return kernelModule;
    }

    public RubyArray getArgv() {
        return argv;
    }

    public RubyBasicObject getGlobalVariablesObject() {
        return globalVariablesObject;
    }

    public RubyArray getLoadPath() {
        return (RubyArray) globalVariablesObject.getInstanceVariable("$LOAD_PATH");
    }

    public RubyArray getLoadedFeatures() {
        return (RubyArray) globalVariablesObject.getInstanceVariable("$LOADED_FEATURES");
    }

    public RubyBasicObject getMainObject() {
        return mainObject;
    }

    public RubyNilClass getNilObject() {
        return nilObject;
    }

    public RubyHash getENV() {
        return envHash;
    }

    private RubyHash getSystemEnv() {
        final List<KeyValue> entries = new ArrayList<>();

        for (Map.Entry<String, String> variable : System.getenv().entrySet()) {
            entries.add(new KeyValue(context.makeString(variable.getKey()), context.makeString(variable.getValue())));
        }

        return HashOperations.verySlowFromEntries(context, entries, false);
    }

    public ArrayNodes.MinBlock getArrayMinBlock() {
        return arrayMinBlock;
    }

    public ArrayNodes.MaxBlock getArrayMaxBlock() {
        return arrayMaxBlock;
    }

    public RubyClass getNumericClass() {
        return numericClass;
    }

    public RubyClass getIntegerClass() {
        return integerClass;
    }

    public RubyClass getEncodingConverterClass() {
        return encodingConverterClass;
    }

    public RubyClass getUnboundMethodClass() {
        return unboundMethodClass;
    }

    public RubyClass getMethodClass() {
        return methodClass;
    }

    public RubyClass getComplexClass() {
        return complexClass;
    }

    public RubyClass getByteArrayClass() {
        return byteArrayClass;
    }

    public RubyClass getLookupTableClass() {
        return lookupTableClass;
    }

    public RubyClass getStringDataClass() {
        return stringDataClass;
    }

    public RubyClass getTranscodingClass() {
        return transcodingClass;
    }

    public RubyClass getTupleClass() {
        return tupleClass;
    }

    public RubyBasicObject getRubiniusUndefined() {
        return rubiniusUndefined;
    }

    public boolean isLoadingRubyCore() {
        return state == State.LOADING_RUBY_CORE;
    }

    public boolean isLoaded() {
        return state == State.LOADED;
    }

    public RubyClass getErrnoClass(Errno errno) {
        return errnoClasses.get(errno);
    }

    public RubyClass getSymbolClass() {
        return symbolClass;
    }

}<|MERGE_RESOLUTION|>--- conflicted
+++ resolved
@@ -136,11 +136,8 @@
     private final ArrayNodes.MinBlock arrayMinBlock;
     private final ArrayNodes.MaxBlock arrayMaxBlock;
 
-<<<<<<< HEAD
     private final RubyClass rubyInternalMethod;
-=======
     private final Map<Errno, RubyClass> errnoClasses = new HashMap<>();
->>>>>>> 9bed84f9
 
     @CompilerDirectives.CompilationFinal private RubySymbol eachSymbol;
     @CompilerDirectives.CompilationFinal private RubyHash envHash;
@@ -302,12 +299,8 @@
         encodingConverterClass = defineClass(encodingClass, objectClass, "Converter", new RubyEncodingConverter.EncodingConverterAllocator());
 
         truffleModule = defineModule("Truffle");
-<<<<<<< HEAD
         defineModule(truffleModule, "Interop");
-        truffleDebugModule = defineModule(truffleModule, "Debug");
-=======
         defineModule(truffleModule, "Debug");
->>>>>>> 9bed84f9
         defineModule(truffleModule, "Primitive");
 
         // Rubinius
@@ -1080,7 +1073,6 @@
         return nameErrorClass;
     }
 
-<<<<<<< HEAD
     public RubyClass getNilClass() {
         return nilClass;
     }
@@ -1089,8 +1081,6 @@
         return rubyInternalMethod;
     }
 
-=======
->>>>>>> 9bed84f9
     public RubyClass getNoMethodErrorClass() {
         return noMethodErrorClass;
     }
