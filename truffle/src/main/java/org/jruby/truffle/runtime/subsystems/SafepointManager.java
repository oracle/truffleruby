--- conflicted
+++ resolved
@@ -32,12 +32,9 @@
 
     private final Set<Thread> runningThreads = Collections.newSetFromMap(new ConcurrentHashMap<Thread, Boolean>());
 
-<<<<<<< HEAD
-    @CompilerDirectives.CompilationFinal private Assumption assumption = Truffle.getRuntime().createAssumption("safepoint");
-=======
     @CompilerDirectives.CompilationFinal private Assumption assumption = Truffle.getRuntime().createAssumption();
     private final ReentrantLock lock = new ReentrantLock();
->>>>>>> 29d2e250
+
     private final Phaser phaser = new Phaser();
     private volatile Consumer<RubyThread> action;
 
