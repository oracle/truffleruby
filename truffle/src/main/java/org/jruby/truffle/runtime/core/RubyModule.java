/*
 * Copyright (c) 2013, 2015 Oracle and/or its affiliates. All rights reserved. This
 * code is released under a tri EPL/GPL/LGPL license. You can use it,
 * redistribute it and/or modify it under the terms of the:
 *
 * Eclipse Public License version 1.0
 * GNU General Public License version 2
 * GNU Lesser General Public License version 2.1
 */
package org.jruby.truffle.runtime.core;

import com.oracle.truffle.api.nodes.Node;
import com.oracle.truffle.api.utilities.CyclicAssumption;
import org.jruby.truffle.nodes.RubyGuards;
import org.jruby.truffle.nodes.core.ModuleNodes;
import org.jruby.truffle.runtime.RubyContext;
import org.jruby.truffle.runtime.subsystems.ObjectSpaceManager;

/**
 * Represents the Ruby {@code Module} class.
 */
@Deprecated
public class RubyModule extends RubyBasicObject {

    public final RubyModuleModel model;

    public RubyModule(RubyContext context, RubyBasicObject selfClass, RubyBasicObject lexicalParent, String name, Node currentNode) {
        this(context, selfClass, lexicalParent, name, currentNode, false, null);
    }

    public RubyModule(RubyContext context, RubyBasicObject selfClass, RubyBasicObject lexicalParent, String name, Node currentNode, boolean isSingleton, RubyBasicObject attached) {
        super(context, selfClass);

        assert lexicalParent == null || RubyGuards.isRubyModule(lexicalParent);

        model = new RubyModuleModel(this, context, lexicalParent, name, new CyclicAssumption(name + " is unmodified"), isSingleton, attached);

        if (lexicalParent == null) { // bootstrap or anonymous module
            ModuleNodes.getModel(this).name = ModuleNodes.getModel(this).givenBaseName;
        } else {
            ModuleNodes.getModel(this).getAdoptedByLexicalParent(lexicalParent, name, currentNode);
        }
    }

    @Override
<<<<<<< HEAD
    public void insertAfter(RubyModule module) {
        parentModule = new IncludedModule(module, parentModule);
    }

    @TruffleBoundary
    public void include(Node currentNode, RubyModule module) {
        checkFrozen(currentNode);

        // If the module we want to include already includes us, it is cyclic
        if (ModuleOperations.includesModule(module, this)) {
            throw new RaiseException(getContext().getCoreLibrary().argumentError("cyclic include detected", currentNode));
        }

        // We need to include the module ancestors in reverse order for a given inclusionPoint
        ModuleChain inclusionPoint = this;
        Stack<RubyModule> modulesToInclude = new Stack<>();
        for (RubyModule ancestor : module.ancestors()) {
            if (ModuleOperations.includesModule(this, ancestor)) {
                if (isIncludedModuleBeforeSuperClass(ancestor)) {
                    // Include the modules at the appropriate inclusionPoint
                    performIncludes(inclusionPoint, modulesToInclude);
                    assert modulesToInclude.isEmpty();

                    // We need to include the others after that module
                    inclusionPoint = parentModule;
                    while (inclusionPoint.getActualModule() != ancestor) {
                        inclusionPoint = inclusionPoint.getParentModule();
                    }
                } else {
                    // Just ignore this module, as it is included above the superclass
                }
            } else {
                modulesToInclude.push(ancestor);
            }
        }

        performIncludes(inclusionPoint, modulesToInclude);

        newVersion();
    }

    private void performIncludes(ModuleChain inclusionPoint, Stack<RubyModule> moduleAncestors) {
        while (!moduleAncestors.isEmpty()) {
            RubyModule mod = moduleAncestors.pop();
            inclusionPoint.insertAfter(mod);
            mod.addDependent(this);
        }
    }

    private boolean isIncludedModuleBeforeSuperClass(RubyModule module) {
        ModuleChain included = parentModule;
        while (included instanceof IncludedModule) {
            if (included.getActualModule() == module) {
                return true;
            }
            included = included.getParentModule();
        }
        return false;
    }

    @TruffleBoundary
    public void prepend(Node currentNode, RubyModule module) {
        checkFrozen(currentNode);

        // If the module we want to prepend already includes us, it is cyclic
        if (ModuleOperations.includesModule(module, this)) {
            throw new RaiseException(getContext().getCoreLibrary().argumentError("cyclic prepend detected", currentNode));
        }

        ModuleChain mod = module.start;
        ModuleChain cur = start;
        while (mod != null && !(mod instanceof RubyClass)) {
            if (!(mod instanceof PrependMarker)) {
                if (!ModuleOperations.includesModule(this, mod.getActualModule())) {
                    cur.insertAfter(mod.getActualModule());
                    mod.getActualModule().addDependent(this);
                    cur = cur.getParentModule();
                }
            }
            mod = mod.getParentModule();
        }

        newVersion();
    }

    /**
     * Set the value of a constant, possibly redefining it.
     */
    @TruffleBoundary
    public void setConstant(Node currentNode, String name, Object value) {
        if (getContext().getCoreLibrary().isLoadingRubyCore()) {
            final RubyConstant currentConstant = constants.get(name);

            if (currentConstant != null) {
                return;
            }
        }

        if (value instanceof RubyModule) {
            ((RubyModule) value).getAdoptedByLexicalParent(this, name, currentNode);
        } else {
            setConstantInternal(currentNode, name, value, false);
        }
    }

    @TruffleBoundary
    public void setAutoloadConstant(Node currentNode, String name, RubyBasicObject filename) {
        assert RubyGuards.isRubyString(filename);
        setConstantInternal(currentNode, name, filename, true);
    }

    private void setConstantInternal(Node currentNode, String name, Object value, boolean autoload) {
        checkFrozen(currentNode);

        RubyConstant previous = constants.get(name);
        if (previous == null) {
            constants.put(name, new RubyConstant(this, value, false, autoload));
        } else {
            // TODO(CS): warn when redefining a constant
            // TODO (nirvdrum 18-Feb-15): But don't warn when redefining an autoloaded constant.
            constants.put(name, new RubyConstant(this, value, previous.isPrivate(), autoload));
        }

        newLexicalVersion();
    }

    @TruffleBoundary
    public RubyConstant removeConstant(Node currentNode, String name) {
        checkFrozen(currentNode);
        RubyConstant oldConstant = constants.remove(name);
        newLexicalVersion();
        return oldConstant;
    }

    @TruffleBoundary
    public void setClassVariable(Node currentNode, String variableName, Object value) {
        checkFrozen(currentNode);

        classVariables.put(variableName, value);
    }

    @TruffleBoundary
    public Object removeClassVariable(Node currentNode, String name) {
        checkFrozen(currentNode);

        final Object found = classVariables.remove(name);
        if (found == null) {
            CompilerDirectives.transferToInterpreter();
            throw new RaiseException(context.getCoreLibrary().nameErrorClassVariableNotDefined(name, this, currentNode));
        }
        return found;
    }

    @TruffleBoundary
    public void addMethod(Node currentNode, InternalMethod method) {
        assert method != null;

        if (getContext().getCoreLibrary().isLoadingRubyCore()) {
            final InternalMethod currentMethod = methods.get(method.getName());

            if (currentMethod != null && CoreSourceSection.isCoreSourceSection(currentMethod.getSharedMethodInfo().getSourceSection())) {
                return;
            }
        }

        checkFrozen(currentNode);
        methods.put(method.getName(), method.withDeclaringModule(this));
        newVersion();

        if (context.getCoreLibrary().isLoaded() && !method.isUndefined()) {
            DebugOperations.send(context, this, "method_added", null, context.getSymbolTable().getSymbol(method.getName()));
        }
    }

    @TruffleBoundary
    public void removeMethod(String methodName) {
        methods.remove(methodName);
        newVersion();
    }

    @TruffleBoundary
    public void undefMethod(Node currentNode, String methodName) {
        final InternalMethod method = ModuleOperations.lookupMethod(this, methodName);
        if (method == null) {
            throw new UnsupportedOperationException();
        } else {
            undefMethod(currentNode, method);
        }
    }

    @TruffleBoundary
    public void undefMethod(Node currentNode, InternalMethod method) {
        addMethod(currentNode, method.undefined());
    }

    /**
     * Also searches on Object for modules.
     * Used for alias_method, visibility changes, etc.
     */
    @TruffleBoundary
    public InternalMethod deepMethodSearch(String name) {
        InternalMethod method = ModuleOperations.lookupMethod(this, name);
        if (method != null && !method.isUndefined()) {
            return method;
        }

        // Also search on Object if we are a Module. JRuby calls it deepMethodSearch().
        if (isOnlyAModule()) { // TODO: handle undefined methods
            method = ModuleOperations.lookupMethod(context.getCoreLibrary().getObjectClass(), name);

            if (method != null && !method.isUndefined()) {
                return method;
            }
        }

        return null;
    }

    @TruffleBoundary
    public void alias(Node currentNode, String newName, String oldName) {
        InternalMethod method = deepMethodSearch(oldName);

        if (method == null) {
            CompilerDirectives.transferToInterpreter();
            throw new RaiseException(getContext().getCoreLibrary().noMethodErrorOnModule(oldName, this, currentNode));
        }

        InternalMethod aliasMethod = method.withName(newName);

        if (ModuleOperations.isMethodPrivateFromName(newName)) {
            aliasMethod = aliasMethod.withVisibility(Visibility.PRIVATE);
        }

        addMethod(currentNode, aliasMethod);
    }

    @TruffleBoundary
    public void changeConstantVisibility(Node currentNode, String name, boolean isPrivate) {
        checkFrozen(currentNode);
        RubyConstant rubyConstant = constants.get(name);

        if (rubyConstant != null) {
            rubyConstant.setPrivate(isPrivate);
            newLexicalVersion();
        } else {
            throw new RaiseException(context.getCoreLibrary().nameErrorUninitializedConstant(this, name, currentNode));
        }
    }

=======
>>>>>>> dd4b72ef
    public RubyContext getContext() {
        return ModuleNodes.getModel(this).getContext();
    }

    @Override
    public String toString() {
        return ModuleNodes.getModel(this).toString();
    }

    @Override
    public void visitObjectGraphChildren(ObjectSpaceManager.ObjectGraphVisitor visitor) {
        ModuleNodes.getModel(this).visitObjectGraphChildren(visitor);
    }

}<|MERGE_RESOLUTION|>--- conflicted
+++ resolved
@@ -41,260 +41,7 @@
             ModuleNodes.getModel(this).getAdoptedByLexicalParent(lexicalParent, name, currentNode);
         }
     }
-
-    @Override
-<<<<<<< HEAD
-    public void insertAfter(RubyModule module) {
-        parentModule = new IncludedModule(module, parentModule);
-    }
-
-    @TruffleBoundary
-    public void include(Node currentNode, RubyModule module) {
-        checkFrozen(currentNode);
-
-        // If the module we want to include already includes us, it is cyclic
-        if (ModuleOperations.includesModule(module, this)) {
-            throw new RaiseException(getContext().getCoreLibrary().argumentError("cyclic include detected", currentNode));
-        }
-
-        // We need to include the module ancestors in reverse order for a given inclusionPoint
-        ModuleChain inclusionPoint = this;
-        Stack<RubyModule> modulesToInclude = new Stack<>();
-        for (RubyModule ancestor : module.ancestors()) {
-            if (ModuleOperations.includesModule(this, ancestor)) {
-                if (isIncludedModuleBeforeSuperClass(ancestor)) {
-                    // Include the modules at the appropriate inclusionPoint
-                    performIncludes(inclusionPoint, modulesToInclude);
-                    assert modulesToInclude.isEmpty();
-
-                    // We need to include the others after that module
-                    inclusionPoint = parentModule;
-                    while (inclusionPoint.getActualModule() != ancestor) {
-                        inclusionPoint = inclusionPoint.getParentModule();
-                    }
-                } else {
-                    // Just ignore this module, as it is included above the superclass
-                }
-            } else {
-                modulesToInclude.push(ancestor);
-            }
-        }
-
-        performIncludes(inclusionPoint, modulesToInclude);
-
-        newVersion();
-    }
-
-    private void performIncludes(ModuleChain inclusionPoint, Stack<RubyModule> moduleAncestors) {
-        while (!moduleAncestors.isEmpty()) {
-            RubyModule mod = moduleAncestors.pop();
-            inclusionPoint.insertAfter(mod);
-            mod.addDependent(this);
-        }
-    }
-
-    private boolean isIncludedModuleBeforeSuperClass(RubyModule module) {
-        ModuleChain included = parentModule;
-        while (included instanceof IncludedModule) {
-            if (included.getActualModule() == module) {
-                return true;
-            }
-            included = included.getParentModule();
-        }
-        return false;
-    }
-
-    @TruffleBoundary
-    public void prepend(Node currentNode, RubyModule module) {
-        checkFrozen(currentNode);
-
-        // If the module we want to prepend already includes us, it is cyclic
-        if (ModuleOperations.includesModule(module, this)) {
-            throw new RaiseException(getContext().getCoreLibrary().argumentError("cyclic prepend detected", currentNode));
-        }
-
-        ModuleChain mod = module.start;
-        ModuleChain cur = start;
-        while (mod != null && !(mod instanceof RubyClass)) {
-            if (!(mod instanceof PrependMarker)) {
-                if (!ModuleOperations.includesModule(this, mod.getActualModule())) {
-                    cur.insertAfter(mod.getActualModule());
-                    mod.getActualModule().addDependent(this);
-                    cur = cur.getParentModule();
-                }
-            }
-            mod = mod.getParentModule();
-        }
-
-        newVersion();
-    }
-
-    /**
-     * Set the value of a constant, possibly redefining it.
-     */
-    @TruffleBoundary
-    public void setConstant(Node currentNode, String name, Object value) {
-        if (getContext().getCoreLibrary().isLoadingRubyCore()) {
-            final RubyConstant currentConstant = constants.get(name);
-
-            if (currentConstant != null) {
-                return;
-            }
-        }
-
-        if (value instanceof RubyModule) {
-            ((RubyModule) value).getAdoptedByLexicalParent(this, name, currentNode);
-        } else {
-            setConstantInternal(currentNode, name, value, false);
-        }
-    }
-
-    @TruffleBoundary
-    public void setAutoloadConstant(Node currentNode, String name, RubyBasicObject filename) {
-        assert RubyGuards.isRubyString(filename);
-        setConstantInternal(currentNode, name, filename, true);
-    }
-
-    private void setConstantInternal(Node currentNode, String name, Object value, boolean autoload) {
-        checkFrozen(currentNode);
-
-        RubyConstant previous = constants.get(name);
-        if (previous == null) {
-            constants.put(name, new RubyConstant(this, value, false, autoload));
-        } else {
-            // TODO(CS): warn when redefining a constant
-            // TODO (nirvdrum 18-Feb-15): But don't warn when redefining an autoloaded constant.
-            constants.put(name, new RubyConstant(this, value, previous.isPrivate(), autoload));
-        }
-
-        newLexicalVersion();
-    }
-
-    @TruffleBoundary
-    public RubyConstant removeConstant(Node currentNode, String name) {
-        checkFrozen(currentNode);
-        RubyConstant oldConstant = constants.remove(name);
-        newLexicalVersion();
-        return oldConstant;
-    }
-
-    @TruffleBoundary
-    public void setClassVariable(Node currentNode, String variableName, Object value) {
-        checkFrozen(currentNode);
-
-        classVariables.put(variableName, value);
-    }
-
-    @TruffleBoundary
-    public Object removeClassVariable(Node currentNode, String name) {
-        checkFrozen(currentNode);
-
-        final Object found = classVariables.remove(name);
-        if (found == null) {
-            CompilerDirectives.transferToInterpreter();
-            throw new RaiseException(context.getCoreLibrary().nameErrorClassVariableNotDefined(name, this, currentNode));
-        }
-        return found;
-    }
-
-    @TruffleBoundary
-    public void addMethod(Node currentNode, InternalMethod method) {
-        assert method != null;
-
-        if (getContext().getCoreLibrary().isLoadingRubyCore()) {
-            final InternalMethod currentMethod = methods.get(method.getName());
-
-            if (currentMethod != null && CoreSourceSection.isCoreSourceSection(currentMethod.getSharedMethodInfo().getSourceSection())) {
-                return;
-            }
-        }
-
-        checkFrozen(currentNode);
-        methods.put(method.getName(), method.withDeclaringModule(this));
-        newVersion();
-
-        if (context.getCoreLibrary().isLoaded() && !method.isUndefined()) {
-            DebugOperations.send(context, this, "method_added", null, context.getSymbolTable().getSymbol(method.getName()));
-        }
-    }
-
-    @TruffleBoundary
-    public void removeMethod(String methodName) {
-        methods.remove(methodName);
-        newVersion();
-    }
-
-    @TruffleBoundary
-    public void undefMethod(Node currentNode, String methodName) {
-        final InternalMethod method = ModuleOperations.lookupMethod(this, methodName);
-        if (method == null) {
-            throw new UnsupportedOperationException();
-        } else {
-            undefMethod(currentNode, method);
-        }
-    }
-
-    @TruffleBoundary
-    public void undefMethod(Node currentNode, InternalMethod method) {
-        addMethod(currentNode, method.undefined());
-    }
-
-    /**
-     * Also searches on Object for modules.
-     * Used for alias_method, visibility changes, etc.
-     */
-    @TruffleBoundary
-    public InternalMethod deepMethodSearch(String name) {
-        InternalMethod method = ModuleOperations.lookupMethod(this, name);
-        if (method != null && !method.isUndefined()) {
-            return method;
-        }
-
-        // Also search on Object if we are a Module. JRuby calls it deepMethodSearch().
-        if (isOnlyAModule()) { // TODO: handle undefined methods
-            method = ModuleOperations.lookupMethod(context.getCoreLibrary().getObjectClass(), name);
-
-            if (method != null && !method.isUndefined()) {
-                return method;
-            }
-        }
-
-        return null;
-    }
-
-    @TruffleBoundary
-    public void alias(Node currentNode, String newName, String oldName) {
-        InternalMethod method = deepMethodSearch(oldName);
-
-        if (method == null) {
-            CompilerDirectives.transferToInterpreter();
-            throw new RaiseException(getContext().getCoreLibrary().noMethodErrorOnModule(oldName, this, currentNode));
-        }
-
-        InternalMethod aliasMethod = method.withName(newName);
-
-        if (ModuleOperations.isMethodPrivateFromName(newName)) {
-            aliasMethod = aliasMethod.withVisibility(Visibility.PRIVATE);
-        }
-
-        addMethod(currentNode, aliasMethod);
-    }
-
-    @TruffleBoundary
-    public void changeConstantVisibility(Node currentNode, String name, boolean isPrivate) {
-        checkFrozen(currentNode);
-        RubyConstant rubyConstant = constants.get(name);
-
-        if (rubyConstant != null) {
-            rubyConstant.setPrivate(isPrivate);
-            newLexicalVersion();
-        } else {
-            throw new RaiseException(context.getCoreLibrary().nameErrorUninitializedConstant(this, name, currentNode));
-        }
-    }
-
-=======
->>>>>>> dd4b72ef
+    
     public RubyContext getContext() {
         return ModuleNodes.getModel(this).getContext();
     }
