--- conflicted
+++ resolved
@@ -235,18 +235,6 @@
                 opt="${opt:1}=false" ;;
             esac
             java_args=("${java_args[@]}" "-Dgraal.$opt")
-<<<<<<< HEAD
-        elif [ "${val:0:15}" = "-Djvmci.option." ]; then # Graal options
-            opt=${val:15}
-            java_args=("${java_args[@]}" "-Dgraal.$opt")
-        elif [ "${val:0:15}" = "-Dgraal.option." ]; then # Graal options
-            opt=${val:15}
-            java_args=("${java_args[@]}" "-Dgraal.$opt")
-        elif [ "${val:0:8}" = "-Dgraal." ]; then # Graal options
-            opt=${val:8}
-            java_args=("${java_args[@]}" "-Dgraal.$opt")
-=======
->>>>>>> 8e29ae13
         else
             if [ "${val:0:3}" = "-ea" ]; then
                 VERIFY_JRUBY="yes"
